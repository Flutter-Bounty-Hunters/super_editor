--- conflicted
+++ resolved
@@ -40,17 +40,10 @@
 dependency_overrides:
 #  # Override to local mono-repo path so devs can test this repo
 #  # against changes that they're making to other mono-repo packages
-<<<<<<< HEAD
   attributed_text:
-    path: ../attributed_text
-#  super_text_layout:
-#    path: ../super_text_layout
-=======
-#  attributed_text:
-#    path: ../attributed_text
+   path: ../attributed_text
   super_text_layout:
     path: ../super_text_layout
->>>>>>> 5227a938
 #
 #  flutter_test_robots:
 #    git:
