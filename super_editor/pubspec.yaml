--- conflicted
+++ resolved
@@ -36,12 +36,8 @@
   # Dependencies for testing tools that we ship with super_editor
   flutter_test:
     sdk: flutter
-<<<<<<< HEAD
-  flutter_test_robots: 0.0.23
+  flutter_test_robots: ^0.0.24
   clock: ^1.1.1
-=======
-  flutter_test_robots: ^0.0.24
->>>>>>> cdb32859
 
 dependency_overrides:
   #  # Override to local mono-repo path so devs can test this repo
