import 'package:flutter/material.dart';
import 'package:flutter/services.dart';
import 'package:flutter_test/flutter_test.dart';
<<<<<<< HEAD
import 'package:flutter_test_robots/flutter_test_robots.dart';
=======
>>>>>>> 171666d8
import 'package:super_editor/super_editor.dart';

import '../../super_editor/document_test_tools.dart';
import '../../super_editor/supereditor_inspector.dart';
import '../../super_editor/supereditor_robot.dart';
<<<<<<< HEAD
=======
import '../../test_tools.dart';
>>>>>>> 171666d8
import '../_document_test_tools.dart';
import '../../super_editor/test_documents.dart';

void main() {
  group('IME input', () {
    group('delta use-cases', () {
      test('can handle an auto-inserted period', () {
        // On iOS, adding 2 spaces causes the two spaces to be replaced by a
        // period and a space. This test applies the same type and order of deltas
        // that were observed on iOS.
        //
        // Previously, we had a bug where the period was appearing after the
        // 2nd space, instead of between the two spaces. This test prevents
        // that regression.
        final document = MutableDocument(nodes: [
          ParagraphNode(
            id: "1",
            text: AttributedText(text: "This is a sentence"),
          ),
        ]);
        final editor = DocumentEditor(document: document);
        final composer = DocumentComposer(
          initialSelection: const DocumentSelection.collapsed(
            position: DocumentPosition(
              nodeId: "1",
              nodePosition: TextNodePosition(offset: 18),
            ),
          ),
        );
        final commonOps = CommonEditorOperations(
          editor: editor,
          composer: composer,
          documentLayoutResolver: () => FakeDocumentLayout(),
        );
        final softwareKeyboardHandler = SoftwareKeyboardHandler(
          editor: editor,
          composer: composer,
          commonOps: commonOps,
        );

        softwareKeyboardHandler.applyDeltas([
          const TextEditingDeltaInsertion(
            textInserted: ' ',
            insertionOffset: 18,
            selection: TextSelection.collapsed(offset: 19),
            composing: TextRange(start: -1, end: -1),
            oldText: 'This is a sentence',
          ),
        ]);
        softwareKeyboardHandler.applyDeltas([
          const TextEditingDeltaReplacement(
            oldText: 'This is a sentence ',
            replacementText: '.',
            replacedRange: TextRange(start: 18, end: 19),
            selection: TextSelection.collapsed(offset: 19),
            composing: TextRange(start: -1, end: -1),
          ),
        ]);
        softwareKeyboardHandler.applyDeltas([
          const TextEditingDeltaInsertion(
            textInserted: ' ',
            insertionOffset: 19,
            selection: TextSelection.collapsed(offset: 20),
            composing: TextRange(start: -1, end: -1),
            oldText: 'This is a sentence.',
          ),
        ]);

        expect((document.nodes.first as ParagraphNode).text.text, "This is a sentence. ");
      });

      testWidgets('can type compound character in an empty paragraph', (tester) async {
        // Inserting special characters, or compound characters, like ü, requires
        // multiple key presses, which are combined by the IME, based on the
        // composing region.
        //
        // A blank paragraph is serialized with a leading ". " to trick IMEs into
        // auto-capitalizing the first character the user types, while still reporting
        // a `backspace` operation, if the user presses backspace on a software keyboard.
        //
        // This test ensures that when we go from an empty paragraph with a hidden ". ", to
        // a character with a composing region, like "¨", we report the correct composing region.
        // For example, due to our hidden ". ", when the user enters a "¨", the IME thinks
        // the composing region is [2,3], like ". ¨", but the text is actually "¨", so we
        // need to adjust the composing region to [0,1].
        final editContext = createEditContext(
          // Use a two-paragraph document so that the selection in the 2nd
          // paragraph sends a hidden placeholder to the IME for backspace.
          document: twoParagraphEmptyDoc(),
          documentComposer: DocumentComposer(
            initialSelection: const DocumentSelection.collapsed(
              position: DocumentPosition(
                // Start the caret in the 2nd paragraph so that we send a
                // hidden placeholder to the IME to report backspaces.
                nodeId: "2",
                nodePosition: TextNodePosition(
                  offset: 0,
                ),
              ),
            ),
          ),
        );

        await tester.pumpWidget(
          MaterialApp(
            home: Scaffold(
              body: SuperEditor(
                editor: editContext.editor,
                composer: editContext.composer,
                inputSource: DocumentInputSource.ime,
                gestureMode: DocumentGestureMode.mouse,
                autofocus: true,
              ),
            ),
          ),
        );

        // Send the deltas that should produce a ü.
        //
        // We have to use implementation details to send the simulated IME deltas
        // because Flutter doesn't have any testing tools for IME deltas.
        final imeInteractor = find.byType(DocumentImeInteractor).evaluate().first;
        final deltaClient = (imeInteractor as StatefulElement).state as DeltaTextInputClient;

        // Ensure that the delta client starts with the expected invisible placeholder
        // characters.
        expect(deltaClient.currentTextEditingValue!.text, ". ");
        expect(deltaClient.currentTextEditingValue!.selection, const TextSelection.collapsed(offset: 2));
        expect(deltaClient.currentTextEditingValue!.composing, const TextRange(start: -1, end: -1));

        // Insert the "opt+u" character.
        deltaClient.updateEditingValueWithDeltas([
          const TextEditingDeltaInsertion(
            oldText: ". ",
            textInserted: "¨",
            insertionOffset: 2,
            selection: TextSelection.collapsed(offset: 3),
            composing: TextRange(start: 2, end: 3),
          ),
        ]);

        // Ensure that the empty paragraph now reads "¨".
        expect((editContext.editor.document.nodes[1] as ParagraphNode).text.text, "¨");

        // Ensure that the reported composing region respects the removal of the
        // invisible placeholder characters. THIS IS WHERE THE ORIGINAL BUG HAPPENED.
        expect(deltaClient.currentTextEditingValue!.text, "¨");
        expect(deltaClient.currentTextEditingValue!.composing, const TextRange(start: 0, end: 1));

        // Insert the "u" character to create the compound character.
        deltaClient.updateEditingValueWithDeltas([
          const TextEditingDeltaReplacement(
            oldText: "¨",
            replacementText: "ü",
            replacedRange: TextRange(start: 0, end: 1),
            selection: TextSelection.collapsed(offset: 1),
            composing: TextRange(start: -1, end: -1),
          ),
        ]);

        // Ensure that the empty paragraph now reads "ü".
        expect((editContext.editor.document.nodes[1] as ParagraphNode).text.text, "ü");
      });
    });

    group('text serialization and selected content', () {
      test('within a single node is reported as a TextEditingValue', () {
        const text = "This is a paragraph of text.";

        _expectTextEditingValue(
          actualTextEditingValue: DocumentImeSerializer(
            MutableDocument(nodes: [
              ParagraphNode(id: "1", text: AttributedText(text: text)),
            ]),
            const DocumentSelection(
              base: DocumentPosition(
                nodeId: "1",
                nodePosition: TextNodePosition(offset: 10),
              ),
              extent: DocumentPosition(
                nodeId: "1",
                nodePosition: TextNodePosition(offset: 19),
              ),
            ),
          ).toTextEditingValue(),
          expectedTextWithSelection: "This is a |paragraph| of text.",
        );
      });

      test('two text nodes is reported as a TextEditingValue', () {
        const text1 = "This is the first paragraph of text.";
        const text2 = "This is the second paragraph of text.";

        _expectTextEditingValue(
          actualTextEditingValue: DocumentImeSerializer(
            MutableDocument(nodes: [
              ParagraphNode(id: "1", text: AttributedText(text: text1)),
              ParagraphNode(id: "2", text: AttributedText(text: text2)),
            ]),
            const DocumentSelection(
              base: DocumentPosition(
                nodeId: "1",
                nodePosition: TextNodePosition(offset: 12),
              ),
              extent: DocumentPosition(
                nodeId: "2",
                nodePosition: TextNodePosition(offset: 28),
              ),
            ),
          ).toTextEditingValue(),
          expectedTextWithSelection: "This is the |first paragraph of text.\nThis is the second paragraph| of text.",
        );
      });

      test('text with internal non-text reported as a TextEditingValue', () {
        const text = "This is a paragraph of text.";

        _expectTextEditingValue(
          actualTextEditingValue: DocumentImeSerializer(
            MutableDocument(nodes: [
              ParagraphNode(id: "1", text: AttributedText(text: text)),
              HorizontalRuleNode(id: "2"),
              ParagraphNode(id: "3", text: AttributedText(text: text)),
            ]),
            const DocumentSelection(
              base: DocumentPosition(
                nodeId: "1",
                nodePosition: TextNodePosition(offset: 10),
              ),
              extent: DocumentPosition(
                nodeId: "3",
                nodePosition: TextNodePosition(offset: 19),
              ),
            ),
          ).toTextEditingValue(),
          expectedTextWithSelection: "This is a |paragraph of text.\n~\nThis is a paragraph| of text.",
        );
      });

      test('text with non-text end-caps reported as a TextEditingValue', () {
        const text = "This is the first paragraph of text.";

        _expectTextEditingValue(
          actualTextEditingValue: DocumentImeSerializer(
            MutableDocument(nodes: [
              HorizontalRuleNode(id: "1"),
              ParagraphNode(id: "2", text: AttributedText(text: text)),
              HorizontalRuleNode(id: "3"),
            ]),
            const DocumentSelection(
              base: DocumentPosition(
                nodeId: "1",
                nodePosition: UpstreamDownstreamNodePosition.upstream(),
              ),
              extent: DocumentPosition(
                nodeId: "3",
                nodePosition: UpstreamDownstreamNodePosition.downstream(),
              ),
            ),
          ).toTextEditingValue(),
          expectedTextWithSelection: "|~\nThis is the first paragraph of text.\n~|",
        );
      });
    });

<<<<<<< HEAD
    group('inserting', () {
      testWidgets('prevent expanding the link when inserting at the start', (tester) async {
        final document = MutableDocument(nodes: [
          ParagraphNode(
            id: '1',
            text: AttributedText(
              text: 'https://flutter.dev',
              spans: AttributedSpans(
                attributions: [
                  SpanMarker(
                    attribution: LinkAttribution(url: Uri.parse('https://flutter.dev')),
                    offset: 0,
                    markerType: SpanMarkerType.start,
                  ),
                  SpanMarker(
                    attribution: LinkAttribution(url: Uri.parse('https://flutter.dev')),
                    offset: 18,
                    markerType: SpanMarkerType.end,
                  )
                ],
              ),
            ),
          )
        ]);
        // Configure and render a document.
        await tester //
            .createDocument()
            .withCustomContent(document)
            .forDesktop()
            .autoFocus(true)
            .pump();

        // Place the caret in the first paragraph at the start of the link.
        await tester.placeCaretInParagraph('1', 0);

        // Type some text by simulating hardware keyboard key presses.
        await tester.typeKeyboardText('Go to ');

        // Ensure that the text was typed into the paragraph
        expect(
          SuperEditorInspector.findTextInParagraph("1").text,
          'Go to https://flutter.dev',
        );

        // Ensure that the link is not being expanded
        expect(
          SuperEditorInspector.findTextInParagraph("1").spans.getAttributionSpansInRange(
                attributionFilter: (_) => true,
                start: 0,
                end: 43,
              ),
          {
            AttributionSpan(
              attribution: LinkAttribution(url: Uri.parse('https://flutter.dev')),
              start: 6,
              end: 24,
            ),
          },
        );
      });

      testWidgets('prevent expanding the link when inserting at the end', (tester) async {
        final document = MutableDocument(nodes: [
          ParagraphNode(
            id: '1',
            text: AttributedText(
              text: 'Go to https://flutter.dev',
              spans: AttributedSpans(
                attributions: [
                  SpanMarker(
                    attribution: LinkAttribution(url: Uri.parse('https://flutter.dev')),
                    offset: 6,
                    markerType: SpanMarkerType.start,
                  ),
                  SpanMarker(
                    attribution: LinkAttribution(url: Uri.parse('https://flutter.dev')),
                    offset: 24,
                    markerType: SpanMarkerType.end,
                  )
                ],
              ),
            ),
          )
        ]);
        // Configure and render a document.
        await tester //
            .createDocument()
            .withCustomContent(document)
            .forIOS()
            .autoFocus(true)
            .pump();

        // Place the caret in the first paragraph at the start of the link.
        await tester.placeCaretInParagraph('1', 25);

        // Type some text by simulating hardware keyboard key presses.
        await tester.typeKeyboardText(' to learn Flutter.');

        // Ensure that the text was typed into the paragraph
        expect(
          SuperEditorInspector.findTextInParagraph("1").text,
          'Go to https://flutter.dev to learn Flutter.',
        );

        // Ensure that the link is not being expanded
        expect(
          SuperEditorInspector.findTextInParagraph("1").spans.getAttributionSpansInRange(
                attributionFilter: (_) => true,
                start: 0,
                end: 42,
              ),
          {
            AttributionSpan(
              attribution: LinkAttribution(url: Uri.parse('https://flutter.dev')),
              start: 6,
              end: 24,
            ),
          },
        );
      });

      group('space character', () {
        testWidgets('automatically converts a URL into a link', (tester) async {
          // Configure and render a document.
          await tester //
              .createDocument()
              .withSingleEmptyParagraph()
              .forIOS()
              .autoFocus(true)
              .pump();

          // Place the caret in the first paragraph at the start of the link.
          await tester.placeCaretInParagraph('1', 0);

          // Type a URL followed by a space and some text to trigger linkify.
          await tester.typeKeyboardText('Go to https://flutter.dev to learn Flutter.');

          // Ensure that the text was typed into the paragraph
          expect(
            SuperEditorInspector.findTextInParagraph("1").text,
            'Go to https://flutter.dev to learn Flutter.',
          );

          // Ensure that the link is not being expanded
          expect(
            SuperEditorInspector.findTextInParagraph("1").spans.getAttributionSpansInRange(
                  attributionFilter: (_) => true,
                  start: 0,
                  end: 42,
                ),
            {
              AttributionSpan(
                attribution: LinkAttribution(url: Uri.parse('https://flutter.dev')),
                start: 6,
                end: 24,
              ),
            },
          );
        });

        testWidgets('it does nothing to an existing link', (tester) async {
          // Adding [LinkAttribution] to a position that already has it
          // could cause spans mismatching, which potentially leads to errors.
          // This test prevents that regression
          final linkAttribution = LinkAttribution(url: Uri.parse('https://flutter.dev'));

          final document = MutableDocument(nodes: [
            ParagraphNode(
              id: "1",
              text: AttributedText(
                text: 'This text: https://flutter.dev',
                spans: AttributedSpans(
                  attributions: [
                    SpanMarker(
                      attribution: linkAttribution,
                      offset: 11,
                      markerType: SpanMarkerType.start,
                    ),
                    SpanMarker(
                      attribution: linkAttribution,
                      offset: 29,
                      markerType: SpanMarkerType.end,
                    ),
                  ],
                ),
              ),
            ),
          ]);
          // Configure and render a document.
          await tester //
              .createDocument()
              .withCustomContent(document)
              .forIOS()
              .autoFocus(true)
              .pump();

          // Place the caret at This text: https://flutter.dev|.
          await tester.placeCaretInParagraph('1', 30);

          // Type a space followed by some text to trigger linkify.
          await tester.typeKeyboardText(' is already a link.');

          // Ensure that the text was typed into the paragraph
          expect(
            SuperEditorInspector.findTextInParagraph("1").text,
            'This text: https://flutter.dev is already a link.',
          );

          // Ensure that the link is not being expanded
          expect(
            SuperEditorInspector.findTextInParagraph("1").spans.getAttributionSpansInRange(
                  attributionFilter: (_) => true,
                  start: 0,
                  end: 49,
                ),
            {
              AttributionSpan(
                attribution: LinkAttribution(url: Uri.parse('https://flutter.dev')),
                start: 11,
                end: 29,
              ),
            },
          );
        });

        testWidgets('it converts only the URL after the existing link', (tester) async {
          // Adding [LinkAttribution] to a position that already has it
          // could cause spans conflict, which potentially leads to errors.
          // This test prevents that regression
          final linkAttribution = LinkAttribution(url: Uri.parse('https://flutter.dev'));

          final document = MutableDocument(nodes: [
            ParagraphNode(
              id: "1",
              text: AttributedText(
                text: 'https://flutter.dev',
                spans: AttributedSpans(
                  attributions: [
                    SpanMarker(
                      attribution: linkAttribution,
                      offset: 0,
                      markerType: SpanMarkerType.start,
                    ),
                    SpanMarker(
                      attribution: linkAttribution,
                      offset: 18,
                      markerType: SpanMarkerType.end,
                    ),
                  ],
                ),
              ),
            ),
          ]);
          // Configure and render a document.
          await tester //
              .createDocument()
              .withCustomContent(document)
              .forIOS()
              .autoFocus(true)
              .pump();

          // Place the caret at https://flutter.dev|.
          await tester.placeCaretInParagraph('1', 19);

          // Type a URL followed by a space to trigger the linkify action.
          await tester.typeKeyboardText('https://pub.dev are 2 separated links.');

          // Ensure that the text was typed into the paragraph
          expect(
            SuperEditorInspector.findTextInParagraph("1").text,
            'https://flutter.devhttps://pub.dev are 2 separated links.',
          );

          // Ensure that the link is not changed, and the new link is added
          expect(
            SuperEditorInspector.findTextInParagraph("1").spans.getAttributionSpansInRange(
                  attributionFilter: (_) => true,
                  start: 0,
                  end: 57,
                ),
            {
              AttributionSpan(
                attribution: LinkAttribution(url: Uri.parse('https://flutter.dev')),
                start: 0,
                end: 18,
              ),
              AttributionSpan(
                attribution: LinkAttribution(url: Uri.parse('https://pub.dev')),
                start: 19,
                end: 33,
              ),
            },
          );
        });
      });
=======
    group('typing characters near a link', () {
      testWidgets('does not expand the link when inserting before the link', (tester) async {
        // Configure and render a document.
        final testerDocumentContext = await tester //
            .createDocument()
            .withCustomContent(_singleParagraphWithLinkDoc())
            .pump();

        // Place the caret at the start of the link.
        await tester.placeCaretInParagraph('1', 0);

        final softwareKeyboardHandler = SoftwareKeyboardHandler(
          composer: testerDocumentContext.editContext.composer,
          editor: testerDocumentContext.editContext.editor,
          commonOps: testerDocumentContext.editContext.commonOps,
        );

        // Type characters before the link using the IME
        await tester.textToType(
          softwareKeyboardHandler: softwareKeyboardHandler,
          text: 'Go to ',
          existingText: 'https://google.com',
          insertionOffset: 0,
        );

        // Ensure that the link is unchanged
        expect(
          SuperEditorInspector.findDocument(),
          equalsMarkdown("Go to [https://google.com](https://google.com)"),
        );
      });

      testWidgetsOnMobile('does not expand the link when inserting after the link', (tester) async {
        // Configure and render a document.
        final testerDocumentContext = await tester //
            .createDocument()
            .withCustomContent(_singleParagraphWithLinkDoc())
            .pump();

        // Place the caret at the end of the link.
        await tester.placeCaretInParagraph('1', 18);

        final softwareKeyboardHandler = SoftwareKeyboardHandler(
          composer: testerDocumentContext.editContext.composer,
          editor: testerDocumentContext.editContext.editor,
          commonOps: testerDocumentContext.editContext.commonOps,
        );

        // Type characters after the link using the IME
        await tester.textToType(
          softwareKeyboardHandler: softwareKeyboardHandler,
          text: ' to learn anything',
          existingText: 'https://google.com',
          insertionOffset: 18,
        );

        // Ensure that the link is unchanged
        expect(
          SuperEditorInspector.findDocument(),
          equalsMarkdown("[https://google.com](https://google.com) to learn anything"),
        );
      });
>>>>>>> 171666d8
    });
  });
}

/// Expects that the given [expectedTextWithSelection] corresponds to a
/// `TextEditingValue` that matches [actualTextEditingValue].
///
/// By combining the expected text with the expected selection into a formatted
/// `String`, this method provides a naturally readable expectation, as opposed
/// to a `TextSelection` with indices. For example, if the expected selection is
/// `TextSelection(base: 10, extent: 19)`, what segment of text does that include?
/// Instead, the caller provides a formatted `String`, like "Here is so|me text w|ith selection".
///
/// [expectedTextWithSelection] represents the expected text, and the expected
/// selection, all in one. The text within [expectedTextWithSelection] that
/// should be selected should be surrounded with "|" vertical bars.
///
/// Example:
///
///     This is expected text, and |this is the expected selection|.
///
/// This method doesn't work with text that actually contains "|" vertical bars.
void _expectTextEditingValue({
  required String expectedTextWithSelection,
  required TextEditingValue actualTextEditingValue,
}) {
  final selectionStartIndex = expectedTextWithSelection.indexOf("|");
  final selectionEndIndex =
      expectedTextWithSelection.indexOf("|", selectionStartIndex + 1) - 1; // -1 to account for the selection start "|"
  final expectedText = expectedTextWithSelection.replaceAll("|", "");
  final expectedSelection = TextSelection(baseOffset: selectionStartIndex, extentOffset: selectionEndIndex);

  expect(
    actualTextEditingValue,
    TextEditingValue(text: expectedText, selection: expectedSelection),
  );
}

MutableDocument _singleParagraphWithLinkDoc() {
  return MutableDocument(
    nodes: [
      ParagraphNode(
        id: "1",
        text: AttributedText(
          text: "https://google.com",
          spans: AttributedSpans(
            attributions: [
              SpanMarker(
                attribution: LinkAttribution(url: Uri.parse('https://google.com')),
                offset: 0,
                markerType: SpanMarkerType.start,
              ),
              SpanMarker(
                attribution: LinkAttribution(url: Uri.parse('https://google.com')),
                offset: 17,
                markerType: SpanMarkerType.end,
              ),
            ],
          ),
        ),
      )
    ],
  );
}

extension on WidgetTester {
  // TODO: Remove this when `SuperTestRobot` support insert IME
  Future<void> textToType({
    required SoftwareKeyboardHandler softwareKeyboardHandler,
    required String text,
    required String existingText,
    required int insertionOffset,
  }) async {
    var oldText = existingText;
    for (int i = 0; i < text.length; i += 1) {
      // Insert a character to simulate IME input action
      softwareKeyboardHandler.applyDeltas([
        TextEditingDeltaInsertion(
          textInserted: text[i],
          insertionOffset: insertionOffset + i,
          selection: TextSelection.collapsed(offset: insertionOffset + i),
          composing: const TextRange(start: -1, end: -1),
          oldText: oldText,
        ),
      ]);
      oldText += text[i];

      await pumpAndSettle();
    }
  }
}<|MERGE_RESOLUTION|>--- conflicted
+++ resolved
@@ -1,19 +1,12 @@
 import 'package:flutter/material.dart';
 import 'package:flutter/services.dart';
 import 'package:flutter_test/flutter_test.dart';
-<<<<<<< HEAD
-import 'package:flutter_test_robots/flutter_test_robots.dart';
-=======
->>>>>>> 171666d8
 import 'package:super_editor/super_editor.dart';
 
 import '../../super_editor/document_test_tools.dart';
 import '../../super_editor/supereditor_inspector.dart';
 import '../../super_editor/supereditor_robot.dart';
-<<<<<<< HEAD
-=======
 import '../../test_tools.dart';
->>>>>>> 171666d8
 import '../_document_test_tools.dart';
 import '../../super_editor/test_documents.dart';
 
@@ -279,125 +272,66 @@
       });
     });
 
-<<<<<<< HEAD
-    group('inserting', () {
-      testWidgets('prevent expanding the link when inserting at the start', (tester) async {
-        final document = MutableDocument(nodes: [
-          ParagraphNode(
-            id: '1',
-            text: AttributedText(
-              text: 'https://flutter.dev',
-              spans: AttributedSpans(
-                attributions: [
-                  SpanMarker(
-                    attribution: LinkAttribution(url: Uri.parse('https://flutter.dev')),
-                    offset: 0,
-                    markerType: SpanMarkerType.start,
-                  ),
-                  SpanMarker(
-                    attribution: LinkAttribution(url: Uri.parse('https://flutter.dev')),
-                    offset: 18,
-                    markerType: SpanMarkerType.end,
-                  )
-                ],
-              ),
-            ),
-          )
-        ]);
+    group('typing characters near a link', () {
+      testWidgets('does not expand the link when inserting before the link', (tester) async {
         // Configure and render a document.
-        await tester //
+        final testerDocumentContext = await tester //
             .createDocument()
-            .withCustomContent(document)
-            .forDesktop()
-            .autoFocus(true)
+            .withCustomContent(_singleParagraphWithLinkDoc())
             .pump();
 
-        // Place the caret in the first paragraph at the start of the link.
+        // Place the caret at the start of the link.
         await tester.placeCaretInParagraph('1', 0);
 
-        // Type some text by simulating hardware keyboard key presses.
-        await tester.typeKeyboardText('Go to ');
-
-        // Ensure that the text was typed into the paragraph
+        final softwareKeyboardHandler = SoftwareKeyboardHandler(
+          composer: testerDocumentContext.editContext.composer,
+          editor: testerDocumentContext.editContext.editor,
+          commonOps: testerDocumentContext.editContext.commonOps,
+        );
+
+        // Type characters before the link using the IME
+        await tester.textToType(
+          softwareKeyboardHandler: softwareKeyboardHandler,
+          text: 'Go to ',
+          existingText: 'https://google.com',
+          insertionOffset: 0,
+        );
+
+        // Ensure that the link is unchanged
         expect(
-          SuperEditorInspector.findTextInParagraph("1").text,
-          'Go to https://flutter.dev',
-        );
-
-        // Ensure that the link is not being expanded
+          SuperEditorInspector.findDocument(),
+          equalsMarkdown("Go to [https://google.com](https://google.com)"),
+        );
+      });
+
+      testWidgetsOnMobile('does not expand the link when inserting after the link', (tester) async {
+        // Configure and render a document.
+        final testerDocumentContext = await tester //
+            .createDocument()
+            .withCustomContent(_singleParagraphWithLinkDoc())
+            .pump();
+
+        // Place the caret at the end of the link.
+        await tester.placeCaretInParagraph('1', 18);
+
+        final softwareKeyboardHandler = SoftwareKeyboardHandler(
+          composer: testerDocumentContext.editContext.composer,
+          editor: testerDocumentContext.editContext.editor,
+          commonOps: testerDocumentContext.editContext.commonOps,
+        );
+
+        // Type characters after the link using the IME
+        await tester.textToType(
+          softwareKeyboardHandler: softwareKeyboardHandler,
+          text: ' to learn anything',
+          existingText: 'https://google.com',
+          insertionOffset: 18,
+        );
+
+        // Ensure that the link is unchanged
         expect(
-          SuperEditorInspector.findTextInParagraph("1").spans.getAttributionSpansInRange(
-                attributionFilter: (_) => true,
-                start: 0,
-                end: 43,
-              ),
-          {
-            AttributionSpan(
-              attribution: LinkAttribution(url: Uri.parse('https://flutter.dev')),
-              start: 6,
-              end: 24,
-            ),
-          },
-        );
-      });
-
-      testWidgets('prevent expanding the link when inserting at the end', (tester) async {
-        final document = MutableDocument(nodes: [
-          ParagraphNode(
-            id: '1',
-            text: AttributedText(
-              text: 'Go to https://flutter.dev',
-              spans: AttributedSpans(
-                attributions: [
-                  SpanMarker(
-                    attribution: LinkAttribution(url: Uri.parse('https://flutter.dev')),
-                    offset: 6,
-                    markerType: SpanMarkerType.start,
-                  ),
-                  SpanMarker(
-                    attribution: LinkAttribution(url: Uri.parse('https://flutter.dev')),
-                    offset: 24,
-                    markerType: SpanMarkerType.end,
-                  )
-                ],
-              ),
-            ),
-          )
-        ]);
-        // Configure and render a document.
-        await tester //
-            .createDocument()
-            .withCustomContent(document)
-            .forIOS()
-            .autoFocus(true)
-            .pump();
-
-        // Place the caret in the first paragraph at the start of the link.
-        await tester.placeCaretInParagraph('1', 25);
-
-        // Type some text by simulating hardware keyboard key presses.
-        await tester.typeKeyboardText(' to learn Flutter.');
-
-        // Ensure that the text was typed into the paragraph
-        expect(
-          SuperEditorInspector.findTextInParagraph("1").text,
-          'Go to https://flutter.dev to learn Flutter.',
-        );
-
-        // Ensure that the link is not being expanded
-        expect(
-          SuperEditorInspector.findTextInParagraph("1").spans.getAttributionSpansInRange(
-                attributionFilter: (_) => true,
-                start: 0,
-                end: 42,
-              ),
-          {
-            AttributionSpan(
-              attribution: LinkAttribution(url: Uri.parse('https://flutter.dev')),
-              start: 6,
-              end: 24,
-            ),
-          },
+          SuperEditorInspector.findDocument(),
+          equalsMarkdown("[https://google.com](https://google.com) to learn anything"),
         );
       });
 
@@ -575,70 +509,6 @@
           );
         });
       });
-=======
-    group('typing characters near a link', () {
-      testWidgets('does not expand the link when inserting before the link', (tester) async {
-        // Configure and render a document.
-        final testerDocumentContext = await tester //
-            .createDocument()
-            .withCustomContent(_singleParagraphWithLinkDoc())
-            .pump();
-
-        // Place the caret at the start of the link.
-        await tester.placeCaretInParagraph('1', 0);
-
-        final softwareKeyboardHandler = SoftwareKeyboardHandler(
-          composer: testerDocumentContext.editContext.composer,
-          editor: testerDocumentContext.editContext.editor,
-          commonOps: testerDocumentContext.editContext.commonOps,
-        );
-
-        // Type characters before the link using the IME
-        await tester.textToType(
-          softwareKeyboardHandler: softwareKeyboardHandler,
-          text: 'Go to ',
-          existingText: 'https://google.com',
-          insertionOffset: 0,
-        );
-
-        // Ensure that the link is unchanged
-        expect(
-          SuperEditorInspector.findDocument(),
-          equalsMarkdown("Go to [https://google.com](https://google.com)"),
-        );
-      });
-
-      testWidgetsOnMobile('does not expand the link when inserting after the link', (tester) async {
-        // Configure and render a document.
-        final testerDocumentContext = await tester //
-            .createDocument()
-            .withCustomContent(_singleParagraphWithLinkDoc())
-            .pump();
-
-        // Place the caret at the end of the link.
-        await tester.placeCaretInParagraph('1', 18);
-
-        final softwareKeyboardHandler = SoftwareKeyboardHandler(
-          composer: testerDocumentContext.editContext.composer,
-          editor: testerDocumentContext.editContext.editor,
-          commonOps: testerDocumentContext.editContext.commonOps,
-        );
-
-        // Type characters after the link using the IME
-        await tester.textToType(
-          softwareKeyboardHandler: softwareKeyboardHandler,
-          text: ' to learn anything',
-          existingText: 'https://google.com',
-          insertionOffset: 18,
-        );
-
-        // Ensure that the link is unchanged
-        expect(
-          SuperEditorInspector.findDocument(),
-          equalsMarkdown("[https://google.com](https://google.com) to learn anything"),
-        );
-      });
->>>>>>> 171666d8
     });
   });
 }
