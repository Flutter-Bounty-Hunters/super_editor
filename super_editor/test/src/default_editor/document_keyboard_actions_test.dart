--- conflicted
+++ resolved
@@ -921,45 +921,12 @@
         });
       });
 
-<<<<<<< HEAD
-      group('inserting', () {
-        testWidgets('does not expand the link when inserting at the start', (tester) async {
-          final document = MutableDocument(nodes: [
-            ParagraphNode(
-              id: '1',
-              text: AttributedText(
-                text: 'https://flutter.dev',
-                spans: AttributedSpans(
-                  attributions: [
-                    SpanMarker(
-                      attribution: LinkAttribution(url: Uri.parse('https://flutter.dev')),
-                      offset: 0,
-                      markerType: SpanMarkerType.start,
-                    ),
-                    SpanMarker(
-                      attribution: LinkAttribution(url: Uri.parse('https://flutter.dev')),
-                      offset: 18,
-                      markerType: SpanMarkerType.end,
-                    )
-                  ],
-                ),
-              ),
-            )
-          ]);
-          // Configure and render a document.
-          await tester //
-              .createDocument()
-              .withCustomContent(document)
-              .forDesktop()
-              .autoFocus(true)
-=======
       group('typing characters near a link', () {
         testWidgets('does not expand the link when inserting before the link', (tester) async {
           // Configure and render a document.
           await tester //
               .createDocument()
               .withCustomContent(_singleParagraphWithLinkDoc())
->>>>>>> 171666d8
               .pump();
 
           // Place the caret in the first paragraph at the start of the link.
@@ -968,88 +935,6 @@
           // Type some text by simulating hardware keyboard key presses.
           await tester.typeKeyboardText('Go to ');
 
-<<<<<<< HEAD
-          // Ensure that the text was typed into the paragraph
-          expect(
-            SuperEditorInspector.findTextInParagraph("1").text,
-            'Go to https://flutter.dev',
-          );
-
-          // Ensure that the link is not being expanded
-          expect(
-            SuperEditorInspector.findTextInParagraph("1").spans.getAttributionSpansInRange(
-                  attributionFilter: (_) => true,
-                  start: 0,
-                  end: 43,
-                ),
-            {
-              AttributionSpan(
-                attribution: LinkAttribution(url: Uri.parse('https://flutter.dev')),
-                start: 6,
-                end: 24,
-              ),
-            },
-          );
-        });
-
-        testWidgets('does not expand the link when inserting at the end', (tester) async {
-          final document = MutableDocument(nodes: [
-            ParagraphNode(
-              id: '1',
-              text: AttributedText(
-                text: 'Go to https://flutter.dev',
-                spans: AttributedSpans(
-                  attributions: [
-                    SpanMarker(
-                      attribution: LinkAttribution(url: Uri.parse('https://flutter.dev')),
-                      offset: 6,
-                      markerType: SpanMarkerType.start,
-                    ),
-                    SpanMarker(
-                      attribution: LinkAttribution(url: Uri.parse('https://flutter.dev')),
-                      offset: 24,
-                      markerType: SpanMarkerType.end,
-                    )
-                  ],
-                ),
-              ),
-            )
-          ]);
-          // Configure and render a document.
-          await tester //
-              .createDocument()
-              .withCustomContent(document)
-              .forDesktop()
-              .autoFocus(true)
-              .pump();
-
-          // Place the caret in the first paragraph at the start of the link.
-          await tester.placeCaretInParagraph('1', 25);
-
-          // Type some text by simulating hardware keyboard key presses.
-          await tester.typeKeyboardText(' to learn Flutter.');
-
-          // Ensure that the text was typed into the paragraph
-          expect(
-            SuperEditorInspector.findTextInParagraph("1").text,
-            'Go to https://flutter.dev to learn Flutter.',
-          );
-
-          // Ensure that the link is not being expanded
-          expect(
-            SuperEditorInspector.findTextInParagraph("1").spans.getAttributionSpansInRange(
-                  attributionFilter: (_) => true,
-                  start: 0,
-                  end: 42,
-                ),
-            {
-              AttributionSpan(
-                attribution: LinkAttribution(url: Uri.parse('https://flutter.dev')),
-                start: 6,
-                end: 24,
-              ),
-            },
-=======
           // Ensure that the link is unchanged
           expect(
             SuperEditorInspector.findDocument(),
@@ -1074,7 +959,6 @@
           expect(
             SuperEditorInspector.findDocument(),
             equalsMarkdown("[https://google.com](https://google.com) to learn anything"),
->>>>>>> 171666d8
           );
         });
       });
