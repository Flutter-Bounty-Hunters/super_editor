--- conflicted
+++ resolved
@@ -1079,10 +1079,9 @@
           ),
         ],
       ))
-<<<<<<< HEAD
-    .forDesktop()
-    .withEditorSize(size)
-    .pump();
+      .forDesktop()
+      .withEditorSize(size)
+      .pump();
 }
 
 MutableDocument _singleParagraphWithLinkDoc() {
@@ -1110,9 +1109,4 @@
       )
     ],
   );
-=======
-      .forDesktop()
-      .withEditorSize(size)
-      .pump();
->>>>>>> 2529aedc
 }