--- conflicted
+++ resolved
@@ -806,7 +806,6 @@
     group("clearing text and selection", () {
       test("can remove the text, selection, and composing region at the same time", () {
         int listenerNotifyCount = 0;
-<<<<<<< HEAD
         final controller = AttributedTextEditingController(
           text: AttributedText('my text'),
           selection: const TextSelection.collapsed(offset: 7),
@@ -846,67 +845,22 @@
         // ignore: deprecated_member_use_from_same_package
         controller.clear();
 
+        expect(controller.text.text, isEmpty);
+        expect(
+          controller.selection,
+          const TextSelection.collapsed(offset: -1),
+        );
+        expect(controller.composingAttributions, isEmpty);
+        expect(controller.composingRegion, TextRange.empty);
+        expect(listenerNotifyCount, 1);
+      });
+
+      test("can remove the text and composing region, and place the caret at the start, at the same time", () {
+        int listenerNotifyCount = 0;
         final controller = AttributedTextEditingController(
           text: AttributedText('my text'),
           selection: const TextSelection.collapsed(offset: 7),
           composingRegion: const TextRange(start: 3, end: 7),
-=======
-        final controller = AttributedTextEditingController(
-          text: AttributedText('my text'),
-          selection: TextSelection.collapsed(offset: 7),
-          composingRegion: TextRange(start: 3, end: 7),
->>>>>>> 0b3dc5ca
-        )
-          ..composingAttributions = {
-            boldAttribution,
-          }
-          ..addListener(() {
-            listenerNotifyCount += 1;
-          });
-
-        controller.clearTextAndSelection();
-
-        expect(controller.text.text, isEmpty);
-        expect(
-          controller.selection,
-          const TextSelection.collapsed(offset: -1),
-        );
-        expect(controller.composingAttributions, isEmpty);
-        expect(controller.composingRegion, TextRange.empty);
-        expect(listenerNotifyCount, 1);
-
-        // Below here we want to validate that the old deprecated method
-        // .clear() does exactly the same thing as its replacement method
-        // .clearTextAndSelection().
-        //
-        // As soon as the deprecated method is removed, the below code will
-        // throw a compile error, at which time it will be safe to remove it.
-        controller
-          ..text = AttributedText('my text')
-          ..selection = TextSelection.collapsed(offset: 7)
-          ..composingRegion = TextRange(start: 3, end: 7)
-          ..composingAttributions = {boldAttribution};
-        listenerNotifyCount = 0;
-
-        // ignore: deprecated_member_use_from_same_package
-        controller.clear();
-
-        expect(controller.text.text, isEmpty);
-        expect(
-          controller.selection,
-          const TextSelection.collapsed(offset: -1),
-        );
-        expect(controller.composingAttributions, isEmpty);
-        expect(controller.composingRegion, TextRange.empty);
-        expect(listenerNotifyCount, 1);
-      });
-
-      test("can remove the text and composing region, and place the caret at the start, at the same time", () {
-        int listenerNotifyCount = 0;
-        final controller = AttributedTextEditingController(
-          text: AttributedText('my text'),
-          selection: TextSelection.collapsed(offset: 7),
-          composingRegion: TextRange(start: 3, end: 7),
         )
           ..composingAttributions = {
             boldAttribution,
