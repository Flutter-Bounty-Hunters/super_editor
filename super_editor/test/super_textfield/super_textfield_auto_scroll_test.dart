--- conflicted
+++ resolved
@@ -149,10 +149,7 @@
   await tester.pump();
 }
 
-<<<<<<< HEAD
-=======
 @isTestGroup
->>>>>>> b77b359e
 void _testWidgetsOnMobileWithKeyboard(
   String description,
   Future<void> Function(WidgetTester tester, _KeyboardToggle keyboardToggle) test,
