--- conflicted
+++ resolved
@@ -1778,12 +1778,7 @@
         expect(
           text.hasAttributionsThroughout(
             attributions: {
-<<<<<<< HEAD
-              LinkAttribution(url: Uri.parse("https://www.du.com")),
-              // LinkAttribution(url: Uri.parse("https://www.duckduckgo.com")),
-=======
               LinkAttribution.fromUri(Uri.parse("https://www.duckduckgo.com")),
->>>>>>> e698f2f2
             },
             range: SpanRange(0, text.length - 1),
           ),
