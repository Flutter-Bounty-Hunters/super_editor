import 'package:flutter/services.dart';
import 'package:flutter_test/flutter_test.dart';
import 'package:flutter_test_robots/flutter_test_robots.dart';
import 'package:flutter_test_runners/flutter_test_runners.dart';
import 'package:super_editor/super_editor.dart';
import 'package:super_editor/super_editor_test.dart';

import '../../test_runners.dart';
import '../supereditor_test_tools.dart';

void main() {
  group("SuperEditor content conversion >", () {
    group("paragraph to headers >", () {
      testWidgetsOnAllPlatforms(
        "with '#'",
        (tester) async {
          final headerVariant = _headerVariant.currentValue!;

          final context = await tester //
              .createDocument()
              .withSingleEmptyParagraph()
              .withInputSource(TextInputSource.ime)
              .autoFocus(true)
              .pump();

          // Type the token that should cause an auto-conversion.
          await tester.typeImeText(headerVariant.$1);

          // Ensure that the paragraph is now a header, and it's content is empty.
          final document = context.findEditContext().document;
          final paragraph = document.first as ParagraphNode;

          expect(paragraph.metadata['blockType'], headerVariant.$2);
          expect(paragraph.text.toPlainText().isEmpty, isTrue);
        },
        variant: _headerVariant,
      );

      testWidgetsOnAllPlatforms("does not convert with 7 or more #", (tester) async {
        final context = await tester //
            .createDocument()
            .withSingleEmptyParagraph()
            .withInputSource(TextInputSource.ime)
            .autoFocus(true)
            .pump();

        // Type a header token that's longer than the smallest supported header
        await tester.typeImeText("####### ");

        // Ensure that the paragraph hasn't changed.
        final document = context.findEditContext().document;
        final paragraph = document.first as ParagraphNode;

        expect(paragraph.metadata['blockType'], paragraphAttribution);
        expect(paragraph.text.toPlainText(), "####### ");
      });
    });

    group("paragraph to unordered list >", () {
      testWidgetsOnAllPlatforms('with', (tester) async {
        final context = await tester //
            .createDocument()
            .withSingleEmptyParagraph()
            .withInputSource(TextInputSource.ime)
            .autoFocus(true)
            .pump();

        final unorderedListItemPattern = _unorderedListVariant.currentValue!;
        await tester.typeImeText(unorderedListItemPattern);

        final listItemNode = context.findEditContext().document.first;
        expect(listItemNode, isA<ListItemNode>());
        expect((listItemNode as ListItemNode).type, ListItemType.unordered);
        expect(listItemNode.text.toPlainText().isEmpty, isTrue);
      }, variant: _unorderedListVariant);

      testWidgetsOnAllPlatforms('does not convert "1 "', (tester) async {
        final context = await tester //
            .createDocument()
            .withSingleEmptyParagraph()
            .withInputSource(TextInputSource.ime)
            .autoFocus(true)
            .pump();

        await tester.typeImeText("1 ");

        final paragraphNode = context.findEditContext().document.first;
        expect(paragraphNode, isA<ParagraphNode>());
        expect((paragraphNode as ParagraphNode).text.toPlainText(), "1 ");
      });

      testWidgetsOnAllPlatforms('does not convert " 1 "', (tester) async {
        final context = await tester //
            .createDocument()
            .withSingleEmptyParagraph()
            .withInputSource(TextInputSource.ime)
            .autoFocus(true)
            .pump();

        await tester.typeImeText(" 1 ");

        final paragraphNode = context.findEditContext().document.first;
        expect(paragraphNode, isA<ParagraphNode>());
        expect((paragraphNode as ParagraphNode).text.toPlainText(), " 1 ");
      });
    });

    group("paragraph to ordered list >", () {
      testWidgetsOnAllPlatforms('with', (tester) async {
        final context = await tester //
            .createDocument()
            .withSingleEmptyParagraph()
            .withInputSource(TextInputSource.ime)
            .autoFocus(true)
            .pump();

        final orderedListItemPattern = _orderedListVariant.currentValue!;
        await tester.typeImeText(orderedListItemPattern);

        final listItemNode = context.findEditContext().document.first;
        expect(listItemNode, isA<ListItemNode>());
        expect((listItemNode as ListItemNode).type, ListItemType.ordered);
        expect(listItemNode.text.toPlainText().isEmpty, isTrue);
      }, variant: _orderedListVariant);

      testWidgetsOnAllPlatforms('with a number that continues the sequence', (tester) async {
        final context = await tester //
            .createDocument()
            .fromMarkdown('''
1. First item
2. Second item
3. Third item


''')
            .withInputSource(TextInputSource.ime)
            .autoFocus(true)
            .pump();

        final document = context.document;
        await tester.placeCaretInParagraph(document.getNodeAt(3)!.id, 0);

        // Type a list pattern with the number 4.
        await tester.typeImeText(_orderedListNumberVariant.currentValue!.replaceAll('n', '4'));

        // Ensure the paragraph was converted.
        final listItemNode = context.findEditContext().document.getNodeAt(3)!;
        expect(listItemNode, isA<ListItemNode>());
        expect((listItemNode as ListItemNode).type, ListItemType.ordered);
        expect(listItemNode.text.toPlainText().isEmpty, isTrue);
      }, variant: _orderedListNumberVariant);

      testWidgetsOnAllPlatforms('does not convert with a number that does not continues the sequence', (tester) async {
        final context = await tester //
            .createDocument()
            .fromMarkdown('''
1. First item
2. Second item
3. Third item


''')
            .withInputSource(TextInputSource.ime)
            .autoFocus(true)
            .pump();

        final document = context.document;
        await tester.placeCaretInParagraph(document.getNodeAt(3)!.id, 0);

        // Type a list pattern with the number 5.
        final orderedListItemPattern = _orderedListNumberVariant.currentValue!.replaceAll('n', '5');
        await tester.typeImeText(orderedListItemPattern);

        // Ensure the paragraph was not converted and the typed text was kept.
        final editingNode = context.findEditContext().document.getNodeAt(3)!;
        expect(editingNode, isA<ParagraphNode>());
        expect((editingNode as ParagraphNode).text.toPlainText(), orderedListItemPattern);
      }, variant: _orderedListNumberVariant);

      testWidgetsOnAllPlatforms('does not start a list with a number bigger than one', (tester) async {
        final context = await tester //
            .createDocument()
            .withSingleEmptyParagraph()
            .withInputSource(TextInputSource.ime)
            .autoFocus(true)
            .pump();

        final document = context.document;
        await tester.placeCaretInParagraph('1', 0);

        // Type a list pattern with the number 2.
        final orderedListItemPattern = _orderedListNumberVariant.currentValue!.replaceAll('n', '2');
        await tester.typeImeText(orderedListItemPattern);

        // Ensure the paragraph was not converted and the typed text was kept.
        final editingNode = document.first;
        expect(editingNode, isA<ParagraphNode>());
        expect((editingNode as ParagraphNode).text.toPlainText(), orderedListItemPattern);
      }, variant: _orderedListNumberVariant);

      testWidgetsOnAllPlatforms('does not convert "1 "', (tester) async {
        final context = await tester //
            .createDocument()
            .withSingleEmptyParagraph()
            .withInputSource(TextInputSource.ime)
            .autoFocus(true)
            .pump();

        await tester.typeImeText("1 ");

        final paragraphNode = context.findEditContext().document.first;
        expect(paragraphNode, isA<ParagraphNode>());
        expect((paragraphNode as ParagraphNode).text.toPlainText(), "1 ");
      });

      testWidgetsOnAllPlatforms('does not convert " 1 "', (tester) async {
        final context = await tester //
            .createDocument()
            .withSingleEmptyParagraph()
            .withInputSource(TextInputSource.ime)
            .autoFocus(true)
            .pump();

        await tester.typeImeText(" 1 ");

        final paragraphNode = context.findEditContext().document.first;
        expect(paragraphNode, isA<ParagraphNode>());
        expect((paragraphNode as ParagraphNode).text.toPlainText(), " 1 ");
      });
    });

    group("paragraph to horizontal rule >", () {
      testAllInputsOnAllPlatforms("with --- at the beginning of an empty paragraph", (
        tester, {
        required TextInputSource inputSource,
      }) async {
        final context = await tester //
            .createDocument()
            .withSingleEmptyParagraph()
            .withInputSource(inputSource)
            .autoFocus(true)
            .pump();

        await tester.typeTextAdaptive("--- ");

        // Ensure that we now have two nodes, and the first one is an HR.
        final document = context.findEditContext().document;
        expect(document.nodeCount, 2);

        expect(document.first, isA<HorizontalRuleNode>());
        expect(document.last, isA<ParagraphNode>());
        expect((document.last as ParagraphNode).text.toPlainText().isEmpty, isTrue);
      });

      testAllInputsOnAllPlatforms('with --- at the beginning of an non-empty paragraph', (
        tester, {
        required TextInputSource inputSource,
      }) async {
        final context = await tester //
            .createDocument()
            .fromMarkdown('Existing paragraph')
            .withInputSource(inputSource)
            .pump();

        // Place the caret at the beginning of the document.
        await tester.placeCaretInParagraph(context.document.first.id, 0);

        // Type the first dash.
        await tester.typeTextAdaptive('-');

        // Ensure no conversion was performed.
        expect((context.document.first as ParagraphNode).text.toPlainText(), '-Existing paragraph');

        // Type the second dash.
        await tester.typeTextAdaptive('-');

        // Ensure the two dashes were converted to an em-dash.
        expect((context.document.first as ParagraphNode).text.toPlainText(), '—Existing paragraph');

        // Type the third dash.
        await tester.typeTextAdaptive('- ');

        // Ensure a horizontal rule was inserted before the existing paragraph.
        expect(context.document.nodeCount, 2);
        expect(context.document.first, isA<HorizontalRuleNode>());
        expect(context.document.last, isA<ParagraphNode>());
        expect((context.document.last as ParagraphNode).text.toPlainText(), 'Existing paragraph');
      });

      testWidgetsOnAllPlatforms('does not convert non-HR dashes', (tester) async {
        final context = await tester //
            .createDocument()
            .withSingleEmptyParagraph()
            .withInputSource(TextInputSource.ime)
            .autoFocus(true)
            .pump();

        final nonHrInputAndResult = _nonHrVariant.currentValue!;
        final input = nonHrInputAndResult.input;
        final expectedResult = nonHrInputAndResult.expectedResult;

        await tester.typeImeText(input);

        final paragraphNode = context.findEditContext().document.first;
        expect(paragraphNode, isA<ParagraphNode>());
        expect((paragraphNode as ParagraphNode).text.toPlainText(), expectedResult);
      }, variant: _nonHrVariant);
    });

    group("paragraph to blockquote >", () {
      testWidgetsOnAllPlatforms("with '> '", (tester) async {
        final context = await tester //
            .createDocument()
            .withSingleEmptyParagraph()
            .withInputSource(TextInputSource.ime)
            .autoFocus(true)
            .pump();

        await tester.typeImeText("> ");

        // Ensure that the paragraph is now a blockquote, and it's content is empty.
        final document = context.findEditContext().document;
        final paragraph = document.first as ParagraphNode;

        expect(paragraph.metadata['blockType'], blockquoteAttribution);
        expect(paragraph.text.toPlainText().isEmpty, isTrue);
      });
    });

    group("converts to paragraph when backspace is pressed >", () {
      testWidgetsOnAllPlatforms("headers", (tester) async {
        final context = await tester //
            .createDocument()
            .fromMarkdown("# My Header")
            .withInputSource(TextInputSource.ime)
            .pump();
        final document = context.document;

        await tester.placeCaretInParagraph(document.first.id, 0);

        // Ensure that we're starting with a header.
        expect(document.first.metadata["blockType"], header1Attribution);

        // Simulate a backspace deletion delta.
        await tester.ime.sendDeltas(
          [
            const TextEditingDeltaNonTextUpdate(
              oldText: ". My Header",
              selection: TextSelection(baseOffset: 1, extentOffset: 2),
              composing: TextRange.empty,
            ),
            const TextEditingDeltaDeletion(
              oldText: ". My Header",
              selection: TextSelection.collapsed(offset: 1),
              deletedRange: TextRange(start: 1, end: 2),
              composing: TextRange.empty,
            ),
          ],
          getter: imeClientGetter,
        );

        // Ensure that the header became a paragraph.
<<<<<<< HEAD
        expect(document.first.metadata["blockType"], paragraphAttribution);
        expect(SuperEditorInspector.findTextInComponent(document.first.id).text, "My Header");
=======
        expect(headerNode.metadata["blockType"], paragraphAttribution);
        expect(SuperEditorInspector.findTextInComponent(headerNode.id).toPlainText(), "My Header");
>>>>>>> 31a46503
      });

      testWidgetsOnAllPlatforms("blockquotes", (tester) async {
        final context = await tester //
            .createDocument()
            .fromMarkdown("> My Blockquote")
            .withInputSource(TextInputSource.ime)
            .pump();
        final document = context.document;

        await tester.placeCaretInParagraph(document.first.id, 0);

        // Ensure that we're starting with a blockquote.
        expect(document.first.metadata["blockType"], blockquoteAttribution);

        // Simulate a backspace deletion delta.
        await tester.ime.sendDeltas(
          [
            const TextEditingDeltaNonTextUpdate(
              oldText: ". My Blockquote",
              selection: TextSelection(baseOffset: 1, extentOffset: 2),
              composing: TextRange.empty,
            ),
            const TextEditingDeltaDeletion(
              oldText: ". My Blockquote",
              selection: TextSelection.collapsed(offset: 1),
              deletedRange: TextRange(start: 1, end: 2),
              composing: TextRange.empty,
            ),
          ],
          getter: imeClientGetter,
        );

        // Ensure that the blockquote became a paragraph.
<<<<<<< HEAD
        expect(document.first.metadata["blockType"], paragraphAttribution);
        expect(SuperEditorInspector.findTextInComponent(document.first.id).text, "My Blockquote");
=======
        expect(blockquoteNode.metadata["blockType"], paragraphAttribution);
        expect(SuperEditorInspector.findTextInComponent(blockquoteNode.id).toPlainText(), "My Blockquote");
>>>>>>> 31a46503
      });

      testWidgetsOnAllPlatforms("ordered list items", (tester) async {
        final context = await tester //
            .createDocument()
            .fromMarkdown("1. My list item")
            .withInputSource(TextInputSource.ime)
            .pump();
        final document = context.document;

        await tester.placeCaretInParagraph(document.first.id, 0);

        // Ensure that we're starting with list item.
        expect(document.first, isA<ListItemNode>());

        // Simulate a backspace deletion delta.
        await tester.ime.sendDeltas(
          [
            const TextEditingDeltaNonTextUpdate(
              oldText: ". My list item",
              selection: TextSelection(baseOffset: 1, extentOffset: 2),
              composing: TextRange.empty,
            ),
            const TextEditingDeltaDeletion(
              oldText: ". My list item",
              selection: TextSelection.collapsed(offset: 1),
              deletedRange: TextRange(start: 1, end: 2),
              composing: TextRange.empty,
            ),
          ],
          getter: imeClientGetter,
        );

        // Ensure that the list item became a paragraph.
        final newNode = document.first;
        expect(newNode, isA<ParagraphNode>());
        expect(newNode.metadata["blockType"], paragraphAttribution);
<<<<<<< HEAD
        expect(SuperEditorInspector.findTextInComponent(document.first.id).text, "My list item");
=======
        expect(SuperEditorInspector.findTextInComponent(listItemNode.id).toPlainText(), "My list item");
>>>>>>> 31a46503
      });
    });
  });
}

final _headerVariant = ValueVariant({
  ("# ", header1Attribution),
  ("## ", header2Attribution),
  ("### ", header3Attribution),
  ("#### ", header4Attribution),
  ("##### ", header5Attribution),
  ("###### ", header6Attribution),
});

final _unorderedListVariant = ValueVariant({
  "* ",
  " * ",
  "- ",
  " - ",
});

final _orderedListVariant = ValueVariant({
  "1. ",
  " 1. ",
  "1) ",
  " 1) ",
});

final _orderedListNumberVariant = ValueVariant({
  "n. ",
  " n. ",
  "n) ",
  " n) ",
});

/// Holds sequence of character that shouldn't produce a horizontal rule
/// and the expected resulting text after running the editor reactions.
final _nonHrVariant = ValueVariant(const {
  // We ignore " - " because that is a conversion for unordered list items
  _TestInput(input: "-- ", expectedResult: "— "),
  _TestInput(input: "---- ", expectedResult: "—— "),
  _TestInput(input: " --- ", expectedResult: " —- "),
});

/// A test text input and the expected resulting text after running
/// the editor reactions.
class _TestInput {
  const _TestInput({
    required this.input,
    required this.expectedResult,
  });

  final String input;
  final String expectedResult;

  @override
  String toString() {
    return "[input: $input, expectedResult: $expectedResult]";
  }
}<|MERGE_RESOLUTION|>--- conflicted
+++ resolved
@@ -360,13 +360,8 @@
         );
 
         // Ensure that the header became a paragraph.
-<<<<<<< HEAD
         expect(document.first.metadata["blockType"], paragraphAttribution);
-        expect(SuperEditorInspector.findTextInComponent(document.first.id).text, "My Header");
-=======
-        expect(headerNode.metadata["blockType"], paragraphAttribution);
-        expect(SuperEditorInspector.findTextInComponent(headerNode.id).toPlainText(), "My Header");
->>>>>>> 31a46503
+        expect(SuperEditorInspector.findTextInComponent(document.first.id).toPlainText(), "My Header");
       });
 
       testWidgetsOnAllPlatforms("blockquotes", (tester) async {
@@ -401,13 +396,8 @@
         );
 
         // Ensure that the blockquote became a paragraph.
-<<<<<<< HEAD
         expect(document.first.metadata["blockType"], paragraphAttribution);
-        expect(SuperEditorInspector.findTextInComponent(document.first.id).text, "My Blockquote");
-=======
-        expect(blockquoteNode.metadata["blockType"], paragraphAttribution);
-        expect(SuperEditorInspector.findTextInComponent(blockquoteNode.id).toPlainText(), "My Blockquote");
->>>>>>> 31a46503
+        expect(SuperEditorInspector.findTextInComponent(document.first.id).toPlainText(), "My Blockquote");
       });
 
       testWidgetsOnAllPlatforms("ordered list items", (tester) async {
@@ -445,11 +435,7 @@
         final newNode = document.first;
         expect(newNode, isA<ParagraphNode>());
         expect(newNode.metadata["blockType"], paragraphAttribution);
-<<<<<<< HEAD
-        expect(SuperEditorInspector.findTextInComponent(document.first.id).text, "My list item");
-=======
-        expect(SuperEditorInspector.findTextInComponent(listItemNode.id).toPlainText(), "My list item");
->>>>>>> 31a46503
+        expect(SuperEditorInspector.findTextInComponent(document.first.id).toPlainText(), "My list item");
       });
     });
   });
