--- conflicted
+++ resolved
@@ -965,11 +965,7 @@
           await tester.pressBackspace();
 
           // Ensure the first character was deleted.
-<<<<<<< HEAD
-          expect(document.first.asTextNode.text.text, ' header');
-=======
-          expect((node as TextNode).text.toPlainText(), ' header');
->>>>>>> 31a46503
+          expect(document.first.asTextNode.text.toPlainText(), ' header');
 
           // Ensure the node is still a header.
           expect(document.first.getMetadataValue("blockType"), header1Attribution);
@@ -995,11 +991,7 @@
           await tester.pressBackspace();
 
           // Ensure the text remains the same.
-<<<<<<< HEAD
-          expect(document.first.asTextNode.text.text, 'A header');
-=======
-          expect((node as TextNode).text.toPlainText(), 'A header');
->>>>>>> 31a46503
+          expect(document.first.asTextNode.text.toPlainText(), 'A header');
 
           // Ensure the header was converted to a paragraph.
           expect(document.first.getMetadataValue("blockType"), paragraphAttribution);
