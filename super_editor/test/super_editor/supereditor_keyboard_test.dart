--- conflicted
+++ resolved
@@ -837,11 +837,7 @@
       );
 
       // Ensure the content of the list item didn't change.
-<<<<<<< HEAD
-      expect(document.first.asListItem.text.text, 'list item 1');
-=======
-      expect(node.text.toPlainText(), 'list item 1');
->>>>>>> 31a46503
+      expect(document.first.asListItem.text.toPlainText(), 'list item 1');
     });
   });
 
