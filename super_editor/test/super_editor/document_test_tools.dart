import 'dart:math';
import 'dart:ui' as ui;

import 'package:flutter/material.dart';
import 'package:flutter_test/flutter_test.dart';
import 'package:super_editor/super_editor.dart';
import 'package:super_editor/super_editor_test.dart';
import 'package:super_editor_markdown/super_editor_markdown.dart';
import 'package:text_table/text_table.dart';

import 'test_documents.dart';

/// Extensions on [WidgetTester] that configure and pump [SuperEditor]
/// document editors.
extension DocumentTester on WidgetTester {
  /// Starts the process for configuring and pumping a new [SuperEditor].
  ///
  /// Use the returned [TestDocumentSelector] to continue configuring the
  /// [SuperEditor].
  TestDocumentSelector createDocument() {
    return TestDocumentSelector(this);
  }

  /// Pumps a new [SuperEditor] using the existing [context].
  ///
  /// Use this method to simulate a [SuperEditor] whose widget tree changes.
  TestDocumentConfigurator updateDocument(TestDocumentContext context) {
    return TestDocumentConfigurator._fromExistingContext(this, context);
  }
}

/// Selects a [Document] configuration when composing a [SuperEditor]
/// widget in a test.
///
/// Each document selection returns a [TestDocumentConfigurator], which
/// is used to complete the configuration, and to pump the [SuperEditor].
class TestDocumentSelector {
  const TestDocumentSelector(this._widgetTester);

  final WidgetTester _widgetTester;

  TestDocumentConfigurator withCustomContent(MutableDocument document) {
    return TestDocumentConfigurator._(_widgetTester, document);
  }

  /// Configures the editor with a [Document] that's parsed from the
  /// given [markdown].
  TestDocumentConfigurator fromMarkdown(String markdown) {
    return TestDocumentConfigurator._(
      _widgetTester,
      deserializeMarkdownToDocument(markdown),
    );
  }

  TestDocumentConfigurator withSingleEmptyParagraph() {
    return TestDocumentConfigurator._(
      _widgetTester,
      singleParagraphEmptyDoc(),
    );
  }

  TestDocumentConfigurator withSingleParagraph() {
    return TestDocumentConfigurator._(
      _widgetTester,
      singleParagraphDoc(),
    );
  }

  TestDocumentConfigurator withTwoEmptyParagraphs() {
    return TestDocumentConfigurator._(
      _widgetTester,
      twoParagraphEmptyDoc(),
    );
  }

  TestDocumentConfigurator withLongTextContent() {
    return TestDocumentConfigurator._(
      _widgetTester,
      longTextDoc(),
    );
  }
}

/// Builder that configures and pumps a [SuperEditor] widget.
class TestDocumentConfigurator {
  TestDocumentConfigurator._fromExistingContext(this._widgetTester, this._existingContext) : _document = null;

  TestDocumentConfigurator._(this._widgetTester, this._document) : _existingContext = null;

  final WidgetTester _widgetTester;
  final MutableDocument? _document;
  final TestDocumentContext? _existingContext;
  DocumentGestureMode? _gestureMode;
<<<<<<< HEAD
  DocumentInputSource? _inputSource;
  SoftwareKeyboardController? _softwareKeyboardController;
  bool _openKeyboardOnSelectionChange = true;
  bool _clearSelectionWhenImeDisconnects = true;
=======
  TextInputSource? _inputSource;
>>>>>>> 7192947a
  ThemeData? _appTheme;
  Stylesheet? _stylesheet;
  final _addedComponents = <ComponentBuilder>[];
  bool _autoFocus = false;
  ui.Size? _editorSize;
  List<ComponentBuilder>? _componentBuilders;
  WidgetTreeBuilder? _widgetTreeBuilder;
  ScrollController? _scrollController;
  FocusNode? _focusNode;
  DocumentSelection? _selection;
  WidgetBuilder? _androidToolbarBuilder;
  WidgetBuilder? _iOSToolbarBuilder;

  /// Configures the [SuperEditor] for standard desktop interactions,
  /// e.g., mouse and keyboard input.
  TestDocumentConfigurator forDesktop({
    TextInputSource inputSource = TextInputSource.keyboard,
  }) {
    _inputSource = inputSource;
    _gestureMode = DocumentGestureMode.mouse;
    return this;
  }

  /// Configures the [SuperEditor] for standard Android interactions,
  /// e.g., touch gestures and IME input.
  TestDocumentConfigurator forAndroid() {
    _gestureMode = DocumentGestureMode.android;
    _inputSource = TextInputSource.ime;
    return this;
  }

  /// Configures the [SuperEditor] for standard iOS interactions,
  /// e.g., touch gestures and IME input.
  TestDocumentConfigurator forIOS() {
    _gestureMode = DocumentGestureMode.iOS;
    _inputSource = TextInputSource.ime;
    return this;
  }

  /// Configures the [SuperEditor] to use the given [inputSource].
  TestDocumentConfigurator withInputSource(TextInputSource inputSource) {
    _inputSource = inputSource;
    return this;
  }

  /// Configures the [SuperEditor]'s [SoftwareKeyboardController].
  TestDocumentConfigurator withSoftwareKeyboardController(SoftwareKeyboardController controller) {
    _softwareKeyboardController = controller;
    return this;
  }

  /// Configures the [SuperEditor] to automatically open the software keyboard when
  /// the selection changes, or not.
  TestDocumentConfigurator withOpenKeyboardOnSelectionChange(bool openKeyboardOnSelectionChange) {
    _openKeyboardOnSelectionChange = openKeyboardOnSelectionChange;
    return this;
  }

  /// Configures the [SuperEditor] to automatically clear the document selection when
  /// the connection to the platform IME is closed, or not.
  TestDocumentConfigurator withClearSelectionWhenImeDisconnects(bool clearSelectionWhenImeDisconnects) {
    _clearSelectionWhenImeDisconnects = clearSelectionWhenImeDisconnects;
    return this;
  }

  /// Configures the [SuperEditor] to use the given [gestureMode].
  TestDocumentConfigurator withGestureMode(DocumentGestureMode gestureMode) {
    _gestureMode = gestureMode;
    return this;
  }

  /// Configures the [SuperEditor] to constrain its maxHeight and maxWidth using the given [size].
  TestDocumentConfigurator withEditorSize(ui.Size? size) {
    _editorSize = size;
    return this;
  }

  /// Configures the [SuperEditor] to use only the given [componentBuilders]
  TestDocumentConfigurator withComponentBuilders(List<ComponentBuilder>? componentBuilders) {
    _componentBuilders = componentBuilders;
    return this;
  }

  /// Configures the [SuperEditor] to use a custom widget tree above [SuperEditor].
  TestDocumentConfigurator withCustomWidgetTreeBuilder(WidgetTreeBuilder? builder) {
    _widgetTreeBuilder = builder;
    return this;
  }

  /// Configures the [SuperEditor] to use the given [scrollController]
  TestDocumentConfigurator withScrollController(ScrollController? scrollController) {
    _scrollController = scrollController;
    return this;
  }

  /// Configures the [SuperEditor] to use the given [focusNode]
  TestDocumentConfigurator withFocusNode(FocusNode? focusNode) {
    _focusNode = focusNode;
    return this;
  }

  /// Configures the [SuperEditor] to use the given [selection] as its initial selection.
  TestDocumentConfigurator withSelection(DocumentSelection? selection) {
    _selection = selection;
    return this;
  }

  /// Configures the [SuperEditor] to use the given [builder] as its android toolbar builder.
  TestDocumentConfigurator withAndroidToolbarBuilder(WidgetBuilder? builder) {
    _androidToolbarBuilder = builder;
    return this;
  }

  /// Configures the [SuperEditor] to use the given [builder] as its iOS toolbar builder.
  TestDocumentConfigurator withiOSToolbarBuilder(WidgetBuilder? builder) {
    _iOSToolbarBuilder = builder;
    return this;
  }

  /// Configures the [ThemeData] used for the [MaterialApp] that wraps
  /// the [SuperEditor].
  TestDocumentConfigurator useAppTheme(ThemeData theme) {
    _appTheme = theme;
    return this;
  }

  /// Configures the [SuperEditor] to use the given [stylesheet].
  TestDocumentConfigurator useStylesheet(Stylesheet? stylesheet) {
    _stylesheet = stylesheet;
    return this;
  }

  /// Adds the given component builders to the list of component builders that are
  /// used to render the document layout in the pumped [SuperEditor].
  TestDocumentConfigurator withAddedComponents(List<ComponentBuilder> newComponents) {
    _addedComponents.addAll(newComponents);
    return this;
  }

  /// Configures the [SuperEditor] to auto-focus when first pumped, or not.
  TestDocumentConfigurator autoFocus(bool autoFocus) {
    _autoFocus = autoFocus;
    return this;
  }

  /// Pumps a [SuperEditor] widget tree with the desired configuration, and returns
  /// a [TestDocumentContext], which includes the artifacts connected to the widget
  /// tree, e.g., the [DocumentEditor], [DocumentComposer], etc.
  Future<TestDocumentContext> pump() async {
    assert(_document != null || _existingContext != null);

    late TestDocumentContext testDocumentContext;
    if (_document != null) {
      final layoutKey = GlobalKey();
      final focusNode = _focusNode ?? FocusNode();
      final editor = DocumentEditor(document: _document!);
      final composer = DocumentComposer(initialSelection: _selection);
      // ignore: prefer_function_declarations_over_variables
      final layoutResolver = () => layoutKey.currentState as DocumentLayout;
      final commonOps = CommonEditorOperations(
        editor: editor,
        documentLayoutResolver: layoutResolver,
        composer: composer,
      );
      final editContext = EditContext(
        editor: editor,
        getDocumentLayout: layoutResolver,
        composer: composer,
        commonOps: commonOps,
      );

      testDocumentContext = TestDocumentContext._(
        focusNode: focusNode,
        layoutKey: layoutKey,
        editContext: editContext,
      );
    } else {
      testDocumentContext = _existingContext!;
    }

    final superEditor = _buildContent(
      SuperEditor(
        documentLayoutKey: testDocumentContext.layoutKey,
        editor: testDocumentContext.editContext.editor,
        composer: testDocumentContext.editContext.composer,
        focusNode: testDocumentContext.focusNode,
        inputSource: _inputSource,
        softwareKeyboardController: _softwareKeyboardController,
        imePolicies: SuperEditorImePolicies(
          openKeyboardOnSelectionChange: _openKeyboardOnSelectionChange,
          clearSelectionWhenImeDisconnects: _clearSelectionWhenImeDisconnects,
        ),
        gestureMode: _gestureMode,
        androidToolbarBuilder: _androidToolbarBuilder,
        iOSToolbarBuilder: _iOSToolbarBuilder,
        stylesheet: _stylesheet,
        componentBuilders: [
          ..._addedComponents,
          ...(_componentBuilders ?? defaultComponentBuilders),
        ],
        autofocus: _autoFocus,
        scrollController: _scrollController,
      ),
    );

    await _widgetTester.pumpWidget(
      _buildWidgetTree(superEditor),
    );

    return testDocumentContext;
  }

  Widget _buildContent(Widget superEditor) {
    if (_editorSize != null) {
      return ConstrainedBox(
        constraints: BoxConstraints(
          maxWidth: _editorSize!.width,
          maxHeight: _editorSize!.height,
        ),
        child: superEditor,
      );
    }
    return superEditor;
  }

  Widget _buildWidgetTree(Widget superEditor) {
    if (_widgetTreeBuilder != null) {
      return _widgetTreeBuilder!(superEditor);
    }
    return MaterialApp(
      theme: _appTheme,
      home: Scaffold(
        body: superEditor,
      ),
    );
  }
}

/// Must return a widget tree containing the given [superEditor]
typedef WidgetTreeBuilder = Widget Function(Widget superEditor);

class TestDocumentContext {
  const TestDocumentContext._({
    required this.focusNode,
    required this.layoutKey,
    required this.editContext,
  });

  final FocusNode focusNode;
  final GlobalKey layoutKey;
  final EditContext editContext;
}

Matcher equalsMarkdown(String markdown) => DocumentEqualsMarkdownMatcher(markdown);

class DocumentEqualsMarkdownMatcher extends Matcher {
  const DocumentEqualsMarkdownMatcher(this._expectedMarkdown);

  final String _expectedMarkdown;

  @override
  Description describe(Description description) {
    return description.add("given Document has equivalent content to the given markdown");
  }

  @override
  bool matches(covariant Object target, Map<dynamic, dynamic> matchState) {
    return _calculateMismatchReason(target, matchState) == null;
  }

  @override
  Description describeMismatch(
    covariant Object target,
    Description mismatchDescription,
    Map matchState,
    bool verbose,
  ) {
    final mismatchReason = _calculateMismatchReason(target, matchState);
    if (mismatchReason != null) {
      mismatchDescription.add(mismatchReason);
    }
    return mismatchDescription;
  }

  String? _calculateMismatchReason(
    Object target,
    Map<dynamic, dynamic> matchState,
  ) {
    late Document actualDocument;
    if (target is Document) {
      actualDocument = target;
    } else {
      // If we weren't given a Document, then we expect to receive a Finder
      // that locates a SuperEditor, which contains a Document.
      if (target is! Finder) {
        return "the given target isn't a Document or a Finder: $target";
      }

      final document = SuperEditorInspector.findDocument(target);
      if (document == null) {
        return "Finder didn't match any SuperEditor widgets: $Finder";
      }
      actualDocument = document;
    }

    final actualMarkdown = serializeDocumentToMarkdown(actualDocument);
    final stringMatcher = equals(_expectedMarkdown);
    final matcherState = {};
    final matches = stringMatcher.matches(actualMarkdown, matcherState);
    if (matches) {
      // The document matches the markdown. Our matcher matches.
      return null;
    }

    return stringMatcher.describeMismatch(actualMarkdown, StringDescription(), matchState, false).toString();
  }
}

Matcher documentEquivalentTo(Document expectedDocument) => EquivalentDocumentMatcher(expectedDocument);

class EquivalentDocumentMatcher extends Matcher {
  const EquivalentDocumentMatcher(this._expectedDocument);

  final Document _expectedDocument;

  @override
  Description describe(Description description) {
    return description.add("given Document has equivalent content to expected Document");
  }

  @override
  bool matches(covariant Object target, Map<dynamic, dynamic> matchState) {
    return _calculateMismatchReason(target, matchState) == null;
  }

  @override
  Description describeMismatch(
    covariant Object target,
    Description mismatchDescription,
    Map matchState,
    bool verbose,
  ) {
    final mismatchReason = _calculateMismatchReason(target, matchState);
    if (mismatchReason != null) {
      mismatchDescription.add(mismatchReason);
    }
    return mismatchDescription;
  }

  String? _calculateMismatchReason(
    Object target,
    Map<dynamic, dynamic> matchState,
  ) {
    late Document actualDocument;
    if (target is Document) {
      actualDocument = target;
    } else {
      // If we weren't given a Document, then we expect to receive a Finder
      // that locates a SuperEditor, which contains a Document.
      if (target is! Finder) {
        return "the given target isn't a Document or a Finder: $target";
      }

      final document = SuperEditorInspector.findDocument(target);
      if (document == null) {
        return "Finder didn't match any SuperEditor widgets: $Finder";
      }
      actualDocument = document;
    }

    final messages = <String>[];
    bool nodeCountMismatch = false;
    bool nodeTypeOrContentMismatch = false;

    if (_expectedDocument.nodes.length != actualDocument.nodes.length) {
      messages
          .add("expected ${_expectedDocument.nodes.length} document nodes but found ${actualDocument.nodes.length}");
      nodeCountMismatch = true;
    } else {
      messages.add("document have the same number of nodes");
    }

    final maxNodeCount = max(_expectedDocument.nodes.length, actualDocument.nodes.length);
    final nodeComparisons = List.generate(maxNodeCount, (index) => ["", "", " "]);
    for (int i = 0; i < maxNodeCount; i += 1) {
      if (i < _expectedDocument.nodes.length && i < actualDocument.nodes.length) {
        nodeComparisons[i][0] = _expectedDocument.nodes[i].runtimeType.toString();
        nodeComparisons[i][1] = actualDocument.nodes[i].runtimeType.toString();

        if (_expectedDocument.nodes[i].runtimeType != actualDocument.nodes[i].runtimeType) {
          nodeComparisons[i][2] = "Wrong Type";
          nodeTypeOrContentMismatch = true;
        } else if (!_expectedDocument.nodes[i].hasEquivalentContent(actualDocument.nodes[i])) {
          nodeComparisons[i][2] = "Different Content";
          nodeTypeOrContentMismatch = true;
        }
      } else if (i < _expectedDocument.nodes.length) {
        nodeComparisons[i][0] = _expectedDocument.nodes[i].runtimeType.toString();
        nodeComparisons[i][1] = "NA";
        nodeComparisons[i][2] = "Missing Node";
      } else if (i < actualDocument.nodes.length) {
        nodeComparisons[i][0] = "NA";
        nodeComparisons[i][1] = actualDocument.nodes[i].runtimeType.toString();
        nodeComparisons[i][2] = "Missing Node";
      }
    }

    if (nodeCountMismatch || nodeTypeOrContentMismatch) {
      String messagesList = messages.join(", ");
      messagesList += "\n";
      messagesList += const TableRenderer().render(nodeComparisons, columns: ["Expected", "Actual", "Difference"]);
      return messagesList;
    }

    return null;
  }
}

/// A [ComponentBuilder] which builds an [ImageComponent] that always renders
/// images as a [SizedBox] with the given [size].
class FakeImageComponentBuilder implements ComponentBuilder {
  const FakeImageComponentBuilder({
    required this.size,
  });

  final ui.Size size;

  @override
  SingleColumnLayoutComponentViewModel? createViewModel(Document document, DocumentNode node) {
    return null;
  }

  @override
  Widget? createComponent(
      SingleColumnDocumentComponentContext componentContext, SingleColumnLayoutComponentViewModel componentViewModel) {
    if (componentViewModel is! ImageComponentViewModel) {
      return null;
    }

    return ImageComponent(
      componentKey: componentContext.componentKey,
      imageUrl: componentViewModel.imageUrl,
      selection: componentViewModel.selection,
      selectionColor: componentViewModel.selectionColor,
      imageBuilder: (context, imageUrl) => SizedBox(
        height: size.height,
        width: size.width,
      ),
    );
  }
}<|MERGE_RESOLUTION|>--- conflicted
+++ resolved
@@ -91,14 +91,10 @@
   final MutableDocument? _document;
   final TestDocumentContext? _existingContext;
   DocumentGestureMode? _gestureMode;
-<<<<<<< HEAD
-  DocumentInputSource? _inputSource;
+  TextInputSource? _inputSource;
   SoftwareKeyboardController? _softwareKeyboardController;
   bool _openKeyboardOnSelectionChange = true;
   bool _clearSelectionWhenImeDisconnects = true;
-=======
-  TextInputSource? _inputSource;
->>>>>>> 7192947a
   ThemeData? _appTheme;
   Stylesheet? _stylesheet;
   final _addedComponents = <ComponentBuilder>[];
