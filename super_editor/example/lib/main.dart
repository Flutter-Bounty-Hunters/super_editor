import 'package:example/demos/components/demo_text_with_hint.dart';
import 'package:example/demos/components/demo_unselectable_hr.dart';
import 'package:example/demos/debugging/simple_deltas_input.dart';
import 'package:example/demos/demo_animated_task_height.dart';
import 'package:example/demos/demo_app_shortcuts.dart';
import 'package:example/demos/demo_attributed_text.dart';
import 'package:example/demos/demo_document_loses_focus.dart';
import 'package:example/demos/demo_empty_document.dart';
import 'package:example/demos/demo_markdown_serialization.dart';
import 'package:example/demos/demo_paragraphs.dart';
import 'package:example/demos/demo_rtl.dart';
import 'package:example/demos/demo_selectable_text.dart';
import 'package:example/demos/demo_switch_document_content.dart';
import 'package:example/demos/editor_configs/demo_mobile_editing_android.dart';
import 'package:example/demos/editor_configs/demo_mobile_editing_ios.dart';
import 'package:example/demos/example_editor/example_editor.dart';
import 'package:example/demos/flutter_features/demo_inline_widgets.dart';
import 'package:example/demos/flutter_features/textinputclient/basic_text_input_client.dart';
import 'package:example/demos/flutter_features/textinputclient/textfield.dart';
import 'package:example/demos/in_the_lab/feature_action_tags.dart';
<<<<<<< HEAD
import 'package:example/demos/in_the_lab/feature_ai_fade_in.dart';
=======
import 'package:example/demos/in_the_lab/feature_custom_underlines.dart';
>>>>>>> 8ed2d208
import 'package:example/demos/in_the_lab/feature_ios_native_context_menu.dart';
import 'package:example/demos/in_the_lab/feature_pattern_tags.dart';
import 'package:example/demos/in_the_lab/feature_stable_tags.dart';
import 'package:example/demos/in_the_lab/selected_text_colors_demo.dart';
import 'package:example/demos/in_the_lab/spelling_error_decorations.dart';
import 'package:example/demos/interaction_spot_checks/toolbar_following_content_in_layer.dart';
import 'package:example/demos/interaction_spot_checks/url_launching_spot_checks.dart';
import 'package:example/demos/mobile_chat/demo_mobile_chat.dart';
import 'package:example/demos/scrolling/demo_task_and_chat_with_customscrollview.dart';
import 'package:example/demos/sliver_example_editor.dart';
import 'package:example/demos/styles/demo_doc_styles.dart';
import 'package:example/demos/super_reader/demo_super_reader.dart';
import 'package:example/demos/super_reader/demo_super_reader_custom_scrollview.dart';
import 'package:example/demos/super_reader/demo_super_reader_listview.dart';
import 'package:example/demos/supertextfield/android/demo_superandroidtextfield.dart';
import 'package:example/demos/supertextfield/demo_textfield.dart';
import 'package:example/demos/supertextfield/ios/demo_superiostextfield.dart';
import 'package:example/l10n/app_localizations.dart';
import 'package:flutter/material.dart';
import 'package:flutter_localizations/flutter_localizations.dart';
import 'package:super_editor/super_editor.dart';

/// Demo of a basic text editor, as well as various widgets that
/// are available in this package.
Future<void> main() async {
  initLoggers(Level.FINE, {
    // editorScrollingLog,
    // editorGesturesLog,
    // editorImeLog,
    // editorImeDeltasLog,
    // editorKeyLog,
    // editorOpsLog,
    // editorLayoutLog,
    // editorDocLog,
    // editorStyleLog,
    // textFieldLog,
    // editorUserTagsLog,
    // contentLayersLog,
    // appLog,
  });

  runApp(SuperEditorDemoApp());
}

class SuperEditorDemoApp extends StatelessWidget {
  @override
  Widget build(BuildContext context) {
    return MaterialApp(
      title: 'Super Editor Demo App',
      theme: ThemeData(
        primarySwatch: Colors.red,
      ),
      home: HomeScreen(),
      supportedLocales: const [
        Locale('en', ''),
        Locale('es', ''),
      ],
      localizationsDelegates: const [
        ...AppLocalizations.localizationsDelegates,
        GlobalMaterialLocalizations.delegate,
        GlobalWidgetsLocalizations.delegate,
        GlobalCupertinoLocalizations.delegate,
      ],
      debugShowCheckedModeBanner: false,
    );
  }
}

/// Displays various demos that are selected from a list of
/// options in a drawer.
class HomeScreen extends StatefulWidget {
  @override
  State<HomeScreen> createState() => _HomeScreenState();
}

class _HomeScreenState extends State<HomeScreen> {
  final _scaffoldKey = GlobalKey<ScaffoldState>();

  _MenuItem? _selectedMenuItem;

  @override
  void initState() {
    super.initState();

    _selectedMenuItem = _menu[0].items[0];
  }

  void _toggleDrawer() {
    if (_scaffoldKey.currentState!.isDrawerOpen) {
      Navigator.of(context).pop();
    } else {
      _scaffoldKey.currentState!.openDrawer();
    }
  }

  void _closeDrawer() {
    if (_scaffoldKey.currentState!.isDrawerOpen) {
      Navigator.of(context).pop();
    }
  }

  void _selectMenuItem(_MenuItem item) {
    setState(() {
      _selectedMenuItem = item;
      _closeDrawer();
    });
  }

  @override
  Widget build(BuildContext context) {
    // We need a FocusScope above the Overlay so that focus can be shared between
    // SuperEditor in one OverlayEntry, and the popover toolbar in another OverlayEntry.
    return FocusScope(
      // We need our own [Overlay] instead of the one created by the navigator
      // because overlay entries added to navigator's [Overlay] are always
      // displayed above all routes.
      //
      // We display the editor's toolbar in an [OverlayEntry], so inserting it
      // at the navigator's [Overlay] causes widgets that are displayed in routes,
      // e.g. [DropdownButton] items, to be displayed beneath the toolbar.
      child: Overlay(
        initialEntries: [
          OverlayEntry(builder: (context) {
            return Scaffold(
              key: _scaffoldKey,
              body: Stack(
                children: [
                  _selectedMenuItem!.pageBuilder(context),
                  _buildDrawerButton(),
                ],
              ),
              drawer: _buildDrawer(),
            );
          })
        ],
      ),
    );
  }

  Widget _buildDrawerButton() {
    return SafeArea(
      child: Material(
        color: Colors.transparent,
        child: SizedBox(
          height: 56,
          width: 56,
          child: IconButton(
            icon: const Icon(Icons.menu),
            color: Theme.of(context).colorScheme.onSurface,
            splashRadius: 24,
            onPressed: _toggleDrawer,
          ),
        ),
      ),
    );
  }

  Widget _buildDrawer() {
    return Drawer(
      child: SingleChildScrollView(
        primary: false,
        child: Padding(
          padding: const EdgeInsets.symmetric(horizontal: 32, vertical: 48),
          child: Column(
            crossAxisAlignment: CrossAxisAlignment.start,
            children: [
              for (final group in _menu) ...[
                if (group.title != null) _DrawerHeader(title: group.title),
                for (final item in group.items) ...[
                  _DrawerButton(
                    icon: item.icon,
                    title: item.title,
                    isSelected: item == _selectedMenuItem,
                    onPressed: () {
                      _selectMenuItem(item);
                    },
                  ),
                ],
                const SizedBox(height: 24),
              ],
            ],
          ),
        ),
      ),
    );
  }
}

// Demo options that are shown in the `HomeScreen` drawer.
final _menu = <_MenuGroup>[
  _MenuGroup(
    title: 'Super Editor',
    items: [
      _MenuItem(
        icon: Icons.description,
        title: 'Editor Demo',
        pageBuilder: (context) {
          return ExampleEditor();
        },
      ),
      _MenuItem(
        icon: Icons.description,
        title: 'Sliver Editor Demo',
        pageBuilder: (context) {
          return SliverExampleEditor();
        },
      ),
      _MenuItem(
        icon: Icons.description,
        title: 'Chat Demo',
        pageBuilder: (context) {
          return MobileChatDemo();
        },
      ),
      _MenuItem(
        icon: Icons.description,
        title: 'Switch Docs Demo',
        pageBuilder: (context) {
          return SwitchDocumentDemo();
        },
      ),
      _MenuItem(
        icon: Icons.description,
        title: 'Lose Focus Demo',
        pageBuilder: (context) {
          return LoseFocusDemo();
        },
      ),
      _MenuItem(
        icon: Icons.shortcut,
        title: 'App Shortcuts',
        pageBuilder: (context) {
          return AppShortcutsDemo();
        },
      ),
      _MenuItem(
        icon: Icons.description,
        title: 'Markdown Serialization Demo',
        pageBuilder: (context) {
          return MarkdownSerializationDemo();
        },
      ),
      _MenuItem(
        icon: Icons.description,
        title: 'RTL Demo',
        pageBuilder: (context) {
          return RTLDemo();
        },
      ),
      _MenuItem(
        icon: Icons.description,
        title: 'Empty Document',
        pageBuilder: (context) {
          return EmptyDocumentDemo();
        },
      ),
      _MenuItem(
        icon: Icons.description,
        title: 'Animated task height demo',
        pageBuilder: (context) {
          return AnimatedTaskHeightDemo();
        },
      ),
    ],
  ),
  _MenuGroup(
    title: 'FEATURES',
    items: [],
  ),
  _MenuGroup(
    title: 'IN THE LAB',
    items: [
      _MenuItem(
        icon: Icons.color_lens,
        title: 'Selected Text Colors',
        pageBuilder: (context) {
          return const SelectedTextColorsDemo();
        },
      ),
      _MenuItem(
        icon: Icons.spellcheck,
        title: 'Spelling Error Decorations',
        pageBuilder: (context) {
          return const SpellingErrorDecorationsDemo();
        },
      ),
      _MenuItem(
        icon: Icons.tag,
        title: 'Hash Tags',
        pageBuilder: (context) {
          return const HashTagsFeatureDemo();
        },
      ),
      _MenuItem(
        icon: Icons.account_circle,
        title: 'User Tags',
        pageBuilder: (context) {
          return const UserTagsFeatureDemo();
        },
      ),
      _MenuItem(
        icon: Icons.task,
        title: 'Action Tags',
        pageBuilder: (context) {
          return const ActionTagsFeatureDemo();
        },
      ),
      _MenuItem(
        icon: Icons.apple,
        title: 'Native iOS Toolbar',
        pageBuilder: (context) {
          return const NativeIosContextMenuFeatureDemo();
        },
      ),
      _MenuItem(
<<<<<<< HEAD
        icon: Icons.task,
        title: 'AI Text Fade-In',
        pageBuilder: (context) {
          return const AiFadeInFeatureDemo();
=======
        icon: Icons.line_style,
        title: 'Custom Underlines',
        pageBuilder: (context) {
          return const CustomUnderlinesDemo();
>>>>>>> 8ed2d208
        },
      ),
    ],
  ),
  _MenuGroup(
    title: 'STYLES',
    items: [
      _MenuItem(
        icon: Icons.style,
        title: 'Document Styles',
        pageBuilder: (context) {
          return const DocumentStylesDemo();
        },
      ),
    ],
  ),
  _MenuGroup(
    title: 'EDITOR CONFIGS',
    items: [
      _MenuItem(
        icon: Icons.phone_android,
        title: 'Mobile Editing - Android',
        pageBuilder: (context) {
          return MobileEditingAndroidDemo();
        },
      ),
      _MenuItem(
        icon: Icons.phone_android,
        title: 'Mobile Editing - iOS',
        pageBuilder: (context) {
          return MobileEditingIOSDemo();
        },
      ),
    ],
  ),
  _MenuGroup(
    title: 'READ-ONLY DOCS',
    items: [
      _MenuItem(
        icon: Icons.text_snippet,
        title: 'SuperReader',
        pageBuilder: (context) {
          return const SuperReaderDemo();
        },
      ),
      _MenuItem(
        icon: Icons.text_snippet,
        title: 'In CustomScrollView',
        pageBuilder: (context) {
          return SuperReaderCustomScrollViewDemo();
        },
      ),
      _MenuItem(
        icon: Icons.text_snippet,
        title: 'In ListView',
        pageBuilder: (context) {
          return SuperReaderListViewDemo();
        },
      ),
    ],
  ),
  _MenuGroup(
    title: 'Spot Checks',
    items: [
      _MenuItem(
        icon: Icons.link,
        title: 'URL Parsing & Launching',
        pageBuilder: (context) {
          return UrlLauncherSpotChecks();
        },
      ),
      _MenuItem(
        icon: Icons.layers,
        title: 'Toolbar Following Content Layer',
        pageBuilder: (context) {
          return ToolbarFollowingContentInLayer();
        },
      ),
    ],
  ),
  _MenuGroup(
    title: 'SCROLLING',
    items: [
      _MenuItem(
        icon: Icons.task,
        title: 'Task and Chat Demo - Slivers',
        pageBuilder: (context) {
          return TaskAndChatWithCustomScrollViewDemo();
        },
      ),
    ],
  ),
  _MenuGroup(
    title: 'PIECES',
    items: [
      _MenuItem(
        icon: Icons.text_snippet,
        title: 'Paragraphs',
        pageBuilder: (context) {
          return ParagraphsDemo();
        },
      ),
    ],
  ),
  _MenuGroup(
    title: 'DOC COMPONENTS',
    items: [
      _MenuItem(
        icon: Icons.short_text,
        title: 'Text with hint',
        pageBuilder: (context) {
          return TextWithHintDemo();
        },
      ),
      _MenuItem(
        icon: Icons.short_text,
        title: 'Unselectable HR',
        pageBuilder: (context) {
          return UnselectableHrDemo();
        },
      ),
    ],
  ),
  _MenuGroup(
    title: 'SUPER TEXT FIELD',
    items: [
      _MenuItem(
        icon: Icons.text_fields,
        title: 'SuperTextField',
        pageBuilder: (context) {
          return TextFieldDemo();
        },
      ),
      _MenuItem(
        icon: Icons.text_fields,
        title: 'Super iOS Textfield',
        pageBuilder: (context) {
          return SuperIOSTextFieldDemo();
        },
      ),
      _MenuItem(
        icon: Icons.text_fields,
        title: 'Super Android Textfield',
        pageBuilder: (context) {
          return SuperAndroidTextFieldDemo();
        },
      ),
    ],
  ),
  _MenuGroup(
    title: 'INFRASTRUCTURE',
    items: [
      _MenuItem(
        icon: Icons.text_fields,
        title: 'SuperTextWithSelection',
        pageBuilder: (context) {
          return SelectableTextDemo();
        },
      ),
      _MenuItem(
        icon: Icons.text_fields,
        title: 'Attributed Text',
        pageBuilder: (context) {
          return AttributedTextDemo();
        },
      ),
    ],
  ),
  _MenuGroup(
    title: 'DEBUGGING',
    items: [
      _MenuItem(
        icon: Icons.text_fields,
        title: 'Text Deltas',
        pageBuilder: (context) {
          return SimpleDeltasInputDemo();
        },
      ),
    ],
  ),
  _MenuGroup(
    title: 'FLUTTER BEHAVIOR',
    items: [
      _MenuItem(
        icon: Icons.text_fields,
        title: 'Regular TextField',
        pageBuilder: (context) {
          return FlutterTextFieldDemo();
        },
      ),
      _MenuItem(
        icon: Icons.text_fields,
        title: 'Basic TextInputClient',
        pageBuilder: (context) {
          return BasicTextInputClientDemo();
        },
      ),
      _MenuItem(
        icon: Icons.image,
        title: 'Text Inline Widgets',
        pageBuilder: (context) {
          return TextInlineWidgetDemo();
        },
      ),
    ],
  ),
];

class _MenuGroup {
  const _MenuGroup({
    this.title,
    required this.items,
  });

  final String? title;
  final List<_MenuItem> items;
}

class _MenuItem {
  const _MenuItem({
    required this.icon,
    required this.title,
    required this.pageBuilder,
  });

  final IconData icon;
  final String title;
  final WidgetBuilder pageBuilder;
}

class _DrawerHeader extends StatelessWidget {
  const _DrawerHeader({
    Key? key,
    required this.title,
  }) : super(key: key);

  final String? title;

  @override
  Widget build(BuildContext context) {
    return Padding(
      padding: const EdgeInsets.only(left: 16, bottom: 4),
      child: Text(
        title!,
        style: const TextStyle(
          color: Color(0xFF444444),
          fontSize: 10,
          fontWeight: FontWeight.bold,
        ),
      ),
    );
  }
}

class _DrawerButton extends StatelessWidget {
  const _DrawerButton({
    Key? key,
    required this.icon,
    required this.title,
    this.isSelected = false,
    required this.onPressed,
  }) : super(key: key);

  final IconData icon;
  final String title;
  final bool isSelected;
  final VoidCallback onPressed;

  @override
  Widget build(BuildContext context) {
    return SizedBox(
      width: double.infinity,
      child: ElevatedButton(
        style: ButtonStyle(
            backgroundColor: WidgetStateColor.resolveWith((states) {
              if (isSelected) {
                return const Color(0xFFBBBBBB);
              }

              if (states.contains(WidgetState.hovered)) {
                return Colors.grey.withValues(alpha: 0.1);
              }

              return Colors.transparent;
            }),
            // splashFactory: NoSplash.splashFactory,
            foregroundColor:
                WidgetStateColor.resolveWith((states) => isSelected ? Colors.white : const Color(0xFFBBBBBB)),
            elevation: WidgetStateProperty.resolveWith((states) => 0),
            padding: WidgetStateProperty.resolveWith((states) => const EdgeInsets.all(16))),
        onPressed: isSelected ? null : onPressed,
        child: Row(
          children: [
            const SizedBox(width: 8),
            Icon(
              icon,
            ),
            const SizedBox(width: 16),
            Expanded(
              child: Text(title),
            ),
          ],
        ),
      ),
    );
  }
}<|MERGE_RESOLUTION|>--- conflicted
+++ resolved
@@ -18,11 +18,8 @@
 import 'package:example/demos/flutter_features/textinputclient/basic_text_input_client.dart';
 import 'package:example/demos/flutter_features/textinputclient/textfield.dart';
 import 'package:example/demos/in_the_lab/feature_action_tags.dart';
-<<<<<<< HEAD
 import 'package:example/demos/in_the_lab/feature_ai_fade_in.dart';
-=======
 import 'package:example/demos/in_the_lab/feature_custom_underlines.dart';
->>>>>>> 8ed2d208
 import 'package:example/demos/in_the_lab/feature_ios_native_context_menu.dart';
 import 'package:example/demos/in_the_lab/feature_pattern_tags.dart';
 import 'package:example/demos/in_the_lab/feature_stable_tags.dart';
@@ -338,17 +335,17 @@
         },
       ),
       _MenuItem(
-<<<<<<< HEAD
+        icon: Icons.line_style,
+        title: 'Custom Underlines',
+        pageBuilder: (context) {
+          return const CustomUnderlinesDemo();
+        },
+      ),
+      _MenuItem(
         icon: Icons.task,
         title: 'AI Text Fade-In',
         pageBuilder: (context) {
           return const AiFadeInFeatureDemo();
-=======
-        icon: Icons.line_style,
-        title: 'Custom Underlines',
-        pageBuilder: (context) {
-          return const CustomUnderlinesDemo();
->>>>>>> 8ed2d208
         },
       ),
     ],
