--- conflicted
+++ resolved
@@ -55,7 +55,6 @@
               documentLayoutKey: _docLayoutKey,
               editor: _docEditor,
               composer: _composer,
-              padding: const EdgeInsets.all(16),
               gestureMode: DocumentGestureMode.iOS,
               inputSource: DocumentInputSource.ime,
               iOSToolbarBuilder: (_) => IOSTextEditingFloatingToolbar(
@@ -63,14 +62,9 @@
                 onCopyPressed: () => _docOps.copy(),
                 onPastePressed: () => _docOps.paste(),
               ),
-<<<<<<< HEAD
-              editor: _docEditor,
-              composer: _composer,
               stylesheet: defaultDocumentStylesheet.copyWith(
                 margin: const EdgeInsets.all(16),
               ),
-=======
->>>>>>> 3a6aae58
               createOverlayControlsClipper: (_) => const KeyboardToolbarClipper(),
             ),
           ),
