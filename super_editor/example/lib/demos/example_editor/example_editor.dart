--- conflicted
+++ resolved
@@ -70,15 +70,7 @@
 
   @override
   void dispose() {
-<<<<<<< HEAD
-    if (_textFormatBarOverlayEntry != null) {
-      _textFormatBarOverlayEntry!.remove();
-    }
-
     _iosControlsController.dispose();
-
-=======
->>>>>>> 185cce5a
     _scrollController.dispose();
     _editorFocusNode.dispose();
     _composer.dispose();
