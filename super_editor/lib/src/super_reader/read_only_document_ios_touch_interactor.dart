import 'dart:async';
import 'dart:math';

import 'package:flutter/cupertino.dart';
import 'package:flutter/gestures.dart';
import 'package:flutter/material.dart';
import 'package:super_editor/src/core/document.dart';
import 'package:super_editor/src/core/document_layout.dart';
import 'package:super_editor/src/core/document_selection.dart';
import 'package:super_editor/src/default_editor/document_gestures_touch_ios.dart';
import 'package:super_editor/src/document_operations/selection_operations.dart';
import 'package:super_editor/src/infrastructure/_logging.dart';
import 'package:super_editor/src/infrastructure/document_gestures.dart';
import 'package:super_editor/src/infrastructure/document_gestures_interaction_overrides.dart';
import 'package:super_editor/src/infrastructure/flutter/flutter_pipeline.dart';
import 'package:super_editor/src/infrastructure/multi_tap_gesture.dart';
<<<<<<< HEAD
=======
import 'package:super_editor/src/infrastructure/platforms/ios/ios_document_controls.dart';
import 'package:super_editor/src/infrastructure/platforms/ios/long_press_selection.dart';
>>>>>>> c54bbb2e
import 'package:super_editor/src/infrastructure/platforms/mobile_documents.dart';
import 'package:super_editor/src/infrastructure/touch_controls.dart';
import 'package:super_editor/src/super_textfield/metrics.dart';

/// Document gesture interactor that's designed for iOS touch input, e.g.,
/// drag to scroll, double and triple tap to select content, and drag
/// selection ends to expand selection.
///
/// The primary difference between a read-only touch interactor, and an
/// editing touch interactor, is that read-only documents don't support
/// collapsed selections, i.e., caret display. When the user taps on
/// a read-only document, nothing happens. The user must drag an expanded
/// selection, or double/triple tap to select content.
class ReadOnlyIOSDocumentTouchInteractor extends StatefulWidget {
  const ReadOnlyIOSDocumentTouchInteractor({
    Key? key,
    required this.focusNode,
    required this.document,
    required this.documentKey,
    required this.getDocumentLayout,
    required this.selection,
    required this.scrollController,
    this.contentTapHandler,
    this.dragAutoScrollBoundary = const AxisOffset.symmetric(54),
    this.showDebugPaint = false,
    this.child,
  }) : super(key: key);

  final FocusNode focusNode;

  final Document document;
  final GlobalKey documentKey;
  final DocumentLayout Function() getDocumentLayout;
  final ValueNotifier<DocumentSelection?> selection;

  final ScrollController scrollController;

  /// Optional handler that responds to taps on content, e.g., opening
  /// a link when the user taps on text with a link attribution.
  final ContentTapDelegate? contentTapHandler;

  /// The closest that the user's selection drag gesture can get to the
  /// document boundary before auto-scrolling.
  ///
  /// The default value is `54.0` pixels for both the leading and trailing
  /// edges.
  final AxisOffset dragAutoScrollBoundary;

  final bool showDebugPaint;

  final Widget? child;

  @override
  State createState() => _ReadOnlyIOSDocumentTouchInteractorState();
}

class _ReadOnlyIOSDocumentTouchInteractorState extends State<ReadOnlyIOSDocumentTouchInteractor>
    with WidgetsBindingObserver, SingleTickerProviderStateMixin {
  // The ScrollPosition attached to the _ancestorScrollable.
  ScrollPosition? _ancestorScrollPosition;
  // The actual ScrollPosition that's used for the document layout, either
  // the Scrollable installed by this interactor, or an ancestor Scrollable.
  ScrollPosition? _activeScrollPosition;

  IosEditorControlsContext? _controlsContext;

  late DragHandleAutoScroller _handleAutoScrolling;
  Offset? _globalStartDragOffset;
  Offset? _dragStartInDoc;
  Offset? _startDragPositionOffset;
  double? _dragStartScrollOffset;
  Offset? _globalDragOffset;
  Offset? _dragEndInInteractor;
  DragMode? _dragMode;
  // TODO: HandleType is the wrong type here, we need collapsed/base/extent,
  //       not collapsed/upstream/downstream. Change the type once it's working.
  HandleType? _dragHandleType;

<<<<<<< HEAD
  final _magnifierOffset = ValueNotifier<Offset?>(null);
=======
  final _floatingCursorController = FloatingCursorController();

  // Whether we're currently waiting to see if the user taps
  // again on the document.
  //
  // We track this for the following reason: on iOS, there is
  // no collapsed handle. Instead, the caret is the handle. This
  // means that the caret must be draggable. But this creates an
  // issue. If the user tries to double tap, first the user taps
  // and places the caret and then the user taps again. But the
  // 2nd tap gets consumed by the tappable caret, when instead the
  // 2nd tap should hit the document again. To allow for double and
  // triple taps on iOS, we explicitly tell the overlay controls to
  // avoid handling gestures while we are `_waitingForMoreTaps`.
  bool _waitingForMoreTaps = false;

  Timer? _tapDownLongPressTimer;
  Offset? _globalTapDownOffset;
  bool get _isLongPressInProgress => _longPressStrategy != null;
  IosLongPressSelectionStrategy? _longPressStrategy;

  /// Shows, hides, and positions a floating toolbar and magnifier.
  late MagnifierAndToolbarController _overlayController;
>>>>>>> c54bbb2e

  @override
  void initState() {
    super.initState();

    _handleAutoScrolling = DragHandleAutoScroller(
      vsync: this,
      dragAutoScrollBoundary: widget.dragAutoScrollBoundary,
      getScrollPosition: () => scrollPosition,
      getViewportBox: () => viewportBox,
    );

    // I added this listener directly to our ScrollController because the listener we added
    // to the ScrollPosition wasn't triggering once the user makes an initial selection. I'm
    // not sure why that happened. It's as if the ScrollPosition was replaced, but I don't
    // know why the ScrollPosition would be replaced. In the meantime, adding this listener
    // keeps the toolbar positioning logic working.
    // TODO: rely solely on a ScrollPosition listener, not a ScrollController listener.
    widget.scrollController.addListener(_onScrollChange);

    widget.document.addListener(_onDocumentChange);

    widget.selection.addListener(_onSelectionChange);
    // If we already have a selection, we may need to display drag handles.
    if (widget.selection.value != null) {
      _onSelectionChange();
    }

    WidgetsBinding.instance.addObserver(this);
  }

  @override
  void didChangeDependencies() {
    super.didChangeDependencies();

    _controlsContext = IosEditorControlsScope.rootOf(context);

    _ancestorScrollPosition = _findAncestorScrollable(context)?.position;

    // On the next frame, check if our active scroll position changed to a
    // different instance. If it did, move our listener to the new one.
    //
    // This is posted to the next frame because the first time this method
    // runs, we haven't attached to our own ScrollController yet, so
    // this.scrollPosition might be null.
    onNextFrame((_) {
      final newScrollPosition = scrollPosition;
      if (newScrollPosition == _activeScrollPosition) {
        return;
      }

      setState(() {
        _activeScrollPosition?.removeListener(_onScrollChange);
        newScrollPosition.addListener(_onScrollChange);
        _activeScrollPosition = newScrollPosition;
      });
    });
  }

  @override
  void didUpdateWidget(ReadOnlyIOSDocumentTouchInteractor oldWidget) {
    super.didUpdateWidget(oldWidget);

    if (widget.document != oldWidget.document) {
      oldWidget.document.removeListener(_onDocumentChange);
      widget.document.addListener(_onDocumentChange);
    }

    if (widget.scrollController != oldWidget.scrollController) {
      widget.scrollController.removeListener(_onScrollChange);
      widget.scrollController.addListener(_onScrollChange);
    }

    if (widget.selection != oldWidget.selection) {
      oldWidget.selection.removeListener(_onSelectionChange);
      widget.selection.addListener(_onSelectionChange);

      // Selection has changed, we need to update the caret.
      if (widget.selection.value != oldWidget.selection.value) {
        _onSelectionChange();
      }
    }
  }

  @override
  void dispose() {
    WidgetsBinding.instance.removeObserver(this);

    widget.document.removeListener(_onDocumentChange);
    widget.selection.removeListener(_onSelectionChange);

    widget.scrollController.removeListener(_onScrollChange);
    _activeScrollPosition?.removeListener(_onScrollChange);

    _handleAutoScrolling.dispose();

    super.dispose();
  }

  void _ensureSelectionExtentIsVisible() {
    readerGesturesLog.fine("Ensuring selection extent is visible");
    final selection = widget.selection.value;
    if (selection == null) {
      // There's no selection. We don't need to take any action.
      return;
    }

    // Calculate the y-value of the selection extent side of the selected content so that we
    // can ensure they're visible.
    final selectionRectInDocumentLayout =
        widget.getDocumentLayout().getRectForSelection(selection.base, selection.extent)!;
    final extentOffsetInViewport = widget.document.getAffinityForSelection(selection) == TextAffinity.downstream
        ? _documentOffsetToViewportOffset(selectionRectInDocumentLayout.bottomCenter)
        : _documentOffsetToViewportOffset(selectionRectInDocumentLayout.topCenter);

    _handleAutoScrolling.ensureOffsetIsVisible(extentOffsetInViewport);
  }

  Offset _documentOffsetToViewportOffset(Offset documentOffset) {
    final globalOffset = _docLayout.getGlobalOffsetFromDocumentOffset(documentOffset);
    return viewportBox.globalToLocal(globalOffset);
  }

  void _onDocumentChange(_) {
    _controlsContext!.shouldShowToolbar.value = false;

    onNextFrame((_) {
      // The user may have changed the type of node, e.g., paragraph to
      // blockquote, which impacts the caret size and position. Reposition
      // the caret on the next frame.
      // TODO: find a way to only do this when something relevant changes
      _updateHandlesAfterSelectionOrLayoutChange();

      _ensureSelectionExtentIsVisible();
    });
  }

  void _onSelectionChange() {
    // The selection change might correspond to new content that's not
    // laid out yet. Wait until the next frame to update visuals.
    onNextFrame((_) => _updateHandlesAfterSelectionOrLayoutChange());
  }

  void _updateHandlesAfterSelectionOrLayoutChange() {
    final newSelection = widget.selection.value;

    if (newSelection == null) {
      _controlsContext!.shouldShowToolbar.value = false;
    }
  }

  void _onScrollChange() {
    _positionToolbar();
  }

  /// Returns the layout for the current document, which answers questions
  /// about the locations and sizes of visual components within the layout.
  DocumentLayout get _docLayout => widget.getDocumentLayout();

  /// Returns the `ScrollPosition` that controls the scroll offset of
  /// this widget.
  ///
  /// If this widget has an ancestor `Scrollable`, then the returned
  /// `ScrollPosition` belongs to that ancestor `Scrollable`, and this
  /// widget doesn't include a `ScrollView`.
  ///
  /// If this widget doesn't have an ancestor `Scrollable`, then this
  /// widget includes a `ScrollView` and the `ScrollView`'s position
  /// is returned.
  ScrollPosition get scrollPosition => _ancestorScrollPosition ?? widget.scrollController.position;

  /// Returns the `RenderBox` for the scrolling viewport.
  ///
  /// If this widget has an ancestor `Scrollable`, then the returned
  /// `RenderBox` belongs to that ancestor `Scrollable`.
  ///
  /// If this widget doesn't have an ancestor `Scrollable`, then this
  /// widget includes a `ScrollView` and this `State`'s render object
  /// is the viewport `RenderBox`.
  RenderBox get viewportBox =>
      (_findAncestorScrollable(context)?.context.findRenderObject() ?? context.findRenderObject()) as RenderBox;

  RenderBox get interactorBox => context.findRenderObject() as RenderBox;

  /// Converts the given [interactorOffset] from the [DocumentInteractor]'s coordinate
  /// space to the [DocumentLayout]'s coordinate space.
  Offset _interactorOffsetToDocumentOffset(Offset interactorOffset) {
    final globalOffset = (context.findRenderObject() as RenderBox).localToGlobal(interactorOffset);
    return _docLayout.getDocumentOffsetFromAncestorOffset(globalOffset);
  }

  /// Maps the given [interactorOffset] within the interactor's coordinate space
  /// to the same screen position in the viewport's coordinate space.
  ///
  /// When this interactor includes it's own `ScrollView`, the [interactorOffset]
  /// is the same as the viewport offset.
  ///
  /// When this interactor defers to an ancestor `Scrollable`, then the
  /// [interactorOffset] is transformed into the ancestor coordinate space.
  Offset _interactorOffsetInViewport(Offset interactorOffset) {
    // Viewport might be our box, or an ancestor box if we're inside someone
    // else's Scrollable.
    return viewportBox.globalToLocal(
      interactorBox.localToGlobal(interactorOffset),
    );
  }

  void _onTapDown(TapDownDetails details) {
    _globalTapDownOffset = details.globalPosition;
    _tapDownLongPressTimer?.cancel();
    _tapDownLongPressTimer = Timer(kLongPressTimeout, _onLongPressDown);
  }

  // Runs when a tap down has lasted long enough to signify a long-press.
  void _onLongPressDown() {
    final interactorOffset = interactorBox.globalToLocal(_globalTapDownOffset!);
    final tapDownDocumentOffset = _interactorOffsetToDocOffset(interactorOffset);
    final tapDownDocumentPosition = _docLayout.getDocumentPositionNearestToOffset(tapDownDocumentOffset);
    if (tapDownDocumentPosition == null) {
      return;
    }

    if (_isOverBaseHandle(interactorOffset) || _isOverExtentHandle(interactorOffset)) {
      // Don't do anything for long presses over the handles, because we want the user
      // to be able to drag them without worrying about how long they've pressed.
      return;
    }

    _globalDragOffset = _globalTapDownOffset;
    _longPressStrategy = IosLongPressSelectionStrategy(
      document: widget.document,
      documentLayout: _docLayout,
      select: _select,
    );
    final didLongPressSelectionStart = _longPressStrategy!.onLongPressStart(
      tapDownDocumentOffset: tapDownDocumentOffset,
    );
    if (!didLongPressSelectionStart) {
      _longPressStrategy = null;
      return;
    }

    _editingController.hideToolbar();
    _editingController.showMagnifier();
    _controlsOverlayEntry?.markNeedsBuild();

    widget.focusNode.requestFocus();
  }

  void _onTapUp(TapUpDetails details) {
    // Stop waiting for a long-press to start.
    _globalTapDownOffset = null;
    _tapDownLongPressTimer?.cancel();

    final selection = widget.selection.value;
    if (selection != null &&
        !selection.isCollapsed &&
        (_isOverBaseHandle(details.localPosition) || _isOverExtentHandle(details.localPosition))) {
      _controlsContext!.toggleToolbar();
      _positionToolbar();
      return;
    }

    readerGesturesLog.info("Tap down on document");
    final docOffset = _interactorOffsetToDocumentOffset(details.localPosition);
    readerGesturesLog.fine(" - document offset: $docOffset");
    final docPosition = _docLayout.getDocumentPositionNearestToOffset(docOffset);
    readerGesturesLog.fine(" - tapped document position: $docPosition");

    if (widget.contentTapHandler != null && docPosition != null) {
      final result = widget.contentTapHandler!.onTap(docPosition);
      if (result == TapHandlingInstruction.halt) {
        // The custom tap handler doesn't want us to react at all
        // to the tap.
        return;
      }
    }

    if (docPosition != null &&
        selection != null &&
        !selection.isCollapsed &&
        widget.document.doesSelectionContainPosition(selection, docPosition)) {
      // The user tapped on an expanded selection. Toggle the toolbar.
      _controlsContext!.toggleToolbar();
      _positionToolbar();
      return;
    }

    widget.selection.value = null;
    _controlsContext!.shouldShowToolbar.value = false;

    widget.focusNode.requestFocus();
  }

  void _onDoubleTapUp(TapUpDetails details) {
    final selection = widget.selection.value;
    if (selection != null &&
        !selection.isCollapsed &&
        (_isOverBaseHandle(details.localPosition) || _isOverExtentHandle(details.localPosition))) {
      return;
    }

    readerGesturesLog.info("Double tap down on document");
    final docOffset = _interactorOffsetToDocumentOffset(details.localPosition);
    readerGesturesLog.fine(" - document offset: $docOffset");
    final docPosition = _docLayout.getDocumentPositionNearestToOffset(docOffset);
    readerGesturesLog.fine(" - tapped document position: $docPosition");

    if (docPosition != null && widget.contentTapHandler != null) {
      final result = widget.contentTapHandler!.onDoubleTap(docPosition);
      if (result == TapHandlingInstruction.halt) {
        // The custom tap handler doesn't want us to react at all
        // to the tap.
        return;
      }
    }

    widget.selection.value = null;

    if (docPosition != null) {
      final tappedComponent = _docLayout.getComponentByNodeId(docPosition.nodeId)!;
      if (!tappedComponent.isVisualSelectionSupported()) {
        return;
      }

      widget.selection.value = null;

      bool didSelectContent = selectWordAt(
        docPosition: docPosition,
        docLayout: _docLayout,
        selection: widget.selection,
      );

      if (!didSelectContent) {
        selectBlockAt(docPosition, widget.selection);
      }
    }

    final newSelection = widget.selection.value;
    if (newSelection == null || newSelection.isCollapsed) {
      _controlsContext!.shouldShowToolbar.value = false;
    } else {
      _controlsContext!.shouldShowToolbar.value = true;
      _positionToolbar();
    }

    widget.focusNode.requestFocus();
  }

  void _onTripleTapUp(TapUpDetails details) {
    readerGesturesLog.info("Triple down down on document");

    final docOffset = _interactorOffsetToDocumentOffset(details.localPosition);
    readerGesturesLog.fine(" - document offset: $docOffset");
    final docPosition = _docLayout.getDocumentPositionNearestToOffset(docOffset);
    readerGesturesLog.fine(" - tapped document position: $docPosition");

    if (docPosition != null && widget.contentTapHandler != null) {
      final result = widget.contentTapHandler!.onTripleTap(docPosition);
      if (result == TapHandlingInstruction.halt) {
        // The custom tap handler doesn't want us to react at all
        // to the tap.
        return;
      }
    }

    widget.selection.value = null;

    if (docPosition != null) {
      final tappedComponent = _docLayout.getComponentByNodeId(docPosition.nodeId)!;
      if (!tappedComponent.isVisualSelectionSupported()) {
        return;
      }

      selectParagraphAt(
        docPosition: docPosition,
        docLayout: _docLayout,
        selection: widget.selection,
      );
    }

    final selection = widget.selection.value;
    if (selection == null || selection.isCollapsed) {
      _controlsContext!.shouldShowToolbar.value = false;
    } else {
      _controlsContext!.shouldShowToolbar.value = true;
      _positionToolbar();
    }

    widget.focusNode.requestFocus();
  }

  void _onPanDown(DragDownDetails details) {
    // No-op: this method is only here to beat out any ancestor
    // Scrollable that's also trying to drag.
  }

  void _onPanStart(DragStartDetails details) {
    // Stop waiting for a long-press to start, if a long press isn't already in-progress.
    _globalTapDownOffset = null;
    _tapDownLongPressTimer?.cancel();

    // TODO: to help the user drag handles instead of scrolling, try checking touch
    //       placement during onTapDown, and then pick that up here. I think the little
    //       bit of slop might be the problem.
    final selection = widget.selection.value;
    if (selection == null) {
      return;
    }

    if (_isLongPressInProgress) {
      _dragMode = DragMode.longPress;
      _dragHandleType = null;
      _longPressStrategy!.onLongPressDragStart();
    } else if (_isOverBaseHandle(details.localPosition)) {
      _dragMode = DragMode.base;
      _dragHandleType = HandleType.upstream;
    } else if (_isOverExtentHandle(details.localPosition)) {
      _dragMode = DragMode.extent;
      _dragHandleType = HandleType.downstream;
    } else {
      return;
    }

    _controlsContext!.shouldShowToolbar.value = false;

    _globalStartDragOffset = details.globalPosition;
    final interactorBox = context.findRenderObject() as RenderBox;
    final handleOffsetInInteractor = interactorBox.globalToLocal(details.globalPosition);
    _dragStartInDoc = _interactorOffsetToDocumentOffset(handleOffsetInInteractor);

    if (_dragHandleType != null) {
      _startDragPositionOffset = _docLayout
          .getRectForPosition(
            _dragHandleType! == HandleType.upstream ? selection.base : selection.extent,
          )!
          .center;
    } else {
      // User is long-press dragging, which is why there's no drag handle type.
      // In this case, the start drag offset is wherever the user touched.
      _startDragPositionOffset = _dragStartInDoc!;
    }

    // We need to record the scroll offset at the beginning of
    // a drag for the case that this interactor is embedded
    // within an ancestor Scrollable. We need to use this value
    // to calculate a scroll delta on every scroll frame to
    // account for the fact that this interactor is moving within
    // the ancestor scrollable, despite the fact that the user's
    // finger/mouse position hasn't changed.
    _dragStartScrollOffset = scrollPosition.pixels;

    _handleAutoScrolling.startAutoScrollHandleMonitoring();

    scrollPosition.addListener(_onAutoScrollChange);
  }

  bool _isOverBaseHandle(Offset interactorOffset) {
    final basePosition = widget.selection.value?.base;
    if (basePosition == null) {
      return false;
    }

    final baseRect = _docLayout.getRectForPosition(basePosition)!;
    // The following caretRect offset and size were chosen empirically, based
    // on trying to drag the handle from various locations near the handle.
    final caretRect = Rect.fromLTWH(baseRect.left - 24, baseRect.top - 24, 48, baseRect.height + 48);

    final docOffset = _interactorOffsetToDocumentOffset(interactorOffset);
    return caretRect.contains(docOffset);
  }

  bool _isOverExtentHandle(Offset interactorOffset) {
    final extentPosition = widget.selection.value?.extent;
    if (extentPosition == null) {
      return false;
    }

    final extentRect = _docLayout.getRectForPosition(extentPosition)!;
    // The following caretRect offset and size were chosen empirically, based
    // on trying to drag the handle from various locations near the handle.
    final caretRect = Rect.fromLTWH(extentRect.left - 24, extentRect.top, 48, extentRect.height + 32);

    final docOffset = _interactorOffsetToDocumentOffset(interactorOffset);
    return caretRect.contains(docOffset);
  }

  void _onPanUpdate(DragUpdateDetails details) {
    // If the user isn't dragging a handle, then the user is trying to
    // scroll the document. Scroll it, accordingly.
    if (_dragMode == null) {
      scrollPosition.jumpTo(scrollPosition.pixels - details.delta.dy);
      _positionToolbar();
      return;
    }

    // The user is dragging a handle. Update the document selection, and
    // auto-scroll, if needed.
    _globalDragOffset = details.globalPosition;
    final interactorBox = context.findRenderObject() as RenderBox;
    _dragEndInInteractor = interactorBox.globalToLocal(details.globalPosition);
    final dragEndInViewport = _interactorOffsetInViewport(_dragEndInInteractor!);

    if (_isLongPressInProgress) {
      final fingerDragDelta = _globalDragOffset! - _globalStartDragOffset!;
      final scrollDelta = _dragStartScrollOffset! - scrollPosition.pixels;
      final fingerDocumentOffset = _docLayout.getDocumentOffsetFromAncestorOffset(details.globalPosition);
      final fingerDocumentPosition = _docLayout.getDocumentPositionNearestToOffset(
        _startDragPositionOffset! + fingerDragDelta - Offset(0, scrollDelta),
      );
      _longPressStrategy!.onLongPressDragUpdate(fingerDocumentOffset, fingerDocumentPosition);
    } else {
      _updateSelectionForNewDragHandleLocation();
    }

    _handleAutoScrolling.updateAutoScrollHandleMonitoring(
      dragEndInViewport: dragEndInViewport,
    );

    _controlsContext!.shouldShowMagnifier.value = true;

    _magnifierOffset.value = _interactorOffsetToDocumentOffset(interactorBox.globalToLocal(details.globalPosition));
  }

  void _updateSelectionForNewDragHandleLocation() {
    final docDragDelta = _globalDragOffset! - _globalStartDragOffset!;
    final dragScrollDelta = _dragStartScrollOffset! - scrollPosition.pixels;
    final docDragPosition = _docLayout
        .getDocumentPositionNearestToOffset(_startDragPositionOffset! + docDragDelta - Offset(0, dragScrollDelta));

    if (docDragPosition == null) {
      return;
    }

    if (_dragHandleType == HandleType.upstream) {
      widget.selection.value = widget.selection.value!.copyWith(
        base: docDragPosition,
      );
    } else if (_dragHandleType == HandleType.downstream) {
      widget.selection.value = widget.selection.value!.copyWith(
        extent: docDragPosition,
      );
    }
  }

  void _onPanEnd(DragEndDetails details) {
    _magnifierOffset.value = null;

    if (_dragMode == null) {
      // User was dragging the scroll area. Go ballistic.
      if (scrollPosition is ScrollPositionWithSingleContext) {
        (scrollPosition as ScrollPositionWithSingleContext).goBallistic(-details.velocity.pixelsPerSecond.dy);

        if (_activeScrollPosition != scrollPosition) {
          // We add the scroll change listener again, because going ballistic
          // seems to switch out the scroll position.
          _activeScrollPosition?.removeListener(_onScrollChange);
          _activeScrollPosition = scrollPosition;
          scrollPosition.addListener(_onScrollChange);
        }
      }
    } else {
      // The user was dragging a selection change in some way, either with handles
      // or with a long-press. Finish that interaction.
      _onDragSelectionEnd();
    }
  }

  void _onPanCancel() {
    _magnifierOffset.value = null;

    if (_dragMode != null) {
      _onDragSelectionEnd();
    }
  }

  void _onDragSelectionEnd() {
    if (_dragMode == DragMode.longPress) {
      _onLongPressEnd();
    } else {
      _onHandleDragEnd();
    }

    _handleAutoScrolling.stopAutoScrollHandleMonitoring();
<<<<<<< HEAD
    scrollPosition.removeListener(_onAutoScrollChange);
    _dragMode = null;

    _controlsContext!.shouldShowMagnifier.value = false;
=======
    scrollPosition.removeListener(_updateDragSelection);
  }

  void _onLongPressEnd() {
    _longPressStrategy!.onLongPressEnd();
    _longPressStrategy = null;
    _dragMode = null;

    _updateOverlayControlsAfterFinishingDragSelection();
  }

  void _onHandleDragEnd() {
    _dragMode = null;

    _updateOverlayControlsAfterFinishingDragSelection();
  }

  void _updateOverlayControlsAfterFinishingDragSelection() {
    _editingController.hideMagnifier();
>>>>>>> c54bbb2e
    if (!widget.selection.value!.isCollapsed) {
      _controlsContext!.shouldShowToolbar.value = true;
      _positionToolbar();
    }
  }

  // TODO: can we get rid of this?
  void _positionToolbar() {
    if (_controlsContext!.shouldShowToolbar.value == false) {
      return;
    }

    final selection = widget.selection.value!;
    if (selection.isCollapsed) {
      readerGesturesLog.warning(
          "Tried to position toolbar for a collapsed selection in a read-only interactor. Collapsed selections shouldn't exist.");
      return;
    }

    late Rect selectionRect;
    Offset toolbarTopAnchor;
    Offset toolbarBottomAnchor;

    final baseRectInDoc = _docLayout.getRectForPosition(selection.base)!;
    final extentRectInDoc = _docLayout.getRectForPosition(selection.extent)!;
    final selectionRectInDoc = Rect.fromPoints(
      Offset(
        min(baseRectInDoc.left, extentRectInDoc.left),
        min(baseRectInDoc.top, extentRectInDoc.top),
      ),
      Offset(
        max(baseRectInDoc.right, extentRectInDoc.right),
        max(baseRectInDoc.bottom, extentRectInDoc.bottom),
      ),
    );
    selectionRect = Rect.fromPoints(
      _docLayout.getGlobalOffsetFromDocumentOffset(selectionRectInDoc.topLeft),
      _docLayout.getGlobalOffsetFromDocumentOffset(selectionRectInDoc.bottomRight),
    );

    // TODO: fix the horizontal placement
    //       The logic to position the toolbar horizontally is wrong.
    //       The toolbar should appear horizontally centered between the
    //       left-most and right-most edge of the selection. However, the
    //       left-most and right-most edge of the selection may not match
    //       the handle locations. Consider the situation where multiple
    //       lines/blocks of content are selected, but both handles sit near
    //       the left side of the screen. This logic will position the
    //       toolbar near the left side of the content, when the toolbar should
    //       instead be centered across the full width of the document.
    toolbarTopAnchor = selectionRect.topCenter - const Offset(0, gapBetweenToolbarAndContent);
    toolbarBottomAnchor = selectionRect.bottomCenter + const Offset(0, gapBetweenToolbarAndContent);
  }

  void _select(DocumentSelection newSelection) {
    widget.selection.value = newSelection;
  }

  ScrollableState? _findAncestorScrollable(BuildContext context) {
    final ancestorScrollable = Scrollable.maybeOf(context);
    if (ancestorScrollable == null) {
      return null;
    }

    final direction = ancestorScrollable.axisDirection;
    // If the direction is horizontal, then we are inside a widget like a TabBar
    // or a horizontal ListView, so we can't use the ancestor scrollable
    if (direction == AxisDirection.left || direction == AxisDirection.right) {
      return null;
    }

    return ancestorScrollable;
  }

  void _onAutoScrollChange() {
    _updateDragSelection();
    _updateMagnifierFocalPointOnAutoScrollFrame();
  }

  void _updateDragSelection() {
    if (_dragStartInDoc == null) {
      return;
    }

    final dragEndInDoc = _interactorOffsetToDocumentOffset(_dragEndInInteractor!);
    final dragPosition = _docLayout.getDocumentPositionNearestToOffset(dragEndInDoc);
    readerGesturesLog.info("Selecting new position during drag: $dragPosition");

    if (dragPosition == null) {
      return;
    }

    late DocumentPosition basePosition;
    late DocumentPosition extentPosition;
    switch (_dragHandleType!) {
      case HandleType.collapsed:
        // no-op for read-only documents
        return;
      case HandleType.upstream:
        basePosition = dragPosition;
        extentPosition = widget.selection.value!.extent;
        break;
      case HandleType.downstream:
        basePosition = widget.selection.value!.base;
        extentPosition = dragPosition;
        break;
    }

    widget.selection.value = DocumentSelection(
      base: basePosition,
      extent: extentPosition,
    );
    readerGesturesLog.fine("Selected region: ${widget.selection.value}");
  }

  void _updateMagnifierFocalPointOnAutoScrollFrame() {
    if (_magnifierOffset.value != null) {
      final interactorBox = context.findRenderObject() as RenderBox;
      _magnifierOffset.value = _interactorOffsetToDocumentOffset(interactorBox.globalToLocal(_globalDragOffset!));
    }
  }

  @override
  Widget build(BuildContext context) {
    if (widget.scrollController.hasClients) {
      if (widget.scrollController.positions.length > 1) {
        // During Hot Reload, if the gesture mode was changed,
        // the widget might be built while the old gesture interactor
        // scroller is still attached to the _scrollController.
        //
        // Defer adding the listener to the next frame.
        scheduleBuildAfterBuild();
      } else {
        if (scrollPosition != _activeScrollPosition) {
          _activeScrollPosition?.removeListener(_onScrollChange);

          _activeScrollPosition = scrollPosition;
          _activeScrollPosition?.addListener(_onScrollChange);
        }
      }
    }

    final gestureSettings = MediaQuery.maybeOf(context)?.gestureSettings;
    return RawGestureDetector(
      behavior: HitTestBehavior.opaque,
      gestures: <Type, GestureRecognizerFactory>{
        TapSequenceGestureRecognizer: GestureRecognizerFactoryWithHandlers<TapSequenceGestureRecognizer>(
          () => TapSequenceGestureRecognizer(),
          (TapSequenceGestureRecognizer recognizer) {
            recognizer
              ..onTapDown = _onTapDown
              ..onTapUp = _onTapUp
              ..onDoubleTapUp = _onDoubleTapUp
              ..onTripleTapUp = _onTripleTapUp
              ..gestureSettings = gestureSettings;
          },
        ),
        // We use a VerticalDragGestureRecognizer instead of a PanGestureRecognizer
        // because `Scrollable` also uses a VerticalDragGestureRecognizer and we
        // need to beat out any ancestor `Scrollable` in the gesture arena.
        VerticalDragGestureRecognizer: GestureRecognizerFactoryWithHandlers<VerticalDragGestureRecognizer>(
          () => VerticalDragGestureRecognizer(),
          (VerticalDragGestureRecognizer instance) {
            instance
              ..dragStartBehavior = DragStartBehavior.down
              ..onDown = _onPanDown
              ..onStart = _onPanStart
              ..onUpdate = _onPanUpdate
              ..onEnd = _onPanEnd
              ..onCancel = _onPanCancel
              ..gestureSettings = gestureSettings;
          },
        ),
      },
      child: Stack(
        children: [
          widget.child ?? const SizedBox(),
          _buildMagnifierFocalPoint(),
        ],
      ),
    );
  }

  Widget _buildMagnifierFocalPoint() {
    return ValueListenableBuilder(
      valueListenable: _magnifierOffset,
      builder: (context, magnifierOffset, child) {
        if (magnifierOffset == null) {
          return const SizedBox();
        }

        // When the user is dragging a handle in this overlay, we
        // are responsible for positioning the focal point for the
        // magnifier to follow. We do that here.
        return Positioned(
          left: magnifierOffset.dx,
          top: magnifierOffset.dy,
          child: CompositedTransformTarget(
            link: _controlsContext!.magnifierFocalPoint,
            child: const SizedBox(width: 1, height: 1),
          ),
        );
      },
    );
  }
}<|MERGE_RESOLUTION|>--- conflicted
+++ resolved
@@ -14,11 +14,7 @@
 import 'package:super_editor/src/infrastructure/document_gestures_interaction_overrides.dart';
 import 'package:super_editor/src/infrastructure/flutter/flutter_pipeline.dart';
 import 'package:super_editor/src/infrastructure/multi_tap_gesture.dart';
-<<<<<<< HEAD
-=======
-import 'package:super_editor/src/infrastructure/platforms/ios/ios_document_controls.dart';
 import 'package:super_editor/src/infrastructure/platforms/ios/long_press_selection.dart';
->>>>>>> c54bbb2e
 import 'package:super_editor/src/infrastructure/platforms/mobile_documents.dart';
 import 'package:super_editor/src/infrastructure/touch_controls.dart';
 import 'package:super_editor/src/super_textfield/metrics.dart';
@@ -97,33 +93,12 @@
   //       not collapsed/upstream/downstream. Change the type once it's working.
   HandleType? _dragHandleType;
 
-<<<<<<< HEAD
   final _magnifierOffset = ValueNotifier<Offset?>(null);
-=======
-  final _floatingCursorController = FloatingCursorController();
-
-  // Whether we're currently waiting to see if the user taps
-  // again on the document.
-  //
-  // We track this for the following reason: on iOS, there is
-  // no collapsed handle. Instead, the caret is the handle. This
-  // means that the caret must be draggable. But this creates an
-  // issue. If the user tries to double tap, first the user taps
-  // and places the caret and then the user taps again. But the
-  // 2nd tap gets consumed by the tappable caret, when instead the
-  // 2nd tap should hit the document again. To allow for double and
-  // triple taps on iOS, we explicitly tell the overlay controls to
-  // avoid handling gestures while we are `_waitingForMoreTaps`.
-  bool _waitingForMoreTaps = false;
 
   Timer? _tapDownLongPressTimer;
   Offset? _globalTapDownOffset;
   bool get _isLongPressInProgress => _longPressStrategy != null;
   IosLongPressSelectionStrategy? _longPressStrategy;
-
-  /// Shows, hides, and positions a floating toolbar and magnifier.
-  late MagnifierAndToolbarController _overlayController;
->>>>>>> c54bbb2e
 
   @override
   void initState() {
@@ -340,7 +315,7 @@
   // Runs when a tap down has lasted long enough to signify a long-press.
   void _onLongPressDown() {
     final interactorOffset = interactorBox.globalToLocal(_globalTapDownOffset!);
-    final tapDownDocumentOffset = _interactorOffsetToDocOffset(interactorOffset);
+    final tapDownDocumentOffset = _interactorOffsetToDocumentOffset(interactorOffset);
     final tapDownDocumentPosition = _docLayout.getDocumentPositionNearestToOffset(tapDownDocumentOffset);
     if (tapDownDocumentPosition == null) {
       return;
@@ -366,9 +341,9 @@
       return;
     }
 
-    _editingController.hideToolbar();
-    _editingController.showMagnifier();
-    _controlsOverlayEntry?.markNeedsBuild();
+    _controlsContext!
+      ..shouldShowToolbar.value = false
+      ..shouldShowMagnifier.value = true;
 
     widget.focusNode.requestFocus();
   }
@@ -377,6 +352,7 @@
     // Stop waiting for a long-press to start.
     _globalTapDownOffset = null;
     _tapDownLongPressTimer?.cancel();
+    _controlsContext!.shouldShowMagnifier.value = false;
 
     final selection = widget.selection.value;
     if (selection != null &&
@@ -708,13 +684,7 @@
     }
 
     _handleAutoScrolling.stopAutoScrollHandleMonitoring();
-<<<<<<< HEAD
     scrollPosition.removeListener(_onAutoScrollChange);
-    _dragMode = null;
-
-    _controlsContext!.shouldShowMagnifier.value = false;
-=======
-    scrollPosition.removeListener(_updateDragSelection);
   }
 
   void _onLongPressEnd() {
@@ -726,17 +696,20 @@
   }
 
   void _onHandleDragEnd() {
+    _handleAutoScrolling.stopAutoScrollHandleMonitoring();
     _dragMode = null;
 
     _updateOverlayControlsAfterFinishingDragSelection();
   }
 
   void _updateOverlayControlsAfterFinishingDragSelection() {
-    _editingController.hideMagnifier();
->>>>>>> c54bbb2e
+    _controlsContext!.shouldShowMagnifier.value = false;
     if (!widget.selection.value!.isCollapsed) {
       _controlsContext!.shouldShowToolbar.value = true;
       _positionToolbar();
+    } else {
+      // Read-only documents don't support collapsed selections.
+      widget.selection.value = null;
     }
   }
 
