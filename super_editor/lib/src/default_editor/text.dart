// ignore_for_file: avoid_renaming_method_parameters

import 'dart:collection';
import 'dart:math';

import 'package:attributed_text/attributed_text.dart';
import 'package:collection/collection.dart';
import 'package:flutter/material.dart' hide SelectableText;
import 'package:flutter/services.dart';
import 'package:super_editor/src/core/document.dart';
import 'package:super_editor/src/core/document_composer.dart';
import 'package:super_editor/src/core/document_layout.dart';
import 'package:super_editor/src/core/document_selection.dart';
import 'package:super_editor/src/core/edit_context.dart';
import 'package:super_editor/src/core/editor.dart';
import 'package:super_editor/src/core/styles.dart';
import 'package:super_editor/src/default_editor/attributions.dart';
import 'package:super_editor/src/infrastructure/_logging.dart';
import 'package:super_editor/src/infrastructure/attributed_text_styles.dart';
import 'package:super_editor/src/infrastructure/composable_text.dart';
import 'package:super_editor/src/infrastructure/flutter/geometry.dart';
import 'package:super_editor/src/infrastructure/keyboard.dart';
import 'package:super_editor/src/infrastructure/key_event_extensions.dart';
import 'package:super_editor/src/infrastructure/strings.dart';
import 'package:super_text_layout/super_text_layout.dart';

import 'layout_single_column/layout_single_column.dart';
import 'list_items.dart';
import 'multi_node_editing.dart';
import 'paragraph.dart';
import 'selection_upstream_downstream.dart';
import 'text_tools.dart';

@immutable
class TextNode extends DocumentNode {
  TextNode({
    required this.id,
    required this.text,
    super.metadata,
  });

  @override
  final String id;

  /// The content text within this [TextNode].
  final AttributedText text;

  @override
  TextNodePosition get beginningPosition => const TextNodePosition(offset: 0);

  @override
  TextNodePosition get endPosition => TextNodePosition(offset: text.length);

  @override
  bool containsPosition(Object position) {
    if (position is! TextNodePosition) {
      return false;
    }

    if (position.offset < 0 || position.offset > text.length) {
      return false;
    }

    return true;
  }

  @override
  NodePosition selectUpstreamPosition(NodePosition position1, NodePosition position2) {
    if (position1 is! TextNodePosition) {
      throw Exception('Expected a TextNodePosition for position1 but received a ${position1.runtimeType}');
    }
    if (position2 is! TextNodePosition) {
      throw Exception('Expected a TextNodePosition for position2 but received a ${position2.runtimeType}');
    }

    return position1.offset < position2.offset ? position1 : position2;
  }

  @override
  NodePosition selectDownstreamPosition(NodePosition position1, NodePosition position2) {
    if (position1 is! TextNodePosition) {
      throw Exception('Expected a TextNodePosition for position1 but received a ${position1.runtimeType}');
    }
    if (position2 is! TextNodePosition) {
      throw Exception('Expected a TextNodePosition for position2 but received a ${position2.runtimeType}');
    }

    return position1.offset > position2.offset ? position1 : position2;
  }

  /// Returns a [DocumentSelection] within this [TextNode] from [startIndex] to [endIndex].
  DocumentSelection selectionBetween(int startIndex, int endIndex) {
    return DocumentSelection(
      base: DocumentPosition(
        nodeId: id,
        nodePosition: TextNodePosition(offset: startIndex),
      ),
      extent: DocumentPosition(
        nodeId: id,
        nodePosition: TextNodePosition(offset: endIndex),
      ),
    );
  }

  /// Returns a collapsed [DocumentSelection], positioned within this [TextNode] at the
  /// given [collapsedIndex].
  DocumentSelection selectionAt(int collapsedIndex) {
    return DocumentSelection.collapsed(
      position: positionAt(collapsedIndex),
    );
  }

  /// Returns a [DocumentPosition] within this [TextNode] at the given text [index].
  DocumentPosition positionAt(int index) {
    return DocumentPosition(
      nodeId: id,
      nodePosition: TextNodePosition(offset: index),
    );
  }

  /// Returns a [DocumentRange] within this [TextNode] between [startIndex] and [endIndex].
  DocumentRange rangeBetween(int startIndex, int endIndex) {
    return DocumentRange(
      start: DocumentPosition(
        nodeId: id,
        nodePosition: TextNodePosition(offset: startIndex),
      ),
      end: DocumentPosition(
        nodeId: id,
        nodePosition: TextNodePosition(offset: endIndex),
      ),
    );
  }

  @override
  TextNodeSelection computeSelection({
    required NodePosition base,
    required NodePosition extent,
  }) {
    assert(base is TextNodePosition);
    assert(extent is TextNodePosition);

    return TextNodeSelection(
      baseOffset: (base as TextNodePosition).offset,
      extentOffset: (extent as TextNodePosition).offset,
      affinity: extent.affinity,
    );
  }

  @override
  String copyContent(dynamic selection) {
    assert(selection is TextSelection);

    return (selection as TextSelection).textInside(text.toPlainText());
  }

  @override
  bool hasEquivalentContent(DocumentNode other) {
    return other is TextNode && text == other.text && super.hasEquivalentContent(other);
  }

  TextNode copyTextNodeWith({
    String? id,
    AttributedText? text,
    Map<String, dynamic>? metadata,
  }) {
    return TextNode(
      id: id ?? this.id,
      text: text ?? this.text,
      metadata: metadata ?? this.metadata,
    );
  }

  @override
  DocumentNode copyAndReplaceMetadata(Map<String, dynamic> newMetadata) {
    return copyTextNodeWith(
      metadata: newMetadata,
    );
  }

  @override
  DocumentNode copyWithAddedMetadata(Map<String, dynamic> newProperties) {
    return copyTextNodeWith(
      metadata: {...metadata, ...newProperties},
    );
  }

  @override
  TextNode copy() {
    return TextNode(id: id, text: text.copyText(0), metadata: Map.from(metadata));
  }

  @override
  String toString() => '[TextNode] - text: $text, metadata: ${copyMetadata()}';

  @override
  bool operator ==(Object other) =>
      identical(this, other) ||
      super == other && other is TextNode && runtimeType == other.runtimeType && id == other.id && text == other.text;

  @override
  int get hashCode => super.hashCode ^ id.hashCode ^ text.hashCode;
}

extension TextNodeExtensions on DocumentNode {
  TextNode get asTextNode => this as TextNode;
}

extension DocumentSelectionWithText on Document {
  /// Returns `true` if all the text within the given [selection] contains at least
  /// some characters with each of the given [attributions].
  ///
  /// All non-text content is ignored.
  bool doesSelectedTextContainAttributions(DocumentSelection selection, Set<Attribution> attributions) {
    final nodes = getNodesInside(selection.base, selection.extent);
    if (nodes.isEmpty) {
      return false;
    }

    // Calculate a DocumentRange so we know which DocumentPosition
    // belongs to the first node, and which belongs to the last node.
    final nodeRange = getRangeBetween(selection.base, selection.extent);

    for (final textNode in nodes) {
      if (textNode is! TextNode) {
        continue;
      }

      int startOffset = -1;
      int endOffset = -1;

      if (textNode == nodes.first && textNode == nodes.last) {
        // Handle selection within a single node
        final baseOffset = (selection.base.nodePosition as TextPosition).offset;
        final extentOffset = (selection.extent.nodePosition as TextPosition).offset;
        startOffset = baseOffset < extentOffset ? baseOffset : extentOffset;
        endOffset = baseOffset < extentOffset ? extentOffset : baseOffset;

        // -1 because TextPosition's offset indexes the character after the
        // selection, not the final character in the selection.
        endOffset -= 1;
      } else if (textNode == nodes.first) {
        // Handle partial node selection in first node.
        startOffset = (nodeRange.start.nodePosition as TextPosition).offset;
        endOffset = max(textNode.text.length - 1, 0);
      } else if (textNode == nodes.last) {
        // Handle partial node selection in last node.
        startOffset = 0;

        // -1 because TextPosition's offset indexes the character after the
        // selection, not the final character in the selection.
        endOffset = (nodeRange.end.nodePosition as TextPosition).offset - 1;
      } else {
        // Handle full node selection.
        startOffset = 0;
        endOffset = max(textNode.text.length - 1, 0);
      }

      final selectionRange = SpanRange(startOffset, endOffset);

      if (textNode.text.hasAttributionsWithin(
        attributions: attributions,
        range: selectionRange,
      )) {
        return true;
      }
    }

    return false;
  }

  /// Returns all attributions that appear throughout the entirety of the selected range.
  Set<Attribution> getAllAttributions(DocumentSelection selection) {
    final attributions = <Attribution>{};

    final nodes = getNodesInside(selection.base, selection.extent);
    if (nodes.isEmpty) {
      return attributions;
    }

    // Calculate a DocumentRange so we know which DocumentPosition
    // belongs to the first node, and which belongs to the last node.
    final nodeRange = getRangeBetween(selection.base, selection.extent);

    for (final textNode in nodes) {
      if (textNode is! TextNode) {
        continue;
      }

      int startOffset = -1;
      int endOffset = -1;

      if (textNode == nodes.first && textNode == nodes.last) {
        // Handle selection within a single node
        final baseOffset = (selection.base.nodePosition as TextPosition).offset;
        final extentOffset = (selection.extent.nodePosition as TextPosition).offset;
        startOffset = baseOffset < extentOffset ? baseOffset : extentOffset;
        endOffset = baseOffset < extentOffset ? extentOffset : baseOffset;

        // -1 because TextPosition's offset indexes the character after the
        // selection, not the final character in the selection.
        endOffset -= 1;
      } else if (textNode == nodes.first) {
        // Handle partial node selection in first node.
        startOffset = (nodeRange.start.nodePosition as TextPosition).offset;
        endOffset = max(textNode.text.length - 1, 0);
      } else if (textNode == nodes.last) {
        // Handle partial node selection in last node.
        startOffset = 0;

        // -1 because TextPosition's offset indexes the character after the
        // selection, not the final character in the selection.
        endOffset = (nodeRange.end.nodePosition as TextPosition).offset - 1;
      } else {
        // Handle full node selection.
        startOffset = 0;
        endOffset = max(textNode.text.length - 1, 0);
      }

      final selectionRange = SpanRange(startOffset, endOffset);

      final attributionsInRange = textNode //
          .text
          .getAllAttributionsThroughout(selectionRange);

      attributions.addAll(attributionsInRange);
    }
    return attributions;
  }

  /// Returns all attributions of type [T] that appear throughout the entirety of the selected range.
  Set<T> getAttributionsByType<T>(DocumentSelection selection) {
    final attributions = <T>{};

    final nodes = getNodesInside(selection.base, selection.extent);
    if (nodes.isEmpty) {
      return attributions;
    }

    // Calculate a DocumentRange so we know which DocumentPosition
    // belongs to the first node, and which belongs to the last node.
    final nodeRange = getRangeBetween(selection.base, selection.extent);

    for (final textNode in nodes) {
      if (textNode is! TextNode) {
        continue;
      }

      int startOffset = -1;
      int endOffset = -1;

      if (textNode == nodes.first && textNode == nodes.last) {
        // Handle selection within a single node
        final baseOffset = (selection.base.nodePosition as TextPosition).offset;
        final extentOffset = (selection.extent.nodePosition as TextPosition).offset;
        startOffset = baseOffset < extentOffset ? baseOffset : extentOffset;
        endOffset = baseOffset < extentOffset ? extentOffset : baseOffset;

        // -1 because TextPosition's offset indexes the character after the
        // selection, not the final character in the selection.
        endOffset -= 1;
      } else if (textNode == nodes.first) {
        // Handle partial node selection in first node.
        startOffset = (nodeRange.start.nodePosition as TextPosition).offset;
        endOffset = max(textNode.text.length - 1, 0);
      } else if (textNode == nodes.last) {
        // Handle partial node selection in last node.
        startOffset = 0;

        // -1 because TextPosition's offset indexes the character after the
        // selection, not the final character in the selection.
        endOffset = (nodeRange.end.nodePosition as TextPosition).offset - 1;
      } else {
        // Handle full node selection.
        startOffset = 0;
        endOffset = max(textNode.text.length - 1, 0);
      }

      final selectionRange = SpanRange(startOffset, endOffset);

      final attributionsInRange = textNode //
          .text
          .getAllAttributionsThroughout(selectionRange)
          .whereType<T>();

      attributions.addAll(attributionsInRange);
    }
    return attributions;
  }
}

extension Words on String {
  /// Returns a list of [TextRange]s, one that spans every word in the [String]
  /// ordered from upstream to downstream.
  List<TextRange> calculateAllWordBoundaries() {
    final List<TextRange> textSelections = [];
    var offset = 0;

    while (offset < length) {
      if (this[offset] == ' ') {
        offset++;
        continue;
      }

      final currentPosition = TextPosition(offset: offset);
      final textSelection = expandPositionToWord(text: this, textPosition: currentPosition);
      textSelections.add(textSelection);

      offset += textSelection.end - textSelection.start + 1;
    }
    return textSelections;
  }
}

/// A logical selection within a [TextNode].
///
/// The selection begins at [baseOffset] and ends at [extentOffset].
class TextNodeSelection extends TextSelection implements NodeSelection {
  TextNodeSelection.fromTextSelection(TextSelection textSelection)
      : super(
          baseOffset: textSelection.baseOffset,
          extentOffset: textSelection.extentOffset,
          affinity: textSelection.affinity,
          isDirectional: textSelection.isDirectional,
        );

  const TextNodeSelection.collapsed({
    required int offset,
    TextAffinity affinity = TextAffinity.downstream,
  }) : super(
          baseOffset: offset,
          extentOffset: offset,
          affinity: affinity,
        );

  const TextNodeSelection({
    required int baseOffset,
    required int extentOffset,
    TextAffinity affinity = TextAffinity.downstream,
    bool isDirectional = false,
  }) : super(
          baseOffset: baseOffset,
          extentOffset: extentOffset,
          affinity: affinity,
          isDirectional: isDirectional,
        );

  @override
  TextNodePosition get base => TextNodePosition(offset: baseOffset, affinity: affinity);

  @override
  TextNodePosition get extent => TextNodePosition(offset: extentOffset, affinity: affinity);
}

/// A logical position within a [TextNode].
class TextNodePosition extends TextPosition implements NodePosition {
  TextNodePosition.fromTextPosition(TextPosition position)
      : super(offset: position.offset, affinity: position.affinity);

  const TextNodePosition({
    required int offset,
    TextAffinity affinity = TextAffinity.downstream,
  }) : super(offset: offset, affinity: affinity);

  @override
  bool isEquivalentTo(NodePosition other) {
    if (other is! TextNodePosition) {
      return false;
    }

    // Equivalency is determined by text offset. Affinity is ignored, because
    // affinity doesn't alter the actual location in the text that a
    // TextNodePosition refers to.
    return offset == other.offset;
  }

  TextNodePosition copyWith({
    int? offset,
    TextAffinity? affinity,
  }) {
    return TextNodePosition(
      offset: offset ?? this.offset,
      affinity: affinity ?? this.affinity,
    );
  }

  @override
  bool operator ==(Object other) =>
      identical(this, other) ||
      super == other && other is TextNodePosition && runtimeType == other.runtimeType && offset == other.offset;

  @override
  int get hashCode => super.hashCode ^ super.offset.hashCode;
}

/// Mixin for all [SingleColumnLayoutComponentViewModel]s that represent
/// a text-based block, e.g., paragraph, blockquote, list item.
///
/// This mixin enforces a consistent contract for all such view models.
/// Each view model can add more properties, but they must at least
/// support the properties in this mixin. Additionally, [applyStyles]
/// provides consistent application of text-based styling for all
/// view models that add this mixin.
mixin TextComponentViewModel on SingleColumnLayoutComponentViewModel {
  AttributedText get text;
  set text(AttributedText text);

  AttributionStyleBuilder get textStyleBuilder;
  set textStyleBuilder(AttributionStyleBuilder styleBuilder);

  InlineWidgetBuilderChain get inlineWidgetBuilders;
  set inlineWidgetBuilders(InlineWidgetBuilderChain inlineWidgetBuildChain);

  TextDirection get textDirection;
  set textDirection(TextDirection direction);

  TextAlign get textAlignment;
  set textAlignment(TextAlign alignment);

  TextSelection? get selection;
  set selection(TextSelection? selection);

  Color get selectionColor;
  set selectionColor(Color color);

  bool get highlightWhenEmpty;
  set highlightWhenEmpty(bool highlight);

  /// The span of text that's currently sitting in the IME's composing region,
  /// which is underlined by this component.
  TextRange? composingRegion;
  UnderlineStyle composingRegionUnderlineStyle = const StraightUnderlineStyle();

  /// Whether to underline the [composingRegion].
  ///
  /// Showing the underline is optional because the behavior differs between
  /// platforms, e.g., Mac shows an underline but Windows and Linux don't.
  bool showComposingRegionUnderline = true;

  List<TextRange> spellingErrors = [];
  UnderlineStyle spellingErrorUnderlineStyle = const SquiggleUnderlineStyle();

  List<TextRange> grammarErrors = [];
  UnderlineStyle grammarErrorUnderlineStyle = const SquiggleUnderlineStyle(color: Colors.blue);

  List<Underlines> createUnderlines() {
    return [
      if (composingRegion != null && showComposingRegionUnderline)
        Underlines(
          style: composingRegionUnderlineStyle,
          underlines: [composingRegion!],
        ),
      if (spellingErrors.isNotEmpty) //
        Underlines(
          style: spellingErrorUnderlineStyle,
          underlines: spellingErrors,
        ),
      if (grammarErrors.isNotEmpty) //
        Underlines(
          style: grammarErrorUnderlineStyle,
          underlines: grammarErrors,
        ),
    ];
  }

  @override
  void applyStyles(Map<String, dynamic> styles) {
    super.applyStyles(styles);

    textAlignment = styles[Styles.textAlign] ?? textAlignment;

    textStyleBuilder = (attributions) {
      final baseStyle = styles[Styles.textStyle] ?? noStyleBuilder({});
      final inlineTextStyler = styles[Styles.inlineTextStyler] as AttributionStyleAdjuster;

      return inlineTextStyler(attributions, baseStyle);
    };

    inlineWidgetBuilders = styles[Styles.inlineWidgetBuilders] ?? [];

    composingRegionUnderlineStyle = styles[Styles.composingRegionUnderlineStyle] ?? composingRegionUnderlineStyle;
    showComposingRegionUnderline = styles[Styles.showComposingRegionUnderline] ?? showComposingRegionUnderline;

    spellingErrorUnderlineStyle = styles[Styles.spellingErrorUnderlineStyle] ?? spellingErrorUnderlineStyle;
    grammarErrorUnderlineStyle = styles[Styles.grammarErrorUnderlineStyle] ?? grammarErrorUnderlineStyle;
  }
}

/// Document component that displays hint text when its content text
/// is empty.
///
/// Internally uses a [TextComponent] to display the content text.
class TextWithHintComponent extends StatefulWidget {
  const TextWithHintComponent({
    Key? key,
    required this.text,
    this.hintText,
    this.hintStyleBuilder,
    this.textAlign,
    this.textDirection,
    required this.textStyleBuilder,
    this.metadata = const {},
    this.textSelection,
    this.selectionColor = Colors.lightBlueAccent,
    this.highlightWhenEmpty = false,
    this.underlines = const [],
    this.showDebugPaint = false,
  }) : super(key: key);

  final AttributedText text;
  final AttributedText? hintText;
  final AttributionStyleBuilder? hintStyleBuilder;
  final TextAlign? textAlign;
  final TextDirection? textDirection;
  final AttributionStyleBuilder textStyleBuilder;
  final Map<String, dynamic> metadata;
  final TextSelection? textSelection;
  final Color selectionColor;
  final bool highlightWhenEmpty;
  final List<Underlines> underlines;

  final bool showDebugPaint;

  @override
  State createState() => _TextWithHintComponentState();
}

class _TextWithHintComponentState extends State<TextWithHintComponent>
    with ProxyDocumentComponent<TextWithHintComponent>, ProxyTextComposable {
  final _childTextComponentKey = GlobalKey<TextComponentState>();

  @override
  GlobalKey get childDocumentComponentKey => _childTextComponentKey;

  @override
  TextComposable get childTextComposable => _childTextComponentKey.currentState!;

  TextStyle _styleBuilder(Set<Attribution> attributions) {
    final attributionsWithBlock = Set.of(attributions);
    final blockType = widget.metadata['blockType'];
    if (blockType != null && blockType is Attribution) {
      attributionsWithBlock.add(blockType);
    }

    final contentStyle = widget.textStyleBuilder(attributionsWithBlock);
    final hintStyle = contentStyle.merge(widget.hintStyleBuilder?.call(attributionsWithBlock) ?? const TextStyle());
    return hintStyle;
  }

  @override
  Widget build(BuildContext context) {
    return Stack(
      children: [
        if (widget.text.isEmpty)
          IgnorePointer(
            child: Text.rich(
              widget.hintText?.computeTextSpan(_styleBuilder) ?? const TextSpan(text: ''),
            ),
          ),
        TextComponent(
          key: _childTextComponentKey,
          text: widget.text,
          textAlign: widget.textAlign,
          textDirection: widget.textDirection,
          textStyleBuilder: widget.textStyleBuilder,
          metadata: widget.metadata,
          textSelection: widget.textSelection,
          selectionColor: widget.selectionColor,
          highlightWhenEmpty: widget.highlightWhenEmpty,
          underlines: widget.underlines,
          showDebugPaint: widget.showDebugPaint,
        ),
      ],
    );
  }
}

/// Displays text in a document.
///
/// This is the standard component for text display.
class TextComponent extends StatefulWidget {
  const TextComponent({
    Key? key,
    required this.text,
    this.textAlign,
    this.textDirection,
    this.textScaler,
    required this.textStyleBuilder,
    this.inlineWidgetBuilders = const [],
    this.metadata = const {},
    this.textSelection,
    this.selectionColor = Colors.lightBlueAccent,
    this.highlightWhenEmpty = false,
    this.underlines = const [],
    this.showDebugPaint = false,
  }) : super(key: key);

  final AttributedText text;

  final TextAlign? textAlign;

  final TextDirection? textDirection;

  /// The text scaling policy.
  ///
  /// Defaults to `MediaQuery.textScalerOf()`.
  final TextScaler? textScaler;

  final AttributionStyleBuilder textStyleBuilder;

  /// A Chain of Responsibility that's used to build inline widgets.
  ///
  /// The first builder in the chain to return a non-null `Widget` will be
  /// used for a given inline placeholder.
  final InlineWidgetBuilderChain inlineWidgetBuilders;

  final Map<String, dynamic> metadata;

  final TextSelection? textSelection;

  final Color selectionColor;

  final bool highlightWhenEmpty;

  /// Groups of underlines.
  ///
  /// Each [Underlines] group contains some number of underlines, along with a style that
  /// applies to those underlines. Multiple styles of underlines are displayed by providing
  /// multiple [Underlines].
  final List<Underlines> underlines;

  final bool showDebugPaint;

  @override
  TextComponentState createState() => TextComponentState();
}

class TextComponentState extends State<TextComponent> with DocumentComponent implements TextComposable {
  final _textKey = GlobalKey<ProseTextState>();

  @visibleForTesting
  ProseTextLayout get textLayout => _textKey.currentState!.textLayout;

  @override
  TextNodePosition? getPositionAtOffset(Offset localOffset) {
    // TODO: Change this implementation to use exact position instead of nearest position
    //       After extracting super_text, looking up the exact offset broke the
    //       ability to tap into empty TextWithHintComponents. To fix this, we
    //       switched to the nearest position. Add a different version of this
    //       API for nearest position and then let clients pick the one that's
    //       right for them.
    final textPosition = textLayout.getPositionNearestToOffset(localOffset);

    return TextNodePosition.fromTextPosition(textPosition);
  }

  @override
  Offset getOffsetForPosition(dynamic nodePosition) {
    if (nodePosition is! TextPosition) {
      throw Exception('Expected nodePosition of type TextPosition but received: $nodePosition');
    }
    return textLayout.getOffsetAtPosition(nodePosition);
  }

  @override
  Rect getEdgeForPosition(NodePosition nodePosition) {
    if (nodePosition is! TextPosition) {
      throw Exception('Expected nodePosition of type TextPosition but received: $nodePosition');
    }

    final textNodePosition = nodePosition as TextPosition;
    final characterBox = getRectForPosition(textNodePosition);

    return textNodePosition.affinity == TextAffinity.upstream ? characterBox.leftEdge : characterBox.rightEdge;
  }

  @override
  Rect getRectForPosition(dynamic nodePosition) {
    if (nodePosition is! TextPosition) {
      throw Exception('Expected nodePosition of type TextPosition but received: $nodePosition');
    }

    final offset = getOffsetForPosition(nodePosition);
    final lineHeight = textLayout.getHeightForCaret(nodePosition) ?? textLayout.getLineHeightAtPosition(nodePosition);
    return Rect.fromLTWH(offset.dx, offset.dy, 0, lineHeight);
  }

  @override
  Rect getRectForSelection(dynamic baseNodePosition, dynamic extentNodePosition) {
    if (baseNodePosition is! TextPosition) {
      throw Exception('Expected nodePosition of type TextPosition but received: $baseNodePosition');
    }
    if (extentNodePosition is! TextPosition) {
      throw Exception('Expected nodePosition of type TextPosition but received: $extentNodePosition');
    }

    final selection = TextSelection(
      baseOffset: baseNodePosition.offset,
      extentOffset: extentNodePosition.offset,
    );

    if (selection.isCollapsed) {
      // A collapsed selection reports no boxes, but we want to return a rect at the
      // selection's x-offset with a height that matches the text. Try to calculate
      // a selection rectangle based on the character that's either after, or before, the
      // collapsed selection position.
      final rectForPosition = getRectForPosition(extentNodePosition);
      if (rectForPosition.height > 0) {
        return rectForPosition;
      }

      TextBox? characterBox = textLayout.getCharacterBox(extentNodePosition);
      if (characterBox != null) {
        final rect = characterBox.toRect();
        return Rect.fromLTWH(rect.left, rect.top, 0, rect.height);
      }

      // We didn't find a character at the given offset. That offset might be at the end
      // of the text. Try looking one character upstream.
      characterBox = extentNodePosition.offset > 0
          ? textLayout.getCharacterBox(TextPosition(offset: extentNodePosition.offset - 1))
          : null;
      if (characterBox != null) {
        final rect = characterBox.toRect();
        // Use the right side of the character because this is the character that appears
        // BEFORE the position we want, which means the position we want is just after
        // this character box.
        return Rect.fromLTWH(rect.right, rect.top, 0, rect.height);
      }

      // We couldn't find a character box, which means the text is empty. Return
      // the caret height, or the estimated line height.
      final caretHeight = textLayout.getHeightForCaret(selection.extent);
      return caretHeight != null
          ? Rect.fromLTWH(0, 0, 0, caretHeight)
          : Rect.fromLTWH(0, 0, 0, textLayout.estimatedLineHeight);
    }

    final boxes = textLayout.getBoxesForSelection(selection);
    Rect boundingBox = boxes.isNotEmpty ? boxes.first.toRect() : Rect.zero;
    for (int i = 1; i < boxes.length; ++i) {
      boundingBox = boundingBox.expandToInclude(boxes[i].toRect());
    }

    return boundingBox;
  }

  @override
  TextNodePosition getBeginningPosition() {
    return const TextNodePosition(offset: 0);
  }

  @override
  TextNodePosition getBeginningPositionNearX(double x) {
    return TextNodePosition.fromTextPosition(
      textLayout.getPositionInFirstLineAtX(x),
    );
  }

  @override
  TextNodePosition? movePositionLeft(NodePosition textPosition, [MovementModifier? movementModifier]) {
    if (textPosition is! TextNodePosition) {
      // We don't know how to interpret a non-text position.
      return null;
    }

    if (textPosition.offset > widget.text.length) {
      // This text position does not represent a position within our text.
      return null;
    }

    if (textPosition.offset == 0) {
      // Can't move any further left.
      return null;
    }

    if (movementModifier == MovementModifier.line) {
      return getPositionAtStartOfLine(
        TextNodePosition(offset: textPosition.offset),
      );
    } else if (movementModifier == MovementModifier.word) {
      final newOffset = getAllText().moveOffsetUpstreamByWord(textPosition.offset);
      if (newOffset == null) {
        return textPosition;
      }

      return TextNodePosition(offset: newOffset);
    } else if (movementModifier == MovementModifier.paragraph) {
      return const TextNodePosition(offset: 0);
    }

    final newOffset = getAllText().moveOffsetUpstreamByCharacter(textPosition.offset);
    return newOffset != null ? TextNodePosition(offset: newOffset) : textPosition;
  }

  @override
  TextNodePosition? movePositionRight(NodePosition textPosition, [MovementModifier? movementModifier]) {
    if (textPosition is! TextNodePosition) {
      // We don't know how to interpret a non-text position.
      return null;
    }

    if (textPosition.offset >= widget.text.length) {
      // Can't move further right.
      return null;
    }

    if (movementModifier == MovementModifier.line) {
      final endOfLine = getPositionAtEndOfLine(
        TextNodePosition(offset: textPosition.offset),
      );

      final TextPosition endPosition = getEndPosition();

      // Note: we compare offset values because we don't care if the affinitys are equal
      final isAutoWrapLine =
          endOfLine.offset != endPosition.offset && (widget.text.toPlainText()[endOfLine.offset] != '\n');

      // Note: For lines that auto-wrap, moving the cursor to `offset` causes the
      //       cursor to jump to the next line because the cursor is placed after
      //       the final selected character. We don't want this, so in this case
      //       we `-1`.
      //
      //       However, if the line that is selected ends with an explicit `\n`,
      //       or if the line is the terminal line for the paragraph then we don't
      //       want to `-1` because that would leave a dangling character after the
      //       selection.
      // TODO: this is the concept of text affinity. Implement support for affinity.
      // TODO: with affinity, ensure it works as expected for right-aligned text
      // TODO: this logic fails for justified text - find a solution for that (#55)
      return isAutoWrapLine
          ? TextNodePosition(offset: endOfLine.offset - 1)
          : TextNodePosition.fromTextPosition(endOfLine);
    }
    if (movementModifier == MovementModifier.word) {
      final newOffset = getAllText().moveOffsetDownstreamByWord(textPosition.offset);
      if (newOffset == null) {
        return textPosition;
      }

      return TextNodePosition(offset: newOffset);
    } else if (movementModifier == MovementModifier.paragraph) {
      return TextNodePosition(offset: getAllText().length);
    }

    final newOffset = getAllText().moveOffsetDownstreamByCharacter(textPosition.offset);
    return newOffset != null ? TextNodePosition(offset: newOffset) : textPosition;
  }

  @override
  TextNodePosition? movePositionUp(NodePosition textNodePosition) {
    if (textNodePosition is! TextNodePosition) {
      // We don't know how to interpret a non-text position.
      return null;
    }

    if (textNodePosition.offset < 0 || textNodePosition.offset > widget.text.length) {
      // This text position does not represent a position within our text.
      return null;
    }

    final positionOneLineUp = getPositionOneLineUp(textNodePosition);
    if (positionOneLineUp == null) {
      return null;
    }
    return TextNodePosition.fromTextPosition(positionOneLineUp);
  }

  @override
  TextNodePosition? movePositionDown(NodePosition textNodePosition) {
    if (textNodePosition is! TextNodePosition) {
      // We don't know how to interpret a non-text position.
      return null;
    }

    if (textNodePosition.offset < 0 || textNodePosition.offset > widget.text.length) {
      // This text position does not represent a position within our text.
      return null;
    }

    final positionOneLineDown = getPositionOneLineDown(textNodePosition);
    if (positionOneLineDown == null) {
      return null;
    }
    return TextNodePosition.fromTextPosition(positionOneLineDown);
  }

  @override
  TextNodePosition getEndPosition() {
    return TextNodePosition(offset: widget.text.length);
  }

  @override
  TextNodePosition getEndPositionNearX(double x) {
    return TextNodePosition.fromTextPosition(textLayout.getPositionInLastLineAtX(x));
  }

  @override
  TextNodeSelection getSelectionInRange(Offset localBaseOffset, Offset localExtentOffset) {
    return TextNodeSelection.fromTextSelection(textLayout.getSelectionInRect(localBaseOffset, localExtentOffset));
  }

  @override
  TextNodeSelection getCollapsedSelectionAt(NodePosition textNodePosition) {
    if (textNodePosition is! TextNodePosition) {
      throw Exception('The given node position ($textNodePosition) is not compatible with TextComponent');
    }

    return TextNodeSelection.collapsed(offset: textNodePosition.offset);
  }

  @override
  TextNodeSelection getSelectionBetween({
    required NodePosition basePosition,
    required NodePosition extentPosition,
  }) {
    if (basePosition is! TextNodePosition) {
      throw Exception('Expected a basePosition of type TextNodePosition but received: $basePosition');
    }
    if (extentPosition is! TextNodePosition) {
      throw Exception('Expected an extentPosition of type TextNodePosition but received: $extentPosition');
    }

    return TextNodeSelection(
      baseOffset: basePosition.offset,
      extentOffset: extentPosition.offset,
    );
  }

  @override
  TextNodeSelection getSelectionOfEverything() {
    return TextNodeSelection(
      baseOffset: 0,
      extentOffset: widget.text.length,
    );
  }

  @override
  MouseCursor? getDesiredCursorAtOffset(Offset localOffset) {
    return textLayout.isTextAtOffset(localOffset) ? SystemMouseCursors.text : null;
  }

  @override
  String getAllText() {
    return widget.text.toPlainText();
  }

  @override
  String getContiguousTextAt(TextNodePosition textPosition) {
    return getContiguousTextSelectionAt(textPosition).textInside(widget.text.toPlainText());
  }

  @override
  TextNodeSelection getWordSelectionAt(TextNodePosition textPosition) {
    return TextNodeSelection.fromTextSelection(
      textLayout.getWordSelectionAt(textPosition),
    );
  }

  @override
  TextNodeSelection getContiguousTextSelectionAt(TextNodePosition textPosition) {
    final text = widget.text.toPlainText();
    if (text.isEmpty) {
      return const TextNodeSelection.collapsed(offset: -1);
    }

    int start = min(textPosition.offset, text.length - 1);
    int end = min(textPosition.offset, text.length - 1);
    while (start > 0 && text[start - 1] != '\n') {
      start -= 1;
    }
    while (end < text.length && text[end] != '\n') {
      end += 1;
    }
    return TextNodeSelection(
      baseOffset: start,
      extentOffset: end,
    );
  }

  @override
  TextNodePosition? getPositionOneLineUp(NodePosition textPosition) {
    if (textPosition is! TextNodePosition) {
      throw Exception('Expected position of type NodePosition but received ${textPosition.runtimeType}');
    }

    final positionOneLineUp = textLayout.getPositionOneLineUp(textPosition);
    if (positionOneLineUp == null) {
      return null;
    }
    return TextNodePosition.fromTextPosition(positionOneLineUp);
  }

  @override
  TextNodePosition? getPositionOneLineDown(NodePosition textPosition) {
    if (textPosition is! TextNodePosition) {
      throw Exception('Expected position of type NodePosition but received ${textPosition.runtimeType}');
    }

    final positionOneLineDown = textLayout.getPositionOneLineDown(textPosition);
    if (positionOneLineDown == null) {
      return null;
    }
    return TextNodePosition.fromTextPosition(positionOneLineDown);
  }

  @override
  TextNodePosition getPositionAtEndOfLine(TextNodePosition textPosition) {
    return TextNodePosition.fromTextPosition(
      textLayout.getPositionAtEndOfLine(textPosition),
    );
  }

  @override
  TextNodePosition getPositionAtStartOfLine(TextNodePosition textNodePosition) {
    return TextNodePosition.fromTextPosition(
      textLayout.getPositionAtStartOfLine(textNodePosition),
    );
  }

  /// Return the [TextStyle] for the character at [offset].
  ///
  /// If the caret sits at the beginning of the text, the style
  /// of the first character is returned.
  ///
  /// If the caret sits at the end of the text, the style
  /// of the last character is returned.
  ///
  /// If the text is empty, the style computed by the widget's `textStyleBuilder`
  /// without any attributions is returned.
  TextStyle getTextStyleAt(int offset) {
    final attributions = widget.text.getAllAttributionsAt(offset < widget.text.length //
        ? offset
        : widget.text.length - 1);

    return _textStyleWithBlockType(attributions);
  }

  TextAlign? get textAlign => widget.textAlign;

  TextDirection? get textDirection => widget.textDirection;

  @override
  Widget build(BuildContext context) {
    editorLayoutLog.finer('Building a TextComponent with key: ${widget.key}');

    return IgnorePointer(
      child: SuperText(
        key: _textKey,
        richText: widget.text.computeInlineSpan(
          context,
          _textStyleWithBlockType,
          widget.inlineWidgetBuilders,
        ),
        textAlign: widget.textAlign ?? TextAlign.left,
        textDirection: widget.textDirection ?? TextDirection.ltr,
        textScaler: widget.textScaler ?? MediaQuery.textScalerOf(context),
        layerBeneathBuilder: (context, textLayout) {
          return Stack(
            children: [
              // Selection highlight beneath the text.
              if (widget.text.length > 0)
                TextLayoutSelectionHighlight(
                  textLayout: textLayout,
                  style: SelectionHighlightStyle(
                    color: widget.selectionColor,
                  ),
                  selection: widget.textSelection ?? const TextSelection.collapsed(offset: -1),
                )
              else if (widget.highlightWhenEmpty)
                TextLayoutEmptyHighlight(
                  textLayout: textLayout,
                  style: SelectionHighlightStyle(
                    color: widget.selectionColor,
                  ),
                ),
              for (final underlines in widget.underlines)
                TextUnderlineLayer(
                  textLayout: textLayout,
                  style: underlines.style,
                  underlines: [
                    for (final range in underlines.underlines) //
                      TextLayoutUnderline(range: range),
                  ],
                ),
            ],
          );
        },
      ),
    );
  }

  /// Creates a `TextStyle` based on the given [attributions], plus any
  /// "block type" that's specified in [widget.metadata].
  TextStyle _textStyleWithBlockType(Set<Attribution> attributions) {
    final attributionsWithBlockType = Set<Attribution>.from(attributions);
    Attribution? blockType = widget.metadata['blockType'];
    if (blockType != null) {
      attributionsWithBlockType.add(blockType);
    }

    return widget.textStyleBuilder(attributionsWithBlockType);
  }
}

/// The default priority list of inline widget builders, which map [AttributedText]
/// placeholders to widgets.
const defaultInlineWidgetBuilderChain = [
  inlineNetworkImageBuilder,
  inlineAssetImageBuilder,
];

/// An inline widget builder that displays an image from the network.
Widget? inlineNetworkImageBuilder(BuildContext context, TextStyle textStyle, Object placeholder) {
  if (placeholder is! InlineNetworkImagePlaceholder) {
    return null;
  }

  return LineHeight(
    style: textStyle,
    child: Image.network(placeholder.url),
  );
}

/// An inline widget builder that displays an image from local assets.
Widget? inlineAssetImageBuilder(BuildContext context, TextStyle textStyle, Object placeholder) {
  if (placeholder is! InlineAssetImagePlaceholder) {
    return null;
  }

  return LineHeight(
    style: textStyle,
    child: Image.asset(placeholder.assetPath),
  );
}

/// A widget that sets its [child]'s height to the line-height of a given text [style].
class LineHeight extends StatefulWidget {
  const LineHeight({
    super.key,
    required this.style,
    required this.child,
  });

  final TextStyle style;
  final Widget child;

  @override
  State<LineHeight> createState() => _LineHeightState();
}

class _LineHeightState extends State<LineHeight> {
  late double _lineHeight;

  @override
  void initState() {
    super.initState();
    _calculateLineHeight();
  }

  @override
  void didUpdateWidget(LineHeight oldWidget) {
    super.didUpdateWidget(oldWidget);

    if (widget.style != oldWidget.style) {
      _calculateLineHeight();
    }
  }

  void _calculateLineHeight() {
    final textPainter = TextPainter(
      text: TextSpan(text: "a", style: widget.style),
      textDirection: TextDirection.ltr,
    )..layout();

    _lineHeight = textPainter.height;
  }

  @override
  Widget build(BuildContext context) {
    return SizedBox(
      height: _lineHeight,
      child: widget.child,
    );
  }
}

/// A widget that sets its [child]'s width and height to the line-height of a
/// given text [style].
class LineHeightSquare extends StatefulWidget {
  const LineHeightSquare({
    super.key,
    required this.style,
    required this.child,
  });

  final TextStyle style;
  final Widget child;

  @override
  State<LineHeightSquare> createState() => _LineHeightSquareState();
}

class _LineHeightSquareState extends State<LineHeightSquare> {
  late double _lineHeight;

  @override
  void initState() {
    super.initState();
    _calculateLineHeight();
  }

  @override
  void didUpdateWidget(LineHeightSquare oldWidget) {
    super.didUpdateWidget(oldWidget);

    if (widget.style != oldWidget.style) {
      _calculateLineHeight();
    }
  }

  void _calculateLineHeight() {
    final textPainter = TextPainter(
      text: TextSpan(text: "a", style: widget.style),
      textDirection: TextDirection.ltr,
    )..layout();

    _lineHeight = textPainter.height;
  }

  @override
  Widget build(BuildContext context) {
    return SizedBox(
      width: _lineHeight,
      height: _lineHeight,
      child: widget.child,
    );
  }
}

/// A [ProxyDocumentComponent] that adds [TextComposable] capabilities so
/// that simple text-based proxy components can meet their expected contract
/// without going through the work of defining a stateful widget that mixes in
/// the [ProxyDocumentComponent] methods.
///
/// Using a [ProxyTextDocumentComponent] is never technically necessary.
/// Custom [DocumentComponent]s can achieve a similar result by mixing in
/// [ProxyDocumentComponent] within a `State` object. This widget is provided
/// as a convenience so that some components can be defined as stateless
/// widgets while still providing access to component behaviors and text layout queries.
class ProxyTextDocumentComponent extends StatefulWidget {
  const ProxyTextDocumentComponent({
    super.key,
    required this.textComponentKey,
    required this.child,
  });

  final GlobalKey textComponentKey;

  /// The widget subtree, which must include a widget that implements `TextComposable`,
  /// and that `TextComposable` must be bound to the given [textComponentKey].
  final Widget child;

  @override
  State<ProxyTextDocumentComponent> createState() => _ProxyTextDocumentComponentState();
}

class _ProxyTextDocumentComponentState extends State<ProxyTextDocumentComponent>
    with ProxyDocumentComponent<ProxyTextDocumentComponent>, ProxyTextComposable {
  @override
  GlobalKey<State<StatefulWidget>> get childDocumentComponentKey => widget.textComponentKey;

  @override
  TextComposable get childTextComposable => childDocumentComponentKey.currentState as TextComposable;

  @override
  Widget build(BuildContext context) {
    return widget.child;
  }
}

/// A group of text ranges that should be displayed with underlines, along with the [style]
/// of those underlines.
class Underlines {
  const Underlines({
    required this.style,
    required this.underlines,
  });

  final UnderlineStyle style;
  final List<TextRange> underlines;
}

class AddTextAttributionsRequest implements EditRequest {
  AddTextAttributionsRequest({
    required this.documentRange,
    required this.attributions,
    this.autoMerge = true,
  });

  final DocumentRange documentRange;
  final Set<Attribution> attributions;
  final bool autoMerge;
}

// TODO: the add/remove/toggle commands are almost identical except for what they
//       do to ranges of text. Pull out the common range calculation behavior.
/// Applies the given `attributions` to the given `documentSelection`.
class AddTextAttributionsCommand extends EditCommand {
  AddTextAttributionsCommand({
    required this.documentRange,
    required this.attributions,
    this.autoMerge = true,
  });

  final DocumentRange documentRange;
  final Set<Attribution> attributions;
  final bool autoMerge;

  @override
  HistoryBehavior get historyBehavior => HistoryBehavior.undoable;

  @override
  void execute(EditContext context, CommandExecutor executor) {
    editorDocLog.info('Executing AddTextAttributionsCommand');
    final document = context.document;
    final nodes = document.getNodesInside(documentRange.start, documentRange.end);
    if (nodes.isEmpty) {
      editorDocLog.shout(' - Bad DocumentSelection. Could not get range of nodes. Selection: $documentRange');
      return;
    }

    // Calculate a normalized DocumentRange so we know which DocumentPosition
    // belongs to the first node, and which belongs to the last node.
    final normalRange = documentRange.normalize(document);
    editorDocLog.info(' - node range: $normalRange');

    // ignore: prefer_collection_literals
    final nodesAndSelections = LinkedHashMap<TextNode, TextRange>();

    for (final textNode in nodes) {
      if (textNode is! TextNode) {
        continue;
      }

      int startOffset = -1;
      int endOffset = -1;

      if (textNode == nodes.first && textNode == nodes.last) {
        // Handle selection within a single node
        editorDocLog.info(' - the selection is within a single node: ${textNode.id}');

        startOffset = (normalRange.start.nodePosition as TextPosition).offset;

        // -1 because TextPosition's offset indexes the character after the
        // selection, not the final character in the selection.
        endOffset = (normalRange.end.nodePosition as TextPosition).offset - 1;
      } else if (textNode == nodes.first) {
        // Handle partial node selection in first node.
        editorDocLog.info(' - selecting part of the first node: ${textNode.id}');
        startOffset = (normalRange.start.nodePosition as TextPosition).offset;
        endOffset = max(textNode.text.length - 1, 0);
      } else if (textNode == nodes.last) {
        // Handle partial node selection in last node.
        editorDocLog.info(' - adding part of the last node: ${textNode.id}');
        startOffset = 0;

        // -1 because TextPosition's offset indexes the character after the
        // selection, not the final character in the selection.
        endOffset = (normalRange.end.nodePosition as TextPosition).offset - 1;
      } else {
        // Handle full node selection.
        editorDocLog.info(' - adding full node: ${textNode.id}');
        startOffset = 0;
        endOffset = max(textNode.text.length - 1, 0);
      }

      final selectionRange = TextRange(start: startOffset, end: endOffset);

      nodesAndSelections.putIfAbsent(textNode, () => selectionRange);
    }

    // Add attributions.
    for (final entry in nodesAndSelections.entries) {
      for (Attribution attribution in attributions) {
        final node = entry.key;
        final range = entry.value.toSpanRange();
        editorDocLog.info(' - adding attribution: $attribution. Range: $range');

        // Create a new AttributedText with updated attribution spans, so that the presentation system can
        // see that we made a change, and re-renders the text in the document.
<<<<<<< HEAD
        document.replaceNodeById(
          node.id,
          node.copyTextNodeWith(
            text: AttributedText(
              node.text.text,
              node.text.spans.copy()
                ..addAttribution(
                  newAttribution: attribution,
                  start: range.start,
                  end: range.end,
                  autoMerge: autoMerge,
                ),
            ),
          ),
=======
        node.text = AttributedText(
          node.text.toPlainText(),
          node.text.spans.copy()
            ..addAttribution(
              newAttribution: attribution,
              start: range.start,
              end: range.end,
              autoMerge: autoMerge,
            ),
          Map.from(node.text.placeholders),
>>>>>>> 31a46503
        );

        executor.logChanges([
          DocumentEdit(
            AttributionChangeEvent(
              nodeId: node.id,
              change: AttributionChange.added,
              range: range,
              attributions: attributions,
            ),
          ),
        ]);
      }
    }

    editorDocLog.info(' - done adding attributions');
  }
}

class RemoveTextAttributionsRequest implements EditRequest {
  RemoveTextAttributionsRequest({
    required this.documentRange,
    required this.attributions,
  });

  final DocumentRange documentRange;
  final Set<Attribution> attributions;
}

/// Removes the given `attributions` from the given `documentSelection`.
class RemoveTextAttributionsCommand extends EditCommand {
  RemoveTextAttributionsCommand({
    required this.documentRange,
    required this.attributions,
  });

  final DocumentRange documentRange;
  final Set<Attribution> attributions;

  @override
  HistoryBehavior get historyBehavior => HistoryBehavior.undoable;

  @override
  void execute(EditContext context, CommandExecutor executor) {
    editorDocLog.info('Executing RemoveTextAttributionsCommand');
    final document = context.document;
    final nodes = document.getNodesInside(documentRange.start, documentRange.end);
    if (nodes.isEmpty) {
      editorDocLog.shout(' - Bad DocumentSelection. Could not get range of nodes. Selection: $documentRange');
      return;
    }

    // Normalize the DocumentRange so we know which DocumentPosition
    // belongs to the first node, and which belongs to the last node.
    final normalizedRange = documentRange.normalize(document);
    editorDocLog.info(' - node range: $normalizedRange');

    // ignore: prefer_collection_literals
    final nodesAndSelections = LinkedHashMap<TextNode, TextRange>();

    for (final textNode in nodes) {
      if (textNode is! TextNode) {
        continue;
      }

      int startOffset = -1;
      int endOffset = -1;

      if (textNode == nodes.first && textNode == nodes.last) {
        // Handle selection within a single node
        editorDocLog.info(' - the selection is within a single node: ${textNode.id}');

        startOffset = (normalizedRange.start.nodePosition as TextPosition).offset;

        endOffset = normalizedRange.start != normalizedRange.end
            // -1 because TextPosition's offset indexes the character after the
            // selection, not the final character in the selection.
            ? (normalizedRange.end.nodePosition as TextPosition).offset - 1
            // The selection is collapsed. Don't decrement the offset.
            : startOffset;
      } else if (textNode == nodes.first) {
        // Handle partial node selection in first node.
        editorDocLog.info(' - selecting part of the first node: ${textNode.id}');
        startOffset = (normalizedRange.start.nodePosition as TextPosition).offset;
        endOffset = max(textNode.text.length - 1, 0);
      } else if (textNode == nodes.last) {
        // Handle partial node selection in last node.
        editorDocLog.info(' - adding part of the last node: ${textNode.id}');
        startOffset = 0;

        // -1 because TextPosition's offset indexes the character after the
        // selection, not the final character in the selection.
        endOffset = (normalizedRange.end.nodePosition as TextPosition).offset - 1;
      } else {
        // Handle full node selection.
        editorDocLog.info(' - adding full node: ${textNode.id}');
        startOffset = 0;
        endOffset = max(textNode.text.length - 1, 0);
      }

      final selectionRange = TextRange(start: startOffset, end: endOffset);

      nodesAndSelections.putIfAbsent(textNode, () => selectionRange);
    }

    // Remove attributions.
    for (final entry in nodesAndSelections.entries) {
      var node = entry.key;
      final range = entry.value.toSpanRange();

      for (Attribution attribution in attributions) {
        editorDocLog.info(' - removing attribution: $attribution. Range: $range');

        // Create a new AttributedText with updated attribution spans, so that the presentation system can
        // see that we made a change, and re-renders the text in the document.
<<<<<<< HEAD
        node = node.copyTextNodeWith(
          text: AttributedText(
            node.text.text,
            node.text.spans.copy()
              ..removeAttribution(
                attributionToRemove: attribution,
                start: range.start,
                end: range.end,
              ),
          ),
=======
        node.text = node.text.replaceAttributions(
          node.text.spans.copy()
            ..removeAttribution(
              attributionToRemove: attribution,
              start: range.start,
              end: range.end,
            ),
>>>>>>> 31a46503
        );

        executor.logChanges([
          DocumentEdit(
            AttributionChangeEvent(
              nodeId: node.id,
              change: AttributionChange.removed,
              range: range,
              attributions: attributions,
            ),
          ),
        ]);
      }

      // Now that attribution changes are done for the given node, replace
      // the existing document node with the updated node.
      document.replaceNodeById(node.id, node);
    }

    editorDocLog.info(' - done adding attributions');
  }
}

class ToggleTextAttributionsRequest implements EditRequest {
  ToggleTextAttributionsRequest({
    required this.documentRange,
    required this.attributions,
  });

  final DocumentRange documentRange;
  final Set<Attribution> attributions;
}

/// Applies the given `attributions` to the given `documentSelection`,
/// if none of the content in the selection contains any of the
/// given `attributions`. Otherwise, all the given `attributions`
/// are removed from the content within the `documentSelection`.
class ToggleTextAttributionsCommand extends EditCommand {
  ToggleTextAttributionsCommand({
    required this.documentRange,
    required this.attributions,
  });

  final DocumentRange documentRange;
  final Set<Attribution> attributions;

  @override
  HistoryBehavior get historyBehavior => HistoryBehavior.undoable;

  // TODO: The structure of this command looks nearly identical to the two other attribution
  // commands above. We collect nodes and then we loop through them to apply an operation.
  // Try to de-dup this code. Maybe use a private base class called ChangeTextAttributionsCommand
  // and provide a hook for the specific operation: add, remove, toggle.
  @override
  void execute(EditContext context, CommandExecutor executor) {
    editorDocLog.info('Executing ToggleTextAttributionsCommand');
    final document = context.document;
    final nodes = document.getNodesInside(documentRange.start, documentRange.end);
    if (nodes.isEmpty) {
      editorDocLog.shout(' - Bad DocumentSelection. Could not get range of nodes. Selection: $documentRange');
      return;
    }

    // Normalize DocumentRange so we know which DocumentPosition
    // belongs to the first node, and which belongs to the last node.
    final normalizedRange = documentRange.normalize(document);
    editorDocLog.info(' - node range: $normalizedRange');

    // ignore: prefer_collection_literals
    final nodesAndSelections = LinkedHashMap<TextNode, SpanRange>();

    bool alreadyHasAttributions = true;

    for (final textNode in nodes) {
      if (textNode is! TextNode) {
        continue;
      }

      int startOffset = -1;
      int endOffset = -1;

      if (textNode == nodes.first && textNode == nodes.last) {
        // Handle selection within a single node
        editorDocLog.info(' - the selection is within a single node: ${textNode.id}');

        startOffset = (normalizedRange.start.nodePosition as TextPosition).offset;

        // -1 because TextPosition's offset indexes the character after the
        // selection, not the final character in the selection.
        endOffset = (normalizedRange.end.nodePosition as TextPosition).offset - 1;
      } else if (textNode == nodes.first) {
        // Handle partial node selection in first node.
        editorDocLog.info(' - selecting part of the first node: ${textNode.id}');
        startOffset = (normalizedRange.start.nodePosition as TextPosition).offset;
        endOffset = max(textNode.text.length - 1, 0);

        if (startOffset >= textNode.text.length) {
          // The range spans multiple nodes, starting at the end of the first node of the
          // range. From the first node's perspective, this is equivalent to a collapsed
          // selection at the end of the node. There's no text to toggle any attributions.
          // Skip this node.
          continue;
        }
      } else if (textNode == nodes.last) {
        // Handle partial node selection in last node.
        editorDocLog.info(' - toggling part of the last node: ${textNode.id}');
        startOffset = 0;

        // -1 because TextPosition's offset indexes the character after the
        // selection, not the final character in the selection.
        endOffset = (normalizedRange.end.nodePosition as TextPosition).offset - 1;

        if (endOffset <= 0) {
          // The range spans multiple nodes, ending at the beginning of the last node of the
          // range. From the last node's perspective, this is equivalent to a collapsed
          // selection at the beginning of the node. There's no text to toggle any attributions.
          // Skip this node.
          continue;
        }
      } else {
        // Handle full node selection.
        editorDocLog.info(' - toggling full node: ${textNode.id}');
        startOffset = 0;
        endOffset = max(textNode.text.length - 1, 0);
      }

      final selectionRange = SpanRange(startOffset, endOffset);

      alreadyHasAttributions = alreadyHasAttributions &&
          textNode.text.hasAttributionsThroughout(
            attributions: attributions,
            range: selectionRange,
          );

      nodesAndSelections.putIfAbsent(textNode, () => selectionRange);
    }

    for (final entry in nodesAndSelections.entries) {
      var node = entry.key;
      final range = entry.value;

      for (Attribution attribution in attributions) {
        editorDocLog.info(' - toggling attribution: $attribution. Range: $range');

        if (alreadyHasAttributions) {
          // Attribution is present throughout the user selection. Remove attribution.
          editorDocLog.info(' - Removing attribution: $attribution. Range: $range');

          // Create a new AttributedText with updated attribution spans, so that the presentation system can
          // see that we made a change, and re-renders the text in the document.
<<<<<<< HEAD
          node = node.copyTextNodeWith(
            text: AttributedText(
              node.text.text,
              node.text.spans.copy(),
            )..removeAttribution(
                attribution,
                range,
              ),
          );
=======
          node.text = node.text.copy()
            ..removeAttribution(
              attribution,
              range,
            );
>>>>>>> 31a46503
        } else {
          // Attribution isn't present throughout the user selection. Apply attribution.
          editorDocLog.info(' - Adding attribution: $attribution. Range: $range');

          // Create a new AttributedText with updated attribution spans, so that the presentation system can
          // see that we made a change, and re-renders the text in the document.
<<<<<<< HEAD
          node = node.copyTextNodeWith(
            text: AttributedText(
              node.text.text,
              node.text.spans.copy()
                ..addAttribution(
                  newAttribution: attribution,
                  start: range.start,
                  end: range.end,
                  autoMerge: true,
                ),
            ),
=======
          node.text = node.text.replaceAttributions(
            node.text.spans.copy()
              ..addAttribution(
                newAttribution: attribution,
                start: range.start,
                end: range.end,
                autoMerge: true,
              ),
>>>>>>> 31a46503
          );
        }

        final wasAttributionAdded = node.text.hasAttributionAt(range.start, attribution: attribution);
        executor.logChanges([
          DocumentEdit(
            AttributionChangeEvent(
              nodeId: node.id,
              change: wasAttributionAdded ? AttributionChange.added : AttributionChange.removed,
              range: range,
              attributions: attributions,
            ),
          ),
        ]);
      }

      // Now that all attributions have been applied to the node, replace the
      // old node in the Document with the updated node.
      document.replaceNodeById(node.id, node);
    }

    editorDocLog.info(' - done toggling attributions');
  }
}

/// A [NodeChangeEvent] for the addition or removal of a set of attributions.
class AttributionChangeEvent extends NodeChangeEvent {
  AttributionChangeEvent({
    required String nodeId,
    required this.change,
    required this.range,
    required this.attributions,
  }) : super(nodeId);

  final AttributionChange change;
  final SpanRange range;
  final Set<Attribution> attributions;

  @override
  String describe() =>
      "${change == AttributionChange.added ? "Added" : "Removed"} attributions ($nodeId) - ${range.start} -> ${range.end}: $attributions";

  @override
  String toString() => "AttributionChangeEvent ('$nodeId' - ${range.start} -> ${range.end} ($change): '$attributions')";

  @override
  bool operator ==(Object other) =>
      identical(this, other) ||
      super == other &&
          other is AttributionChangeEvent &&
          runtimeType == other.runtimeType &&
          change == other.change &&
          range == other.range &&
          const DeepCollectionEquality().equals(attributions, other.attributions);

  @override
  int get hashCode => super.hashCode ^ change.hashCode ^ range.hashCode ^ attributions.hashCode;
}

enum AttributionChange {
  added,
  removed;
}

/// Changes layout styles, like padding and width, of a component within a [SingleColumnDocumentLayout].
class ChangeSingleColumnLayoutComponentStylesRequest implements EditRequest {
  const ChangeSingleColumnLayoutComponentStylesRequest({
    required this.nodeId,
    required this.styles,
  });

  final String nodeId;
  final SingleColumnLayoutComponentStyles styles;
}

class ChangeSingleColumnLayoutComponentStylesCommand extends EditCommand {
  ChangeSingleColumnLayoutComponentStylesCommand({
    required this.nodeId,
    required this.styles,
  });

  final String nodeId;
  final SingleColumnLayoutComponentStyles styles;

  @override
  HistoryBehavior get historyBehavior => HistoryBehavior.undoable;

  @override
  void execute(EditContext context, CommandExecutor executor) {
    final document = context.document;
    final node = document.getNodeById(nodeId)!;

    document.replaceNodeById(
      nodeId,
      node.copyWithAddedMetadata(styles.toMetadata()),
    );

    executor.logChanges([
      DocumentEdit(
        NodeChangeEvent(node.id),
      ),
    ]);
  }
}

class InsertTextRequest implements EditRequest {
  InsertTextRequest({
    required this.documentPosition,
    required this.textToInsert,
    required this.attributions,
  }) : assert(documentPosition.nodePosition is TextPosition);

  final DocumentPosition documentPosition;
  final String textToInsert;
  final Set<Attribution> attributions;
}

class InsertTextCommand extends EditCommand {
  InsertTextCommand({
    required this.documentPosition,
    required this.textToInsert,
    required this.attributions,
  }) : assert(documentPosition.nodePosition is TextPosition);

  final DocumentPosition documentPosition;
  final String textToInsert;
  final Set<Attribution> attributions;

  @override
  HistoryBehavior get historyBehavior => HistoryBehavior.undoable;

  @override
  String describe() =>
      "Insert text - ${documentPosition.nodeId} @ ${(documentPosition.nodePosition as TextNodePosition).offset} - '$textToInsert'";

  @override
  void execute(EditContext context, CommandExecutor executor) {
    final document = context.document;

    var textNode = document.getNodeById(documentPosition.nodeId);
    if (textNode is! TextNode) {
      editorDocLog.shout('ERROR: can\'t insert text in a node that isn\'t a TextNode: $textNode');
      return;
    }

    final textPosition = documentPosition.nodePosition as TextPosition;
    final textOffset = textPosition.offset;

    textNode = textNode.copyTextNodeWith(
      text: textNode.text.insertString(
        textToInsert: textToInsert,
        startOffset: textOffset,
        applyAttributions: attributions,
      ),
    );
    document.replaceNodeById(
      textNode.id,
      textNode,
    );

    executor.logChanges([
      DocumentEdit(
        TextInsertionEvent(
          nodeId: textNode.id,
          offset: textOffset,
          text: AttributedText(textToInsert),
        ),
      ),
    ]);

    executor.executeCommand(
      ChangeSelectionCommand(
        DocumentSelection.collapsed(
          position: DocumentPosition(
            nodeId: textNode.id,
            nodePosition: TextNodePosition(
              offset: textOffset + textToInsert.length,
              affinity: textPosition.affinity,
            ),
          ),
        ),
        SelectionChangeType.insertContent,
        SelectionReason.userInteraction,
        notifyListeners: false,
      ),
    );
  }
}

class TextInsertionEvent extends NodeChangeEvent {
  TextInsertionEvent({
    required String nodeId,
    required this.offset,
    required this.text,
  }) : super(nodeId);

  final int offset;
  final AttributedText text;

  @override
  String describe() => "Inserted text ($nodeId) @ $offset: '${text.toPlainText()}'";

  @override
  String toString() => "TextInsertionEvent ('$nodeId' - $offset -> '${text.toPlainText()}')";

  @override
  bool operator ==(Object other) =>
      identical(this, other) ||
      super == other &&
          other is TextInsertionEvent &&
          runtimeType == other.runtimeType &&
          offset == other.offset &&
          text == other.text;

  @override
  int get hashCode => super.hashCode ^ offset.hashCode ^ text.hashCode;
}

class TextDeletedEvent extends NodeChangeEvent {
  const TextDeletedEvent(
    String nodeId, {
    required this.offset,
    required this.deletedText,
  }) : super(nodeId);

  final int offset;
  final AttributedText deletedText;

  @override
  String describe() => "Deleted text ($nodeId) @ $offset: ${deletedText.toPlainText()}";

  @override
  String toString() => "TextDeletedEvent ('$nodeId' - $offset -> '${deletedText.toPlainText()}')";

  @override
  bool operator ==(Object other) =>
      identical(this, other) ||
      super == other &&
          other is TextDeletedEvent &&
          runtimeType == other.runtimeType &&
          offset == other.offset &&
          deletedText == other.deletedText;

  @override
  int get hashCode => super.hashCode ^ offset.hashCode ^ deletedText.hashCode;
}

class ConvertTextNodeToParagraphRequest implements EditRequest {
  const ConvertTextNodeToParagraphRequest({
    required this.nodeId,
    this.newMetadata,
  });

  final String nodeId;
  final Map<String, dynamic>? newMetadata;
}

class ConvertTextNodeToParagraphCommand extends EditCommand {
  ConvertTextNodeToParagraphCommand({
    required this.nodeId,
    this.newMetadata,
  });

  final String nodeId;
  final Map<String, dynamic>? newMetadata;

  @override
  void execute(EditContext context, CommandExecutor executor) {
    final document = context.document;

    final extentNode = document.getNodeById(nodeId) as TextNode;
    late ParagraphNode newParagraphNode;
    if (extentNode is ParagraphNode) {
      newParagraphNode = extentNode.copyWithAddedMetadata({
        NodeMetadata.blockType: paragraphAttribution,
      });
    } else {
      newParagraphNode = ParagraphNode(
        id: extentNode.id,
        text: extentNode.text,
        metadata: newMetadata,
      );
    }
    document.replaceNode(oldNode: extentNode, newNode: newParagraphNode);

    executor.logChanges([
      DocumentEdit(
        NodeChangeEvent(extentNode.id),
      ),
    ]);
  }
}

class InsertAttributedTextRequest implements EditRequest {
  const InsertAttributedTextRequest(this.documentPosition, this.textToInsert);

  final DocumentPosition documentPosition;
  final AttributedText textToInsert;
}

class InsertAttributedTextCommand extends EditCommand {
  InsertAttributedTextCommand({
    required this.documentPosition,
    required this.textToInsert,
  }) : assert(documentPosition.nodePosition is TextPosition);

  final DocumentPosition documentPosition;
  final AttributedText textToInsert;

  @override
  HistoryBehavior get historyBehavior => HistoryBehavior.undoable;

  @override
  void execute(EditContext context, CommandExecutor executor) {
    final document = context.document;
    final textNode = document.getNodeById(documentPosition.nodeId);
    if (textNode is! TextNode) {
      editorDocLog.shout('ERROR: can\'t insert text in a node that isn\'t a TextNode: $textNode');
      return;
    }

    final textOffset = (documentPosition.nodePosition as TextPosition).offset;

    document.replaceNode(
      oldNode: textNode,
      newNode: textNode.copyTextNodeWith(
        text: textNode.text.insert(
          textToInsert: textToInsert,
          startOffset: textOffset,
        ),
      ),
    );

    executor.logChanges([
      DocumentEdit(
        TextInsertionEvent(
          nodeId: textNode.id,
          offset: textOffset,
          text: textToInsert,
        ),
      ),
    ]);
  }
}

ExecutionInstruction anyCharacterToInsertInTextContent({
  required SuperEditorContext editContext,
  required KeyEvent keyEvent,
}) {
  if (keyEvent is! KeyDownEvent && keyEvent is! KeyRepeatEvent) {
    return ExecutionInstruction.continueExecution;
  }

  // Do nothing if CMD or CTRL are pressed because this signifies an attempted
  // shortcut.
  if (HardwareKeyboard.instance.isControlPressed || HardwareKeyboard.instance.isMetaPressed) {
    return ExecutionInstruction.continueExecution;
  }
  if (editContext.composer.selection == null) {
    return ExecutionInstruction.continueExecution;
  }
  if (!editContext.composer.selection!.isCollapsed) {
    return ExecutionInstruction.continueExecution;
  }
  if (!_isTextEntryNode(
    document: editContext.document,
    selection: editContext.composer.selection!,
  )) {
    return ExecutionInstruction.continueExecution;
  }
  if (keyEvent.character == null || keyEvent.character == '') {
    return ExecutionInstruction.continueExecution;
  }
  if (LogicalKeyboardKey.isControlCharacter(keyEvent.character!) || keyEvent.isArrowKeyPressed) {
    return ExecutionInstruction.continueExecution;
  }

  String character = keyEvent.character!;

  // On web, keys like shift and alt are sending their full name
  // as a character, e.g., "Shift" and "Alt". This check prevents
  // those keys from inserting their name into content.
  if (isKeyEventCharacterBlacklisted(character) && character != 'Tab') {
    return ExecutionInstruction.continueExecution;
  }

  // The web reports a tab as "Tab". Intercept it and translate it to a space.
  if (character == 'Tab') {
    character = ' ';
  }

  final didInsertCharacter = editContext.commonOps.insertCharacter(character);

  return didInsertCharacter ? ExecutionInstruction.haltExecution : ExecutionInstruction.continueExecution;
}

class InsertCharacterAtCaretRequest implements EditRequest {
  const InsertCharacterAtCaretRequest({
    required this.character,
    this.ignoreComposerAttributions = false,
  });

  final String character;
  final bool ignoreComposerAttributions;
}

class InsertCharacterAtCaretCommand extends EditCommand {
  InsertCharacterAtCaretCommand({
    required this.character,
    this.ignoreComposerAttributions = false,
  });

  final String character;
  final bool ignoreComposerAttributions;

  @override
  void execute(EditContext context, CommandExecutor executor) {
    final document = context.document;
    final composer = context.find<MutableDocumentComposer>(Editor.composerKey);

    if (composer.selection == null) {
      return;
    }

    if (!composer.selection!.isCollapsed) {
      _deleteExpandedSelection(
        context: context,
        executor: executor,
        document: document,
        composer: composer,
      );
    }

    final extentNodePosition = composer.selection!.extent.nodePosition;
    if (extentNodePosition is UpstreamDownstreamNodePosition) {
      editorOpsLog.fine("The selected position is an UpstreamDownstreamPosition. Inserting new paragraph first.");
      _insertBlockLevelNewline(
        context: context,
        executor: executor,
        document: document,
        composer: composer,
      );
    }

    final extentNode = document.getNodeById(composer.selection!.extent.nodeId)!;
    if (extentNode is! TextNode) {
      editorOpsLog.fine(
          "Couldn't insert character because Super Editor doesn't know how to handle a node of type: $extentNode");
      return;
    }

    // Delegate the action to the standard insert-character behavior.
    _insertCharacterInTextComposable(
      character,
      context: context,
      document: document,
      composer: composer,
      ignoreComposerAttributions: ignoreComposerAttributions,
      executor: executor,
    );
  }
}

void _deleteExpandedSelection({
  required EditContext context,
  required CommandExecutor executor,
  required Document document,
  required DocumentComposer composer,
}) {
  final newSelectionPosition = _getDocumentPositionAfterExpandedDeletion(
    document: document,
    selection: composer.selection!,
  );

  // Delete the selected content.
  executor.executeCommand(
    DeleteContentCommand(
      documentRange: composer.selection!,
    ),
  );

  executor.executeCommand(
    ChangeSelectionCommand(
      DocumentSelection.collapsed(position: newSelectionPosition),
      SelectionChangeType.deleteContent,
      SelectionReason.userInteraction,
    ),
  );
}

// FIXME: This method appears to be the same as CommonEditorOperations.getDocumentPositionAfterExpandedDeletion
//        De-dup this behavior in an appropriate place
DocumentPosition _getDocumentPositionAfterExpandedDeletion({
  required Document document,
  required DocumentSelection selection,
}) {
  // Figure out where the caret should appear after the
  // deletion.
  // TODO: This calculation depends upon the first
  //       selected node still existing after the deletion. This
  //       is a fragile expectation and should be revisited.
  final basePosition = selection.base;
  final baseNode = document.getNode(basePosition);
  if (baseNode == null) {
    throw Exception('Failed to _getDocumentPositionAfterDeletion because the base node no longer exists.');
  }

  final extentPosition = selection.extent;
  final extentNode = document.getNode(extentPosition);
  if (extentNode == null) {
    throw Exception('Failed to _getDocumentPositionAfterDeletion because the extent node no longer exists.');
  }

  final selectionAffinity = document.getAffinityForSelection(selection);
  final topPosition = selectionAffinity == TextAffinity.downstream //
      ? selection.base
      : selection.extent;
  final topNodePosition = topPosition.nodePosition;
  final topNode = document.getNodeById(topPosition.nodeId)!;

  final bottomPosition = selectionAffinity == TextAffinity.downstream //
      ? selection.extent
      : selection.base;
  final bottomNodePosition = bottomPosition.nodePosition;
  final bottomNode = document.getNodeById(bottomPosition.nodeId)!;

  DocumentPosition newSelectionPosition;

  if (topPosition.nodeId != bottomPosition.nodeId) {
    if (topNodePosition == topNode.beginningPosition && bottomNodePosition == bottomNode.endPosition) {
      // All nodes in the selection will be deleted. Assume that the base
      // node will be retained and converted into a paragraph, if it's not
      // already a paragraph.
      newSelectionPosition = DocumentPosition(
        nodeId: baseNode.id,
        nodePosition: const TextNodePosition(offset: 0),
      );
    } else if (topNodePosition == topNode.beginningPosition) {
      // The top node will be deleted, but only part of the bottom node
      // will be deleted.
      newSelectionPosition = DocumentPosition(
        nodeId: bottomNode.id,
        nodePosition: bottomNode.beginningPosition,
      );
    } else if (bottomNodePosition == bottomNode.endPosition) {
      // The bottom node will be deleted, but only part of the top node
      // will be deleted.
      newSelectionPosition = DocumentPosition(
        nodeId: topNode.id,
        nodePosition: topNodePosition,
      );
    } else {
      // Part of the top and bottom nodes will be deleted, but both of
      // those nodes will remain.

      // The caret should end up at the base position
      newSelectionPosition = selectionAffinity == TextAffinity.downstream ? selection.base : selection.extent;
    }
  } else {
    // Selection is within a single node.
    //
    // If it's an upstream/downstream selection node, then the whole node
    // is selected, and it will be replaced by a Paragraph Node.
    //
    // Otherwise, it must be a TextNode, in which case we need to figure
    // out which DocumentPosition contains the earlier TextNodePosition.
    if (basePosition.nodePosition is UpstreamDownstreamNodePosition) {
      // Assume that the node was replace with an empty paragraph.
      newSelectionPosition = DocumentPosition(
        nodeId: baseNode.id,
        nodePosition: const TextNodePosition(offset: 0),
      );
    } else if (basePosition.nodePosition is TextNodePosition) {
      final baseOffset = (basePosition.nodePosition as TextNodePosition).offset;
      final extentOffset = (extentPosition.nodePosition as TextNodePosition).offset;

      newSelectionPosition = DocumentPosition(
        nodeId: baseNode.id,
        nodePosition: TextNodePosition(offset: min(baseOffset, extentOffset)),
      );
    } else {
      throw Exception(
          'Unknown selection position type: $basePosition, for node: $baseNode, within document selection: $selection');
    }
  }

  return newSelectionPosition;
}

void _insertBlockLevelNewline({
  required EditContext context,
  required CommandExecutor executor,
  required Document document,
  required DocumentComposer composer,
}) {
  if (composer.selection == null) {
    return;
  }

  // Ensure that the entire selection sits within the same node.
  final baseNode = document.getNodeById(composer.selection!.base.nodeId)!;
  final extentNode = document.getNodeById(composer.selection!.extent.nodeId)!;
  if (baseNode.id != extentNode.id) {
    return;
  }

  if (!composer.selection!.isCollapsed) {
    // The selection is not collapsed. Delete the selected content first,
    // then continue the process.
    _deleteExpandedSelection(
      context: context,
      executor: executor,
      document: document,
      composer: composer,
    );
  }

  final newNodeId = Editor.createNodeId();

  if (extentNode is ListItemNode) {
    if (extentNode.text.isEmpty) {
      // The list item is empty. Convert it to a paragraph.
      _convertToParagraph(
        context: context,
        executor: executor,
        document: document,
        composer: composer,
      );
      return;
    }

    // Split the list item into two.
    executor.executeCommand(
      SplitListItemCommand(
        nodeId: extentNode.id,
        splitPosition: composer.selection!.extent.nodePosition as TextNodePosition,
        newNodeId: newNodeId,
      ),
    );
  } else if (extentNode is ParagraphNode) {
    // Split the paragraph into two. This includes headers, blockquotes, and
    // any other block-level paragraph.
    final currentExtentPosition = composer.selection!.extent.nodePosition as TextNodePosition;
    final endOfParagraph = extentNode.endPosition;

    executor.executeCommand(
      SplitParagraphCommand(
        nodeId: extentNode.id,
        splitPosition: currentExtentPosition,
        newNodeId: newNodeId,
        replicateExistingMetadata: currentExtentPosition.offset != endOfParagraph.offset,
      ),
    );
  } else if (composer.selection!.extent.nodePosition is UpstreamDownstreamNodePosition) {
    final extentPosition = composer.selection!.extent.nodePosition as UpstreamDownstreamNodePosition;
    if (extentPosition.affinity == TextAffinity.downstream) {
      // The caret sits on the downstream edge of block-level content. Insert
      // a new paragraph after this node.
      executor.executeCommand(
        InsertNodeAfterNodeCommand(
          existingNodeId: extentNode.id,
          newNode: ParagraphNode(
            id: newNodeId,
            text: AttributedText(''),
          ),
        ),
      );
    } else {
      // The caret sits on the upstream edge of block-level content. Insert
      // a new paragraph before this node.
      executor.executeCommand(
        InsertNodeAfterNodeCommand(
          existingNodeId: extentNode.id,
          newNode: ParagraphNode(
            id: newNodeId,
            text: AttributedText(''),
          ),
        ),
      );
    }
  } else {
    // We don't know how to handle this type of node position. Do nothing.
    return;
  }

  // Place the caret at the beginning of the new node.
  executor.executeCommand(
    ChangeSelectionCommand(
      DocumentSelection.collapsed(
        position: DocumentPosition(
          nodeId: newNodeId,
          nodePosition: const TextNodePosition(offset: 0),
        ),
      ),
      SelectionChangeType.insertContent,
      SelectionReason.userInteraction,
    ),
  );
}

void _insertCharacterInTextComposable(
  String character, {
  required EditContext context,
  required Document document,
  required DocumentComposer composer,
  bool ignoreComposerAttributions = false,
  required CommandExecutor executor,
}) {
  if (composer.selection == null) {
    return;
  }
  if (!composer.selection!.isCollapsed) {
    return;
  }
  if (!_isTextEntryNode(document: document, selection: composer.selection!)) {
    return;
  }

  executor.executeCommand(
    InsertTextCommand(
      documentPosition: composer.selection!.extent,
      textToInsert: character,
      attributions: ignoreComposerAttributions ? {} : composer.preferences.currentAttributions,
    ),
  );
}

/// Converts the [TextNode] with the current [DocumentComposer] selection
/// extent to a [Paragraph], or does nothing if the current node is not
/// a [TextNode], or if the current selection spans more than one node.
void _convertToParagraph({
  required EditContext context,
  required CommandExecutor executor,
  required Document document,
  required DocumentComposer composer,
  Map<String, Attribution>? newMetadata,
}) {
  if (composer.selection == null) {
    return;
  }

  final baseNode = document.getNodeById(composer.selection!.base.nodeId)!;
  final extentNode = document.getNodeById(composer.selection!.extent.nodeId)!;
  if (baseNode.id != extentNode.id) {
    return;
  }
  if (extentNode is! TextNode) {
    return;
  }
  if (extentNode is ParagraphNode && extentNode.hasMetadataValue('blockType')) {
    // This content is already a regular paragraph.
    return;
  }

  executor.executeCommand(
    ConvertTextNodeToParagraphCommand(nodeId: extentNode.id, newMetadata: newMetadata),
  );
}

ExecutionInstruction deleteCharacterWhenBackspaceIsPressed({
  required SuperEditorContext editContext,
  required KeyEvent keyEvent,
}) {
  if (keyEvent.logicalKey != LogicalKeyboardKey.backspace) {
    return ExecutionInstruction.continueExecution;
  }
  if (editContext.composer.selection == null) {
    return ExecutionInstruction.continueExecution;
  }
  if (!_isTextEntryNode(
    document: editContext.document,
    selection: editContext.composer.selection!,
  )) {
    return ExecutionInstruction.continueExecution;
  }
  if (!editContext.composer.selection!.isCollapsed) {
    return ExecutionInstruction.continueExecution;
  }
  if ((editContext.composer.selection!.extent.nodePosition as TextPosition).offset <= 0) {
    return ExecutionInstruction.continueExecution;
  }

  final didDelete = editContext.commonOps.deleteUpstream();

  return didDelete ? ExecutionInstruction.haltExecution : ExecutionInstruction.continueExecution;
}

ExecutionInstruction deleteDownstreamContentWithDelete({
  required SuperEditorContext editContext,
  required KeyEvent keyEvent,
}) {
  if (keyEvent is! KeyDownEvent && keyEvent is! KeyRepeatEvent) {
    return ExecutionInstruction.continueExecution;
  }

  if (keyEvent.logicalKey != LogicalKeyboardKey.delete) {
    return ExecutionInstruction.continueExecution;
  }

  final didDelete = editContext.commonOps.deleteDownstream();

  return didDelete ? ExecutionInstruction.haltExecution : ExecutionInstruction.continueExecution;
}

ExecutionInstruction shiftEnterToInsertNewlineInBlock({
  required SuperEditorContext editContext,
  required KeyEvent keyEvent,
}) {
  if (keyEvent is! KeyDownEvent && keyEvent is! KeyRepeatEvent) {
    return ExecutionInstruction.continueExecution;
  }

  if (keyEvent.logicalKey != LogicalKeyboardKey.enter && keyEvent.logicalKey != LogicalKeyboardKey.numpadEnter) {
    return ExecutionInstruction.continueExecution;
  }
  if (!HardwareKeyboard.instance.isShiftPressed) {
    return ExecutionInstruction.continueExecution;
  }

  final didInsertNewline = editContext.commonOps.insertPlainText('\n');

  return didInsertNewline ? ExecutionInstruction.haltExecution : ExecutionInstruction.continueExecution;
}

bool _isTextEntryNode({
  required Document document,
  required DocumentSelection selection,
}) {
  final extentPosition = selection.extent;
  final extentNode = document.getNodeById(extentPosition.nodeId);
  return extentNode is TextNode;
}<|MERGE_RESOLUTION|>--- conflicted
+++ resolved
@@ -1489,12 +1489,11 @@
 
         // Create a new AttributedText with updated attribution spans, so that the presentation system can
         // see that we made a change, and re-renders the text in the document.
-<<<<<<< HEAD
         document.replaceNodeById(
           node.id,
           node.copyTextNodeWith(
             text: AttributedText(
-              node.text.text,
+              node.text.toPlainText(),
               node.text.spans.copy()
                 ..addAttribution(
                   newAttribution: attribution,
@@ -1502,20 +1501,9 @@
                   end: range.end,
                   autoMerge: autoMerge,
                 ),
+              Map.from(node.text.placeholders),
             ),
           ),
-=======
-        node.text = AttributedText(
-          node.text.toPlainText(),
-          node.text.spans.copy()
-            ..addAttribution(
-              newAttribution: attribution,
-              start: range.start,
-              end: range.end,
-              autoMerge: autoMerge,
-            ),
-          Map.from(node.text.placeholders),
->>>>>>> 31a46503
         );
 
         executor.logChanges([
@@ -1631,10 +1619,9 @@
 
         // Create a new AttributedText with updated attribution spans, so that the presentation system can
         // see that we made a change, and re-renders the text in the document.
-<<<<<<< HEAD
         node = node.copyTextNodeWith(
           text: AttributedText(
-            node.text.text,
+            node.text.toPlainText(),
             node.text.spans.copy()
               ..removeAttribution(
                 attributionToRemove: attribution,
@@ -1642,15 +1629,6 @@
                 end: range.end,
               ),
           ),
-=======
-        node.text = node.text.replaceAttributions(
-          node.text.spans.copy()
-            ..removeAttribution(
-              attributionToRemove: attribution,
-              start: range.start,
-              end: range.end,
-            ),
->>>>>>> 31a46503
         );
 
         executor.logChanges([
@@ -1801,33 +1779,24 @@
 
           // Create a new AttributedText with updated attribution spans, so that the presentation system can
           // see that we made a change, and re-renders the text in the document.
-<<<<<<< HEAD
           node = node.copyTextNodeWith(
             text: AttributedText(
-              node.text.text,
+              node.text.toPlainText(),
               node.text.spans.copy(),
             )..removeAttribution(
                 attribution,
                 range,
               ),
           );
-=======
-          node.text = node.text.copy()
-            ..removeAttribution(
-              attribution,
-              range,
-            );
->>>>>>> 31a46503
         } else {
           // Attribution isn't present throughout the user selection. Apply attribution.
           editorDocLog.info(' - Adding attribution: $attribution. Range: $range');
 
           // Create a new AttributedText with updated attribution spans, so that the presentation system can
           // see that we made a change, and re-renders the text in the document.
-<<<<<<< HEAD
           node = node.copyTextNodeWith(
             text: AttributedText(
-              node.text.text,
+              node.text.toPlainText(),
               node.text.spans.copy()
                 ..addAttribution(
                   newAttribution: attribution,
@@ -1836,16 +1805,6 @@
                   autoMerge: true,
                 ),
             ),
-=======
-          node.text = node.text.replaceAttributions(
-            node.text.spans.copy()
-              ..addAttribution(
-                newAttribution: attribution,
-                start: range.start,
-                end: range.end,
-                autoMerge: true,
-              ),
->>>>>>> 31a46503
           );
         }
 
