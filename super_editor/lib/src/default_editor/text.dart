--- conflicted
+++ resolved
@@ -517,7 +517,6 @@
   UnderlineStyle grammarErrorUnderlineStyle = const SquiggleUnderlineStyle(color: Colors.blue);
 
   List<Underlines> createUnderlines() {
-    print("Creating underlines for a text component with ${grammarErrors.length} grammar errors");
     return [
       if (composingRegion != null && showComposingRegionUnderline)
         Underlines(
@@ -575,16 +574,7 @@
     this.textSelection,
     this.selectionColor = Colors.lightBlueAccent,
     this.highlightWhenEmpty = false,
-<<<<<<< HEAD
-    this.composingRegion,
-    this.showComposingUnderline = false,
-    this.spellingErrorUnderlineStyle,
-    this.spellingErrors = const [],
-    this.grammarErrorUnderlineStyle,
-    this.grammarErrors = const [],
-=======
     this.underlines = const [],
->>>>>>> 36376a5a
     this.showDebugPaint = false,
   }) : super(key: key);
 
@@ -599,9 +589,6 @@
   final Color selectionColor;
   final bool highlightWhenEmpty;
   final List<Underlines> underlines;
-
-  final UnderlineStyle? grammarErrorUnderlineStyle;
-  final List<TextRange> grammarErrors;
 
   final bool showDebugPaint;
 
@@ -651,22 +638,7 @@
           textSelection: widget.textSelection,
           selectionColor: widget.selectionColor,
           highlightWhenEmpty: widget.highlightWhenEmpty,
-<<<<<<< HEAD
-          underlines: [
-            if (widget.spellingErrors.isNotEmpty)
-              Underlines(
-                style: widget.spellingErrorUnderlineStyle ?? const SquiggleUnderlineStyle(),
-                underlines: widget.spellingErrors,
-              ),
-            if (widget.grammarErrors.isNotEmpty)
-              Underlines(
-                style: widget.grammarErrorUnderlineStyle ?? const SquiggleUnderlineStyle(),
-                underlines: widget.grammarErrors,
-              ),
-          ],
-=======
           underlines: widget.underlines,
->>>>>>> 36376a5a
           showDebugPaint: widget.showDebugPaint,
         ),
       ],
