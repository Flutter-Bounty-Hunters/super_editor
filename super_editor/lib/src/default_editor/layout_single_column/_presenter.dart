import 'package:attributed_text/attributed_text.dart';
import 'package:flutter/foundation.dart';
import 'package:flutter/material.dart';
import 'package:super_editor/src/core/document.dart';
import 'package:super_editor/src/core/document_layout.dart';
import 'package:super_editor/src/core/styles.dart';
import 'package:super_editor/src/infrastructure/_logging.dart';

/// Information that is provided to a [ComponentBuilder] to
/// construct an appropriate [DocumentComponent] widget.
class SingleColumnDocumentComponentContext {
  /// Creates a component context.
  const SingleColumnDocumentComponentContext({
    required this.context,
    required this.componentKey,
    required this.componentBuilders,
  });

  /// The [BuildContext] for the parent of the [DocumentComponent]
  /// that needs to be built.
  final BuildContext context;

  /// A [GlobalKey] that must be assigned to the [DocumentComponent]
  /// widget returned by a [ComponentBuilder].
  ///
  /// The [componentKey] is used by the [DocumentLayout] to query for
  /// node-specific information, like node positions and selections.
  final GlobalKey componentKey;

  /// All registered [ComponentBuilder]s for the document layout, which can
  /// be used to create components within components.
  final List<ComponentBuilder> componentBuilders;
}

/// Produces [SingleColumnLayoutViewModel]s to be displayed by a
/// [SingleColumnDocumentLayout].
///
/// A [SingleColumnLayoutComponentViewModel] is created for every [DocumentNode]
/// in the given [document], using the [ComponentBuilder]s. These component
/// view models are assembled into a [SingleColumnLayoutViewModel].
///
/// The view model is styled by passing it through a series of "style phases",
/// known as a [pipeline]. The final, styled, [SingleColumnLayoutViewModel] is
/// available via the [viewModel] property.
///
/// When the [document] changes, the entire pipeline is re-run to produce
/// a new [SingleColumnLayoutViewModel].
///
/// The output from each phase of the pipeline is cached so that when
/// something other than the document changes, like the user's selection,
/// only some of the pipeline phases are re-run. For this reason, the most
/// volatile phases should be placed at the end of the [pipeline].
class SingleColumnLayoutPresenter {
  SingleColumnLayoutPresenter({
    required Document document,
    required List<ComponentBuilder> componentBuilders,
    required List<SingleColumnLayoutStylePhase> pipeline,
  })  : _document = document,
        _componentBuilders = componentBuilders,
        _pipeline = pipeline {
    _assemblePipeline();
    _viewModel = _createNewViewModel();
    _document.addListener(_onDocumentChange);
  }

  void dispose() {
    _listeners.clear();
    _document.removeListener(_onDocumentChange);
    _disassemblePipeline();
  }

  final Document _document;
  final List<ComponentBuilder> _componentBuilders;
  final List<SingleColumnLayoutStylePhase> _pipeline;
  final List<SingleColumnLayoutViewModel?> _phaseViewModels = [];
  int _earliestDirtyPhase = 0;

  bool get isDirty => _earliestDirtyPhase < _pipeline.length;

  late SingleColumnLayoutViewModel _viewModel;
  SingleColumnLayoutViewModel get viewModel => _viewModel;

  final _listeners = <SingleColumnLayoutPresenterChangeListener>{};

  void addChangeListener(SingleColumnLayoutPresenterChangeListener listener) {
    _listeners.add(listener);
  }

  void removeChangeListener(SingleColumnLayoutPresenterChangeListener listener) {
    _listeners.remove(listener);
  }

  void _onDocumentChange(_) {
    editorLayoutLog.info("The document changed. Marking the presenter dirty.");
    final wasDirty = isDirty;

    _earliestDirtyPhase = 0;

    if (!wasDirty) {
      // The presenter just went from clean to dirty. Notify listeners.
      for (final listener in _listeners) {
        listener.onPresenterMarkedDirty();
      }
    }
  }

  void _assemblePipeline() {
    // Add all the phases that were provided by the client.
    for (int i = 0; i < _pipeline.length; i += 1) {
      // Create an empty placeholder for cached view models for this phase.
      _phaseViewModels.add(null);

      // Listen for all dirty phase notifications.
      _pipeline[i].dirtyCallback = () {
        final phaseIndex = i;
        if (phaseIndex < 0) {
          throw Exception("A phase marked itself as dirty, but that phase isn't in the pipeline. Index: $phaseIndex");
        }

        final wasDirty = isDirty;
        if (phaseIndex < _earliestDirtyPhase) {
          _earliestDirtyPhase = phaseIndex;
        }

        editorLayoutLog.info("Presenter phase ($phaseIndex) is dirty.");

        if (!wasDirty) {
          // The presenter just went from clean to dirty. Notify listeners.
          for (final listener in _listeners) {
            listener.onPresenterMarkedDirty();
          }
        }
      };
    }
  }

  void _disassemblePipeline() {
    for (final phase in _pipeline) {
      phase.dispose();
    }
  }

  void updateViewModel() {
    editorLayoutLog.info("Calculating an updated view model for document layout.");
    if (_earliestDirtyPhase == _pipeline.length) {
      editorLayoutLog.fine("The presenter is already up to date");
      return;
    }

    editorLayoutLog.fine("Earliest dirty phase is: $_earliestDirtyPhase. Phase count: ${_pipeline.length}");

    final oldViewModel = _viewModel;
    _viewModel = _createNewViewModel();

    editorLayoutLog.info("Done calculating new document layout view model");

    _notifyListenersOfChanges(
      oldViewModel: oldViewModel,
      newViewModel: _viewModel,
    );
  }

  SingleColumnLayoutViewModel _createNewViewModel() {
    editorLayoutLog.fine("Running layout presenter pipeline");
    // (Re)generate all dirty phases.
    SingleColumnLayoutViewModel? newViewModel = _getCleanCachedViewModel();

    if (newViewModel == null) {
      // The document changed. All view models were invalidated. Create a
      // new base document view model.
      final viewModels = <SingleColumnLayoutComponentViewModel>[];
      for (final node in _document) {
        SingleColumnLayoutComponentViewModel? viewModel;
        for (final builder in _componentBuilders) {
<<<<<<< HEAD
          viewModel = builder.createViewModel(_document, _document.getNodeAt(i)!, _componentBuilders);
=======
          viewModel = builder.createViewModel(_document, node);
>>>>>>> 96eb788b
          if (viewModel != null) {
            break;
          }
        }
        if (viewModel == null) {
          throw Exception("Couldn't find styler to create component for document node: ${node.runtimeType}");
        }
        viewModels.add(viewModel);
      }

      newViewModel = SingleColumnLayoutViewModel(
        componentViewModels: viewModels,
      );
    }

    // Style the document view model.
    for (int i = _earliestDirtyPhase; i < _pipeline.length; i += 1) {
      editorLayoutLog.fine("Running phase $i: ${_pipeline[i]}");
      newViewModel = _pipeline[i].style(_document, newViewModel!);
      editorLayoutLog.fine("Storing phase $i view model");
      _phaseViewModels[i] = newViewModel;
    }
    // We're all clean.
    _earliestDirtyPhase = _pipeline.length;

    return newViewModel!;
  }

  SingleColumnLayoutViewModel? _getCleanCachedViewModel() {
    return _earliestDirtyPhase > 0 && _earliestDirtyPhase < _phaseViewModels.length
        ? _phaseViewModels[_earliestDirtyPhase - 1]
        : null;
  }

  void _notifyListenersOfChanges({
    required SingleColumnLayoutViewModel oldViewModel,
    required SingleColumnLayoutViewModel newViewModel,
  }) {
    editorLayoutLog.finer("Computing layout view model changes to notify listeners of those changes.");

    final addedComponents = <String>[];
    final movedComponents = <String>[];
    final removedComponents = <String>[];
    final changedComponents = <String>[];

    final nodeIdToComponentMap = <String, SingleColumnLayoutComponentViewModel>{};
    final nodeIdToPreviousOrderMap = <String, int>{};
    // Maps a component's node ID to a change code:
    //  -1 - the component was removed
    //   0 - the component is unchanged
    //   1 - the component changed
    //   2 - the component was moved
    //   3 - the component was added
    final changeMap = <String, int>{};

    // Catalog the components in the previous view model.
    for (int i = 0; i < oldViewModel.componentViewModels.length; i += 1) {
      final oldComponent = oldViewModel.componentViewModels[i];
      final nodeId = oldComponent.nodeId;

      nodeIdToComponentMap[nodeId] = oldComponent;
      nodeIdToPreviousOrderMap[nodeId] = i;

      changeMap[nodeId] = -1;
    }

    // Accumulate all changes that we can find between the old view model and the new one.
    for (int i = 0; i < newViewModel.componentViewModels.length; i += 1) {
      final newComponent = newViewModel.componentViewModels[i];
      final nodeId = newComponent.nodeId;

      if (!nodeIdToComponentMap.containsKey(nodeId)) {
        // This component is new.
        editorLayoutLog.fine("New component was added for node $nodeId");
        changeMap[nodeId] = 3;
        continue;
      }

      if (nodeIdToPreviousOrderMap[nodeId] != i) {
        // This component moved somewhere else. Mark this view model as changed.
        editorLayoutLog.fine(
            "Component for node $nodeId was at index ${nodeIdToPreviousOrderMap[nodeId]} but now it's at $i, marking the view model as changed");
        changeMap[nodeId] = 2;
        continue;
      }

      if (nodeIdToComponentMap[nodeId] == newComponent) {
        // The component hasn't changed.
        editorLayoutLog.fine("Component for node $nodeId didn't change at all");
        changeMap[nodeId] = 0;
        continue;
      }

      if (nodeIdToComponentMap[nodeId].runtimeType == newComponent.runtimeType) {
        // The component still exists, but it changed.
        editorLayoutLog
            .fine("Component for node $nodeId is the same runtime type, but changed content. Marking as changed.");
        changeMap[nodeId] = 1;
        continue;
      }

      // The component has changed type, e.g., from an Image to a
      // Paragraph. This can happen as a result of deletions. Treat
      // this as a component removal.
      editorLayoutLog.fine("Component for node $nodeId at index $i was removed");
      changeMap[nodeId] = -1;
    }

    // Convert the change map to lists of changes.
    for (final entry in changeMap.entries) {
      switch (entry.value) {
        case -1:
          removedComponents.add(entry.key);
          break;
        case 0:
          // Component was unchanged. Do nothing.
          break;
        case 1:
          changedComponents.add(entry.key);
          break;
        case 2:
          movedComponents.add(entry.key);
          break;
        case 3:
          addedComponents.add(entry.key);
          break;
        default:
          if (kDebugMode) {
            throw Exception("Unknown component change value: ${entry.value}");
          }
          break;
      }
    }

    if (addedComponents.isEmpty && movedComponents.isEmpty && changedComponents.isEmpty && removedComponents.isEmpty) {
      // No changes to report.
      editorLayoutLog.fine("Nothing has changed in the view model. Not notifying any listeners.");
      return;
    }

    editorLayoutLog.fine("Notifying layout presenter listeners of changes:");
    editorLayoutLog.fine(" - added: $addedComponents");
    editorLayoutLog.fine(" - added: $movedComponents");
    editorLayoutLog.fine(" - changed: $changedComponents");
    editorLayoutLog.fine(" - removed: $removedComponents");
    for (final listener in _listeners.toList()) {
      listener.onViewModelChange(
        addedComponents: addedComponents,
        movedComponents: movedComponents,
        changedComponents: changedComponents,
        removedComponents: removedComponents,
      );
    }
  }
}

class SingleColumnLayoutPresenterChangeListener {
  const SingleColumnLayoutPresenterChangeListener({
    VoidCallback? onPresenterMarkedDirty,
    ViewModelChangeCallback? onViewModelChange,
  })  : _onPresenterMarkedDirty = onPresenterMarkedDirty,
        _onViewModelChange = onViewModelChange;

  final VoidCallback? _onPresenterMarkedDirty;
  final ViewModelChangeCallback? _onViewModelChange;

  void onPresenterMarkedDirty() {
    _onPresenterMarkedDirty?.call();
  }

  void onViewModelChange({
    required List<String> addedComponents,
    required List<String> movedComponents,
    required List<String> changedComponents,
    required List<String> removedComponents,
  }) {
    _onViewModelChange?.call(
      addedComponents: addedComponents,
      movedComponents: movedComponents,
      changedComponents: changedComponents,
      removedComponents: removedComponents,
    );
  }
}

typedef ViewModelChangeCallback = void Function({
  required List<String> addedComponents,
  required List<String> movedComponents,
  required List<String> changedComponents,
  required List<String> removedComponents,
});

/// Creates view models and components to display various [DocumentNode]s
/// in a [Document].
abstract class ComponentBuilder {
  /// Produces a [SingleColumnLayoutComponentViewModel] with default styles for the given
  /// [node], or returns `null` if this builder doesn't apply to the given node.
  SingleColumnLayoutComponentViewModel? createViewModel(
    Document document,
    DocumentNode node,
    List<ComponentBuilder> componentBuilders,
  );

  /// Creates a visual component that renders the given [viewModel],
  /// or returns `null` if this builder doesn't apply to the given [viewModel].
  ///
  /// Returned widgets should be [StatefulWidget]s that mix in [DocumentComponent].
  ///
  /// This method might be invoked with a type of [viewModel] that it
  /// doesn't know how to work with. When this happens, the method should
  /// return `null`, indicating that it doesn't know how to build a component
  /// for the given [viewModel].
  ///
  /// See [ComponentContext] for expectations about how to use the context
  /// to build a component widget.
  Widget? createComponent(
      SingleColumnDocumentComponentContext componentContext, SingleColumnLayoutComponentViewModel componentViewModel);
}

/// A single phase of style rules, which are applied in a pipeline to
/// a baseline [SingleColumnLayoutViewModel].
///
/// Each such phase takes an incoming layout view model, copies it,
/// makes any desired style changes, and then returns the new view model.
///
/// Example:
///
/// (baseline) --> (text styles) --> (selection styles) --> (layout)
abstract class SingleColumnLayoutStylePhase {
  void dispose() {
    _dirtyCallback = null;
  }

  VoidCallback? _dirtyCallback;
  set dirtyCallback(VoidCallback? newCallback) => _dirtyCallback = newCallback;

  /// Marks this phase as needing to re-run its view model calculations.
  @protected
  void markDirty() {
    editorLayoutLog.info("Marking a layout phase as dirty: $runtimeType");
    _dirtyCallback?.call();
  }

  /// Styles a [SingleColumnLayoutViewModel] by adjusting the given viewModel.
  SingleColumnLayoutViewModel style(Document document, SingleColumnLayoutViewModel viewModel);
}

/// [AttributionStyleBuilder] that returns a default `TextStyle`, for
/// use when creating baseline view models before the text styles are
/// configured.
TextStyle noStyleBuilder(Set<Attribution> attributions) {
  return const TextStyle(
    // Even though this a "no style" builder, we supply a font size
    // and line height because there are a number of places in the editor
    // where these details are needed for layout calculations.
    fontSize: 16,
    height: 1.0,
  );
}

/// View model for an entire [SingleColumnDocumentLayout].
class SingleColumnLayoutViewModel {
  SingleColumnLayoutViewModel({
    this.padding = EdgeInsets.zero,
    required List<SingleColumnLayoutComponentViewModel> componentViewModels,
  })  : _componentViewModels = componentViewModels,
        _viewModelsByNodeId = {} {
    for (final componentViewModel in _componentViewModels) {
      _viewModelsByNodeId[componentViewModel.nodeId] = componentViewModel;
    }
  }

  final EdgeInsetsGeometry padding;

  final List<SingleColumnLayoutComponentViewModel> _componentViewModels;
  List<SingleColumnLayoutComponentViewModel> get componentViewModels => _componentViewModels;

  final Map<String, SingleColumnLayoutComponentViewModel> _viewModelsByNodeId;
  SingleColumnLayoutComponentViewModel? getComponentViewModelByNodeId(String nodeId) => _viewModelsByNodeId[nodeId];
}

/// Base class for a component view model that appears within a
/// [SingleColumnDocumentLayout].
abstract class SingleColumnLayoutComponentViewModel {
  SingleColumnLayoutComponentViewModel({
    required this.nodeId,
    this.maxWidth,
    required this.padding,
  });

  final String nodeId;

  /// The maximum width of this component in the layout, or `null` to
  /// defer to the layout's preference.
  double? maxWidth;

  /// The padding applied around this component.
  EdgeInsetsGeometry padding;

  void applyStyles(Map<String, dynamic> styles) {
    maxWidth = styles[Styles.maxWidth] ?? double.infinity;
    padding = (styles[Styles.padding] as CascadingPadding?)?.toEdgeInsets() ?? EdgeInsets.zero;
  }

  SingleColumnLayoutComponentViewModel copy();

  @override
  bool operator ==(Object other) =>
      identical(this, other) ||
      other is SingleColumnLayoutComponentViewModel &&
          runtimeType == other.runtimeType &&
          nodeId == other.nodeId &&
          maxWidth == other.maxWidth &&
          padding == other.padding;

  @override
  int get hashCode => nodeId.hashCode ^ maxWidth.hashCode ^ padding.hashCode;
}<|MERGE_RESOLUTION|>--- conflicted
+++ resolved
@@ -172,11 +172,7 @@
       for (final node in _document) {
         SingleColumnLayoutComponentViewModel? viewModel;
         for (final builder in _componentBuilders) {
-<<<<<<< HEAD
-          viewModel = builder.createViewModel(_document, _document.getNodeAt(i)!, _componentBuilders);
-=======
-          viewModel = builder.createViewModel(_document, node);
->>>>>>> 96eb788b
+          viewModel = builder.createViewModel(_document, node, _componentBuilders);
           if (viewModel != null) {
             break;
           }
