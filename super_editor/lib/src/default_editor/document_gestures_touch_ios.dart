--- conflicted
+++ resolved
@@ -1,9 +1,6 @@
-<<<<<<< HEAD
-=======
 import 'dart:async';
 import 'dart:math';
 
->>>>>>> c54bbb2e
 import 'package:flutter/foundation.dart';
 import 'package:flutter/gestures.dart';
 import 'package:flutter/material.dart';
@@ -13,10 +10,8 @@
 import 'package:super_editor/src/core/document_selection.dart';
 import 'package:super_editor/src/core/edit_context.dart';
 import 'package:super_editor/src/core/editor.dart';
-<<<<<<< HEAD
 import 'package:super_editor/src/default_editor/super_editor.dart';
-=======
->>>>>>> c54bbb2e
+import 'package:super_editor/src/default_editor/text.dart';
 import 'package:super_editor/src/default_editor/text.dart';
 import 'package:super_editor/src/default_editor/text_tools.dart';
 import 'package:super_editor/src/document_operations/selection_operations.dart';
@@ -28,12 +23,9 @@
 import 'package:super_editor/src/infrastructure/multi_tap_gesture.dart';
 import 'package:super_editor/src/infrastructure/platforms/ios/floating_cursor.dart';
 import 'package:super_editor/src/infrastructure/platforms/ios/ios_document_controls.dart';
-<<<<<<< HEAD
 import 'package:super_editor/src/infrastructure/platforms/ios/magnifier.dart';
 import 'package:super_editor/src/infrastructure/platforms/ios/selection_handles.dart';
-=======
 import 'package:super_editor/src/infrastructure/platforms/ios/long_press_selection.dart';
->>>>>>> c54bbb2e
 import 'package:super_editor/src/infrastructure/platforms/mobile_documents.dart';
 import 'package:super_editor/src/infrastructure/touch_controls.dart';
 import 'package:super_editor/src/super_reader/reader_context.dart';
@@ -251,14 +243,6 @@
   //       not collapsed/upstream/downstream. Change the type once it's working.
   HandleType? _dragHandleType;
 
-<<<<<<< HEAD
-  Offset? _initialFloatingCursorOffset;
-  Offset? _initialFloatingCursorOffsetInViewport;
-  final _floatingCursorOffset = ValueNotifier<Offset?>(null);
-  double _floatingCursorHeight = FloatingCursorPolicies.defaultFloatingCursorHeight;
-  final _isShowingFloatingCursor = ValueNotifier<bool>(false);
-  final _isFloatingCursorOverOrNearText = ValueNotifier<bool>(false);
-=======
   Timer? _tapDownLongPressTimer;
   Offset? _globalTapDownOffset;
   bool get _isLongPressInProgress => _longPressStrategy != null;
@@ -277,7 +261,13 @@
   // triple taps on iOS, we explicitly tell the overlay controls to
   // avoid handling gestures while we are `_waitingForMoreTaps`.
   bool _waitingForMoreTaps = false;
->>>>>>> c54bbb2e
+
+  Offset? _initialFloatingCursorOffset;
+  Offset? _initialFloatingCursorOffsetInViewport;
+  final _floatingCursorOffset = ValueNotifier<Offset?>(null);
+  double _floatingCursorHeight = FloatingCursorPolicies.defaultFloatingCursorHeight;
+  final _isShowingFloatingCursor = ValueNotifier<bool>(false);
+  final _isFloatingCursorOverOrNearText = ValueNotifier<bool>(false);
 
   @override
   void initState() {
@@ -534,7 +524,7 @@
   // Runs when a tap down has lasted long enough to signify a long-press.
   void _onLongPressDown() {
     final interactorOffset = interactorBox.globalToLocal(_globalTapDownOffset!);
-    final tapDownDocumentOffset = _interactorOffsetToDocOffset(interactorOffset);
+    final tapDownDocumentOffset = _interactorOffsetToDocumentOffset(interactorOffset);
     final tapDownDocumentPosition = _docLayout.getDocumentPositionNearestToOffset(tapDownDocumentOffset);
     if (tapDownDocumentPosition == null) {
       return;
@@ -562,9 +552,9 @@
       return;
     }
 
-    _editingController.hideToolbar();
-    _editingController.showMagnifier();
-    _controlsOverlayEntry?.markNeedsBuild();
+    _controlsContext!
+      ..shouldShowToolbar.value = false
+      ..shouldShowMagnifier.value = true;
 
     widget.focusNode.requestFocus();
   }
@@ -573,6 +563,7 @@
     // Stop waiting for a long-press to start.
     _globalTapDownOffset = null;
     _tapDownLongPressTimer?.cancel();
+    _controlsContext!.shouldShowMagnifier.value = false;
 
     if (_wasScrollingOnTapDown) {
       // The scrollable was scrolling when the user touched down. We expect that the
@@ -1016,13 +1007,7 @@
     }
 
     _handleAutoScrolling.stopAutoScrollHandleMonitoring();
-<<<<<<< HEAD
     scrollPosition.removeListener(_onAutoScrollChange);
-    _dragMode = null;
-
-    _controlsContext!.shouldShowMagnifier.value = false;
-=======
-    scrollPosition.removeListener(_updateDragSelection);
   }
 
   void _onLongPressEnd() {
@@ -1040,8 +1025,7 @@
   }
 
   void _updateOverlayControlsAfterFinishingDragSelection() {
-    _editingController.hideMagnifier();
->>>>>>> c54bbb2e
+    _controlsContext!.shouldShowMagnifier.value = false;
     if (!widget.selection.value!.isCollapsed) {
       _controlsContext!.shouldShowToolbar.value = true;
     }
@@ -1064,16 +1048,12 @@
       return;
     }
 
-<<<<<<< HEAD
-    final dragEndInDoc = _interactorOffsetToDocumentOffset(_dragEndInInteractor!);
-=======
     if (_dragHandleType == null) {
       // The user is probably doing a long-press drag. Nothing for us to do here.
       return;
     }
 
-    final dragEndInDoc = _interactorOffsetToDocOffset(_dragEndInInteractor!);
->>>>>>> c54bbb2e
+    final dragEndInDoc = _interactorOffsetToDocumentOffset(_dragEndInInteractor!);
     final dragPosition = _docLayout.getDocumentPositionNearestToOffset(dragEndInDoc);
     editorGesturesLog.info("Selecting new position during drag: $dragPosition");
 
@@ -1128,8 +1108,6 @@
     }
   }
 
-<<<<<<< HEAD
-=======
   void _select(DocumentSelection newSelection) {
     widget.editor.execute([
       ChangeSelectionRequest(
@@ -1140,19 +1118,6 @@
     ]);
   }
 
-  void _selectParagraphAtCaret() {
-    final docSelection = widget.selection.value;
-    if (docSelection == null) {
-      return;
-    }
-
-    _selectParagraphAt(
-      docPosition: docSelection.extent,
-      docLayout: _docLayout,
-    );
-  }
-
->>>>>>> c54bbb2e
   bool _selectParagraphAt({
     required DocumentPosition docPosition,
     required DocumentLayout docLayout,
@@ -1408,7 +1373,9 @@
   base,
   // Dragging the extent handle
   extent,
-<<<<<<< HEAD
+  // Dragging after a long-press, which selects by the word
+  // around the selected word.
+  longPress,
 }
 
 /// Adds and removes an iOS-style editor toolbar, as dictated by an ancestor
@@ -2013,9 +1980,4 @@
   //     ),
   //   );
   // }
-=======
-  // Dragging after a long-press, which selects by the word
-  // around the selected word.
-  longPress,
->>>>>>> c54bbb2e
 }