import 'package:flutter/foundation.dart' show defaultTargetPlatform;
import 'package:flutter/material.dart' hide SelectableText;
import 'package:super_editor/src/core/document.dart';
import 'package:super_editor/src/core/document_composer.dart';
import 'package:super_editor/src/core/document_editor.dart';
import 'package:super_editor/src/core/document_layout.dart';
import 'package:super_editor/src/core/edit_context.dart';
import 'package:super_editor/src/default_editor/common_editor_operations.dart';
import 'package:super_editor/src/default_editor/document_gestures_touch_android.dart';
import 'package:super_editor/src/default_editor/document_gestures_touch_ios.dart';
import 'package:super_editor/src/default_editor/list_items.dart';
import 'package:super_editor/src/infrastructure/attributed_spans.dart';

import 'attributions.dart';
import 'document_gestures_mouse.dart';
import 'document_input_ime.dart';
import 'document_input_keyboard.dart';
import 'document_keyboard_actions.dart';
import 'layout_single_column/layout_single_column.dart';
import 'paragraph.dart';
import 'text.dart';

/// A rich text editor that displays a document in a single-column layout.
///
/// A [SuperEditor] brings together the key pieces needed
/// to display a user-editable document:
///  * document model
///  * document editor
///  * document layout
///  * document interaction (tapping, dragging, typing, scrolling)
///  * document composer (current selection, and styles to apply to next character)
///
/// A [SuperEditor] determines the visual styling by way of:
///  * [stylesheet], which applies styles throughout the document layout,
///    including text styles and block padding.
///  * [componentStyles], which applies targeted styles to specific components
///    in the document layout.
///  * [componentBuilders], which produce every visual component within the document layout.
///  * [selectionStyles], which dictates the color of the caret and the color of
///    selected text and components
///
/// A [SuperEditor] determines how a physical keyboard interacts with the document
/// by way of [keyboardActions]. Software keyboards are integrated with the
/// [softwareKeyboardHandler].
///
/// ## Deeper explanation of core artifacts:
///
/// The document model is responsible for holding the content of a
/// document in a structured and query-able manner.
///
/// The document editor is responsible for mutating the document
/// structure.
///
/// Document layout is responsible for positioning and rendering the
/// various visual components in the document. It's also responsible
/// for linking logical document nodes to visual document components
/// to facilitate user interactions like tapping and dragging.
///
/// Document interaction is responsible for taking appropriate actions
/// in response to user taps, drags, and key presses.
///
/// Document composer is responsible for owning document selection and
/// the current text entry mode.
class SuperEditor extends StatefulWidget {
  @Deprecated("Use unnamed SuperEditor() constructor instead")
  SuperEditor.standard({
    Key? key,
    this.focusNode,
    required this.editor,
    this.composer,
    this.scrollController,
    this.documentLayoutKey,
    this.stylesheet = defaultDocumentStylesheet,
    this.customStylePhases = const [],
    this.inputSource = DocumentInputSource.keyboard,
    this.gestureMode = DocumentGestureMode.mouse,
    this.androidToolbarBuilder,
    this.iOSToolbarBuilder,
    this.createOverlayControlsClipper,
<<<<<<< HEAD
=======
    required this.editor,
    this.composer,
    this.componentVerticalSpacing = 16,
    this.debugPaint = const DebugPaintConfig(),
>>>>>>> 3a6aae58
    this.autofocus = false,
    this.showDebugPaint = false,
  })  : componentBuilders = defaultComponentBuilders,
        keyboardActions = defaultKeyboardActions,
        softwareKeyboardHandler = null,
        selectionStyles = defaultSelectionStyle,
        super(key: key);

  @Deprecated("Use unnamed SuperEditor() constructor instead")
  SuperEditor.custom({
    Key? key,
    this.focusNode,
    required this.editor,
    this.composer,
    this.scrollController,
    this.documentLayoutKey,
    this.stylesheet = defaultDocumentStylesheet,
    this.customStylePhases = const [],
    List<SingleColumnDocumentComponentBuilder>? componentBuilders,
    SelectionStyles? selectionStyle,
    this.inputSource = DocumentInputSource.keyboard,
    this.gestureMode = DocumentGestureMode.mouse,
    List<DocumentKeyboardAction>? keyboardActions,
    this.softwareKeyboardHandler,
    this.androidToolbarBuilder,
    this.iOSToolbarBuilder,
    this.createOverlayControlsClipper,
<<<<<<< HEAD
=======
    required this.editor,
    this.composer,
    AttributionStyleBuilder? textStyleBuilder,
    SelectionStyle? selectionStyle,
    List<DocumentKeyboardAction>? keyboardActions,
    this.softwareKeyboardHandler,
    List<ComponentBuilder>? componentBuilders,
    this.componentVerticalSpacing = 16,
    this.debugPaint = const DebugPaintConfig(),
>>>>>>> 3a6aae58
    this.autofocus = false,
    this.showDebugPaint = false,
  })  : selectionStyles = selectionStyle ?? defaultSelectionStyle,
        keyboardActions = keyboardActions ?? defaultKeyboardActions,
        componentBuilders = componentBuilders ?? defaultComponentBuilders,
        super(key: key);

  /// Creates a `Super Editor` with common (but configurable) defaults for
  /// visual components, text styles, and user interaction.
  SuperEditor({
    Key? key,
    this.focusNode,
    required this.editor,
    this.composer,
    this.scrollController,
    this.documentLayoutKey,
    this.stylesheet = defaultDocumentStylesheet,
    this.customStylePhases = const [],
    List<SingleColumnDocumentComponentBuilder>? componentBuilders,
    SelectionStyles? selectionStyle,
    this.inputSource = DocumentInputSource.keyboard,
    this.gestureMode = DocumentGestureMode.mouse,
    List<DocumentKeyboardAction>? keyboardActions,
    this.androidToolbarBuilder,
    this.iOSToolbarBuilder,
    this.createOverlayControlsClipper,
    this.softwareKeyboardHandler,
<<<<<<< HEAD
=======
    List<ComponentBuilder>? componentBuilders,
    this.componentVerticalSpacing = 16,
    this.debugPaint = const DebugPaintConfig(),
>>>>>>> 3a6aae58
    this.autofocus = false,
    this.showDebugPaint = false,
  })  : selectionStyles = selectionStyle ?? defaultSelectionStyle,
        keyboardActions = keyboardActions ?? defaultKeyboardActions,
        componentBuilders = componentBuilders ?? defaultComponentBuilders,
        super(key: key);

  /// [FocusNode] for the entire `SuperEditor`.
  final FocusNode? focusNode;

  /// Whether or not the [SuperEditor] should autofocus
  final bool autofocus;

  /// The [ScrollController] that governs this `SuperEditor`'s scroll
  /// offset.
  ///
  /// `scrollController` is not used if this `SuperEditor` has an ancestor
  /// `Scrollable`.
  final ScrollController? scrollController;

  /// [GlobalKey] that's bound to the [DocumentLayout] within
  /// this `SuperEditor`.
  ///
  /// This key can be used to lookup visual components in the document
  /// layout within this `SuperEditor`.
  final GlobalKey? documentLayoutKey;

  /// Layout-wide styles.
  final SingleColumnLayoutStylesheet stylesheet;

  /// Styles applied to selected content.
  final SelectionStyles selectionStyles;

  /// Custom style phases that are added to the standard style phases.
  ///
  /// Documents are styled in a series of phases. A number of such
  /// phases are applied, automatically, e.g., text styles, per-component
  /// styles, and content selection styles.
  ///
  /// [customStylePhases] are added after the standard style phases. You can
  /// use custom style phases to apply styles that aren't supported with
  /// [stylesheet]s.
  ///
  /// You can also use them to apply styles to your custom [DocumentNode]
  /// types that aren't supported by Super Editor. For example, Super Editor
  /// doesn't include support for tables within documents, but you could
  /// implement a `TableNode` for that purpose. You may then want to make your
  /// table styleable. To accomplish this, you add a custom style phase that
  /// knows how to interpret and apply table styles for your visual table component.
  final List<SingleColumnLayoutStylePhase> customStylePhases;

  /// The `SuperEditor` input source, e.g., keyboard or Input Method Engine.
  final DocumentInputSource inputSource;

  /// The `SuperEditor` gesture mode, e.g., mouse or touch.
  final DocumentGestureMode? gestureMode;

  /// Builder that creates a floating toolbar when running on Android.
  final WidgetBuilder? androidToolbarBuilder;

  /// Builder that creates a floating toolbar when running on iOS.
  final WidgetBuilder? iOSToolbarBuilder;

  /// Creates a clipper that applies to overlay controls, like drag
  /// handles, magnifiers, and popover toolbars, preventing the overlay
  /// controls from appearing outside the given clipping region.
  ///
  /// If no clipper factory method is provided, then the overlay controls
  /// will be allowed to appear anywhere in the overlay in which they sit
  /// (probably the entire screen).
  final CustomClipper<Rect> Function(BuildContext overlayContext)? createOverlayControlsClipper;

  /// Contains a [Document] and alters that document as desired.
  final DocumentEditor editor;

  /// Owns the editor's current selection, the current attributions for
  /// text input, and other transitive editor configurations.
  final DocumentComposer? composer;

  /// Priority list of widget factories that creates instances of
  /// each visual component displayed in the document layout, e.g.,
  /// paragraph component, image component,
  /// horizontal rule component, etc.
  final List<SingleColumnDocumentComponentBuilder> componentBuilders;

  /// All actions that this editor takes in response to key
  /// events, e.g., text entry, newlines, character deletion,
  /// copy, paste, etc.
  ///
  /// These actions are only used when in [DocumentInputSource.keyboard]
  /// mode.
  final List<DocumentKeyboardAction> keyboardActions;

  /// Applies all software keyboard edits to the document.
  ///
  /// This handler is only used when in [DocumentInputSource.ime] mode.
  final SoftwareKeyboardHandler? softwareKeyboardHandler;

  /// Paints some extra visual ornamentation to help with
  /// debugging, when true.
  final DebugPaintConfig debugPaint;

  @override
  _SuperEditorState createState() => _SuperEditorState();
}

class _SuperEditorState extends State<SuperEditor> {
  // GlobalKey used to access the [DocumentLayoutState] to figure
  // out where in the document the user taps or drags.
  late GlobalKey _docLayoutKey;
  SingleColumnLayoutPresenter? _docLayoutPresenter;
  late SingleColumnLayoutStyler _docLayoutStyler;
  late SingleColumnLayoutCustomComponentStyler _docLayoutSizeStyler;
  late SingleColumnLayoutSelectionStyler _docLayoutSelectionStyler;

  late FocusNode _focusNode;
  late DocumentComposer _composer;

  DocumentPosition? _previousSelectionExtent;

  late EditContext _editContext;
  late SoftwareKeyboardHandler _softwareKeyboardHandler;
  final _floatingCursorController = FloatingCursorController();

  @override
  void initState() {
    super.initState();

    _composer = widget.composer ?? DocumentComposer();
    _composer.addListener(_updateComposerPreferencesAtSelection);

    _focusNode = (widget.focusNode ?? FocusNode())..addListener(_onFocusChange);

    _docLayoutKey = widget.documentLayoutKey ?? GlobalKey();

    _createEditContext();
    _createLayoutPresenter();

    _softwareKeyboardHandler = widget.softwareKeyboardHandler ??
        SoftwareKeyboardHandler(
          editor: _editContext.editor,
          composer: _editContext.composer,
          commonOps: _editContext.commonOps,
        );
  }

  @override
  void didUpdateWidget(SuperEditor oldWidget) {
    super.didUpdateWidget(oldWidget);
    if (widget.composer != oldWidget.composer) {
      _composer.removeListener(_updateComposerPreferencesAtSelection);

      _composer = widget.composer ?? DocumentComposer();
      _composer.addListener(_updateComposerPreferencesAtSelection);
    }
    if (widget.editor != oldWidget.editor) {
      // The content displayed in this Editor was switched
      // out. Remove any content selection from the previous
      // document.
      _composer.selection = null;
    }
    if (widget.focusNode != oldWidget.focusNode) {
      _focusNode = (widget.focusNode ?? FocusNode())..addListener(_onFocusChange);
    }
    if (widget.documentLayoutKey != oldWidget.documentLayoutKey) {
      _docLayoutKey = widget.documentLayoutKey ?? GlobalKey();
    }
    if (widget.softwareKeyboardHandler != oldWidget.softwareKeyboardHandler) {
      _softwareKeyboardHandler = widget.softwareKeyboardHandler ??
          SoftwareKeyboardHandler(
            editor: _editContext.editor,
            composer: _editContext.composer,
            commonOps: _editContext.commonOps,
          );
    }

    if (widget.editor != oldWidget.editor) {
      _createEditContext();
      _createLayoutPresenter();
    }

    if (widget.stylesheet != oldWidget.stylesheet) {
      _docLayoutStyler.stylesheet = widget.stylesheet;
    }

    _recomputeIfLayoutShouldShowCaret();
  }

  @override
  void dispose() {
    if (widget.composer == null) {
      _composer.dispose();
    }

    _focusNode.removeListener(_onFocusChange);
    if (widget.focusNode == null) {
      // We are using our own private FocusNode. Dispose it.
      _focusNode.dispose();
    }

    super.dispose();
  }

  void _createEditContext() {
    _editContext = EditContext(
      editor: widget.editor,
      composer: _composer,
      getDocumentLayout: () => _docLayoutKey.currentState as DocumentLayout,
      commonOps: CommonEditorOperations(
        editor: widget.editor,
        composer: _composer,
        documentLayoutResolver: () => _docLayoutKey.currentState as DocumentLayout,
      ),
    );
  }

  void _createLayoutPresenter() {
    if (_docLayoutPresenter != null) {
      _docLayoutPresenter!.dispose();
    }

    final document = _editContext.editor.document;

    _docLayoutStyler = SingleColumnLayoutStyler(stylesheet: widget.stylesheet);

    _docLayoutSizeStyler = SingleColumnLayoutCustomComponentStyler();

    _docLayoutSelectionStyler = SingleColumnLayoutSelectionStyler(
      document: document,
      composer: _editContext.composer,
      selectionColor: widget.selectionStyles.selectionColor,
      caretColor: widget.selectionStyles.textCaretColor,
    );

    _docLayoutPresenter = SingleColumnLayoutPresenter(
      document: document,
      pipeline: [
        _docLayoutStyler,
        _docLayoutSizeStyler,
        ...widget.customStylePhases,
        // Selection changes are very volatile. Put that phase last
        // to minimize view model recalculations.
        _docLayoutSelectionStyler,
      ],
    );

    _recomputeIfLayoutShouldShowCaret();
  }

  void _onFocusChange() {
    _recomputeIfLayoutShouldShowCaret();
  }

  void _recomputeIfLayoutShouldShowCaret() {
    _docLayoutSelectionStyler.shouldDocumentShowCaret =
        _focusNode.hasFocus && _gestureMode == DocumentGestureMode.mouse;
  }

  void _updateComposerPreferencesAtSelection() {
    if (_composer.selection?.extent == _previousSelectionExtent) {
      return;
    }
    _previousSelectionExtent = _composer.selection?.extent;

    _composer.preferences.clearStyles();

    if (_composer.selection == null || !_composer.selection!.isCollapsed) {
      return;
    }

    final node = widget.editor.document.getNodeById(_composer.selection!.extent.nodeId);
    if (node is! TextNode) {
      return;
    }

    final textPosition = _composer.selection!.extent.nodePosition as TextPosition;

    if (textPosition.offset == 0) {
      if (node.text.text.isEmpty) {
        return;
      }

      // Inserted text at the very beginning of a text blob assumes the
      // attributions immediately following it.
      final allStyles = node.text.getAllAttributionsAt(textPosition.offset + 1);
      _composer.preferences.addStyles(allStyles);
    } else {
      // Inserted text assumes the attributions immediately preceding it.
      final allStyles = node.text.getAllAttributionsAt(textPosition.offset - 1);
      _composer.preferences.addStyles(allStyles);
    }
  }

  DocumentGestureMode get _gestureMode {
    if (widget.gestureMode != null) {
      return widget.gestureMode!;
    }
    switch (defaultTargetPlatform) {
      case TargetPlatform.android:
        return DocumentGestureMode.android;
      case TargetPlatform.iOS:
        return DocumentGestureMode.iOS;
      default:
        return DocumentGestureMode.mouse;
    }
  }

  @override
  Widget build(BuildContext context) {
    return _buildInputSystem(
      child: _buildGestureSystem(
        child: SingleColumnDocumentLayout(
          key: _docLayoutKey,
          presenter: _docLayoutPresenter!,
          componentBuilders: widget.componentBuilders,
          showDebugPaint: widget.showDebugPaint,
        ),
      ),
    );
  }

  /// Builds the widget tree that applies user input, e.g., key
  /// presses from a keyboard, or text deltas from the IME.
  Widget _buildInputSystem({
    required Widget child,
  }) {
    switch (widget.inputSource) {
      case DocumentInputSource.keyboard:
        return DocumentKeyboardInteractor(
          focusNode: _focusNode,
          autofocus: widget.autofocus,
          editContext: _editContext,
          keyboardActions: widget.keyboardActions,
          child: child,
        );
      case DocumentInputSource.ime:
        return DocumentImeInteractor(
          focusNode: _focusNode,
          autofocus: widget.autofocus,
          editContext: _editContext,
          softwareKeyboardHandler: _softwareKeyboardHandler,
          floatingCursorController: _floatingCursorController,
          child: child,
        );
    }
  }

  /// Builds the widget tree that handles user gesture interaction
  /// with the document, e.g., mouse input on desktop, or touch input
  /// on mobile.
  Widget _buildGestureSystem({
    required Widget child,
  }) {
    switch (_gestureMode) {
      case DocumentGestureMode.mouse:
        return DocumentMouseInteractor(
          focusNode: _focusNode,
          editContext: _editContext,
          scrollController: widget.scrollController,
          showDebugPaint: widget.debugPaint.gestures,
          child: child,
        );
      case DocumentGestureMode.android:
        return AndroidDocumentTouchInteractor(
          focusNode: _focusNode,
          composer: _editContext.composer,
          document: _editContext.editor.document,
          getDocumentLayout: () => _editContext.documentLayout,
          scrollController: widget.scrollController,
          documentKey: _docLayoutKey,
          popoverToolbarBuilder: widget.androidToolbarBuilder ?? (_) => const SizedBox(),
          createOverlayControlsClipper: widget.createOverlayControlsClipper,
          showDebugPaint: widget.debugPaint.gestures,
          child: child,
        );
      case DocumentGestureMode.iOS:
        return IOSDocumentTouchInteractor(
          focusNode: _focusNode,
          composer: _editContext.composer,
          document: _editContext.editor.document,
          getDocumentLayout: () => _editContext.documentLayout,
          scrollController: widget.scrollController,
          documentKey: _docLayoutKey,
          popoverToolbarBuilder: widget.iOSToolbarBuilder ?? (_) => const SizedBox(),
          floatingCursorController: _floatingCursorController,
          createOverlayControlsClipper: widget.createOverlayControlsClipper,
          showDebugPaint: widget.debugPaint.gestures,
          child: child,
        );
    }
  }
<<<<<<< HEAD
=======

  /// Builds the `DocumentLayout` with a constrained width, and a builder
  /// that re-runs when various artifacts change, e.g., the document changes.
  Widget _buildDocumentLayout() {
    return ConstrainedBox(
      constraints: BoxConstraints(
        maxWidth: widget.maxWidth,
      ),
      child: MultiListenableBuilder(
        listenables: {
          _focusNode,
          _composer,
          widget.editor.document,
        },
        builder: (context) {
          return DefaultDocumentLayout(
            key: _docLayoutKey,
            document: widget.editor.document,
            documentSelection: _composer.selection,
            componentBuilders: widget.componentBuilders,
            showCaret: _focusNode.hasFocus && _gestureMode == DocumentGestureMode.mouse,
            margin: widget.padding,
            componentVerticalSpacing: widget.componentVerticalSpacing,
            extensions: {
              textStylesExtensionKey: widget.textStyleBuilder,
              selectionStylesExtensionKey: widget.selectionStyle,
            },
            showDebugPaint: widget.debugPaint.layout,
          );
        },
      ),
    );
  }
>>>>>>> 3a6aae58
}

enum DocumentInputSource {
  keyboard,
  ime,
}

enum DocumentGestureMode {
  mouse,
  android,
  iOS,
}

<<<<<<< HEAD
// final stylesheet = Stylesheet(
//   rules: [
//     StyleRule(
//       selector: "layout",
//       properties: {
//         "contentWidth": 640.0,
//         "margin": const EdgeInsets.only(bottom: 96),
//         "blockPadding": const EdgeInsets.only(left: 20, right: 20),
//       },
//     ),
//     StyleRule(
//       selector: "p",
//       properties: {
//         "padding": const EdgeInsets.only(top: 20),
//         "highlightWhenEmpty": true,
//         "textStyle": const TextStyle(
//           color: Colors.black,
//           fontSize: 16,
//           fontWeight: FontWeight.w300,
//           height: 1.8,
//         ),
//       },
//     ),
//     StyleRule(
//       selector: "h1",
//       properties: {
//         "padding": const EdgeInsets.only(top: 40),
//         "textStyle": const TextStyle(
//           color: Color(0xFF333333),
//           fontSize: 38,
//           fontWeight: FontWeight.bold,
//         ),
//       },
//     ),
//     StyleRule(
//       selector: "image",
//       properties: {
//         "padding": const EdgeInsets.only(top: 20),
//       },
//     ),
//     StyleRule(
//       selector: "hr",
//       properties: {
//         "padding": EdgeInsets.zero,
//       },
//     ),
//   ],
// );
//
// final textBlockStylePhase = SylePhase(
//   builder: (doc, node) {
//     if (node is! ParagraphNode) {
//       return null;
//     }
//     // TODO:
//   },
//   styler: (doc, stylesheet) {
//     //
//   },
// );
//
// final imageStylePhase = StylePhase(builder: (doc, node) {
//   if (node is! ImageNode) {
//     return null;
//   }
//
//   return ImageComponentViewModel(
//     nodeId: node.id,
//     imageUrl: node.url,
//     selectionColor: Colors.transparent,
//     caretColor: Colors.transparent,
//   );
// }, styler: (doc, stylesheet) {
//   //
// });

/// Default document stylesheet that's used by [SuperEditor], when
/// no stylesheet is provided.
///
/// You can quickly adjust these styles by using the [copyWith] method.
const defaultDocumentStylesheet = SingleColumnLayoutStylesheet(
  standardContentWidth: 640.0,
  margin: EdgeInsets.only(bottom: 96),
  inlineTextStyler: defaultInlineTextStyler,
  blockStyles: DocumentBlockStyles(
    standardPadding: EdgeInsets.only(left: 20, right: 20),
    text: TextBlockStyle(
      paddingAdjustment: EdgeInsets.only(top: 20),
      textStyle: TextStyle(
        color: Colors.black,
        fontSize: 16,
        fontWeight: FontWeight.w300,
        height: 1.8,
      ),
    ),
    h1: TextBlockStyle(
      paddingAdjustment: EdgeInsets.only(top: 40),
      textStyle: TextStyle(
        color: Color(0xFF333333),
        fontSize: 38,
        fontWeight: FontWeight.bold,
      ),
    ),
    h2: TextBlockStyle(
      paddingAdjustment: EdgeInsets.only(top: 32),
      textStyle: TextStyle(
        color: Color(0xFF333333),
        fontSize: 26,
        fontWeight: FontWeight.bold,
      ),
    ),
    h3: TextBlockStyle(
      paddingAdjustment: EdgeInsets.only(top: 28),
      textStyle: TextStyle(
        color: Color(0xFF333333),
        fontSize: 22,
        fontWeight: FontWeight.bold,
      ),
    ),
    h4: TextBlockStyle(
      paddingAdjustment: EdgeInsets.only(top: 22),
      textStyle: TextStyle(
        color: Color(0xFF333333),
        fontSize: 18,
        fontWeight: FontWeight.bold,
      ),
    ),
    h5: TextBlockStyle(
      paddingAdjustment: EdgeInsets.only(top: 20),
      textStyle: TextStyle(
        color: Color(0xFF333333),
        fontSize: 16,
        fontWeight: FontWeight.bold,
      ),
    ),
    h6: TextBlockStyle(
      paddingAdjustment: EdgeInsets.only(top: 16),
      textStyle: TextStyle(
        color: Color(0xFF333333),
        fontSize: 14,
        fontWeight: FontWeight.bold,
      ),
    ),
    listItem: TextBlockStyle(
      paddingAdjustment: EdgeInsets.only(top: 20),
      textStyle: TextStyle(
        color: Color(0xFF333333),
        fontSize: 16,
        fontWeight: FontWeight.w300,
        height: 1.8,
      ),
    ),
    blockquote: BlockquoteBlockStyle(
      paddingAdjustment: EdgeInsets.only(top: 20),
      textStyle: TextStyle(
        color: Color(0xFF555555),
        fontSize: 18,
        fontWeight: FontWeight.bold,
        fontStyle: FontStyle.italic,
      ),
      backgroundColor: Color(0xFFF0F0F0),
      borderRadius: BorderRadius.all(Radius.circular(4)),
    ),
    image: BlockStyle(paddingAdjustment: EdgeInsets.only(top: 20)),
    hr: BlockStyle(paddingAdjustment: EdgeInsets.zero),
  ),
=======
/// Configures the aspects of the editor that show debug paint.
class DebugPaintConfig {
  const DebugPaintConfig({
    this.scrolling = false,
    this.gestures = false,
    this.layout = false,
  });

  final bool scrolling;
  final bool gestures;
  final bool layout;
}

/// Default visual styles related to content selection.
const defaultSelectionStyle = SelectionStyle(
  textCaretColor: Colors.black,
  selectionColor: Color(0xFFACCEF7),
>>>>>>> 3a6aae58
);

TextStyle defaultInlineTextStyler(Set<Attribution> attributions, TextStyle existingStyle) {
  return existingStyle.merge(defaultStyleBuilder(attributions));
}

/// Creates [TextStyles] for the standard [SuperEditor].
TextStyle defaultStyleBuilder(Set<Attribution> attributions) {
  TextStyle newStyle = const TextStyle();

  for (final attribution in attributions) {
    if (attribution == boldAttribution) {
      newStyle = newStyle.copyWith(
        fontWeight: FontWeight.bold,
      );
    } else if (attribution == italicsAttribution) {
      newStyle = newStyle.copyWith(
        fontStyle: FontStyle.italic,
      );
    } else if (attribution == underlineAttribution) {
      newStyle = newStyle.copyWith(
        decoration: newStyle.decoration == null
            ? TextDecoration.underline
            : TextDecoration.combine([TextDecoration.underline, newStyle.decoration!]),
      );
    } else if (attribution == strikethroughAttribution) {
      newStyle = newStyle.copyWith(
        decoration: newStyle.decoration == null
            ? TextDecoration.lineThrough
            : TextDecoration.combine([TextDecoration.lineThrough, newStyle.decoration!]),
      );
    } else if (attribution is LinkAttribution) {
      newStyle = newStyle.copyWith(
        color: Colors.lightBlue,
        decoration: TextDecoration.underline,
      );
    }
  }
  return newStyle;
}

/// Default visual styles related to content selection.
const defaultSelectionStyle = SelectionStyles(
  textCaretColor: Colors.black,
  selectionColor: Color(0xFFACCEF7),
);

/// Creates visual components for the standard [SuperEditor].
///
/// These builders are in priority order. The first builder
/// to return a non-null component is used. The final
/// `unknownComponentBuilder` always returns a component.
final defaultComponentBuilders = <SingleColumnDocumentComponentBuilder>[
  paragraphComponentBuilder,
  blockquoteComponentBuilder,
  unorderedListItemComponentBuilder,
  newOrderedListItemBuilder,
  imageComponentBuilder,
  horizontalRuleComponentBuilder,
  newUnknownComponentBuilder,
];

/// Keyboard actions for the standard [SuperEditor].
final defaultKeyboardActions = <DocumentKeyboardAction>[
  doNothingWhenThereIsNoSelection,
  pasteWhenCmdVIsPressed,
  copyWhenCmdCIsPressed,
  cutWhenCmdXIsPressed,
  selectAllWhenCmdAIsPressed,
  moveUpDownLeftAndRightWithArrowKeys,
  tabToIndentListItem,
  shiftTabToUnIndentListItem,
  backspaceToUnIndentListItem,
  backspaceToClearParagraphBlockType,
  cmdBToToggleBold,
  cmdIToToggleItalics,
  shiftEnterToInsertNewlineInBlock,
  enterToInsertBlockNewline,
  backspaceToRemoveUpstreamContent,
  deleteToRemoveDownstreamContent,
  anyCharacterOrDestructiveKeyToDeleteSelection,
  anyCharacterToInsertInParagraph,
  anyCharacterToInsertInTextContent,
];<|MERGE_RESOLUTION|>--- conflicted
+++ resolved
@@ -5,6 +5,7 @@
 import 'package:super_editor/src/core/document_editor.dart';
 import 'package:super_editor/src/core/document_layout.dart';
 import 'package:super_editor/src/core/edit_context.dart';
+import 'package:super_editor/src/core/styles.dart';
 import 'package:super_editor/src/default_editor/common_editor_operations.dart';
 import 'package:super_editor/src/default_editor/document_gestures_touch_android.dart';
 import 'package:super_editor/src/default_editor/document_gestures_touch_ios.dart';
@@ -77,15 +78,8 @@
     this.androidToolbarBuilder,
     this.iOSToolbarBuilder,
     this.createOverlayControlsClipper,
-<<<<<<< HEAD
-=======
-    required this.editor,
-    this.composer,
-    this.componentVerticalSpacing = 16,
     this.debugPaint = const DebugPaintConfig(),
->>>>>>> 3a6aae58
     this.autofocus = false,
-    this.showDebugPaint = false,
   })  : componentBuilders = defaultComponentBuilders,
         keyboardActions = defaultKeyboardActions,
         softwareKeyboardHandler = null,
@@ -111,20 +105,8 @@
     this.androidToolbarBuilder,
     this.iOSToolbarBuilder,
     this.createOverlayControlsClipper,
-<<<<<<< HEAD
-=======
-    required this.editor,
-    this.composer,
-    AttributionStyleBuilder? textStyleBuilder,
-    SelectionStyle? selectionStyle,
-    List<DocumentKeyboardAction>? keyboardActions,
-    this.softwareKeyboardHandler,
-    List<ComponentBuilder>? componentBuilders,
-    this.componentVerticalSpacing = 16,
     this.debugPaint = const DebugPaintConfig(),
->>>>>>> 3a6aae58
     this.autofocus = false,
-    this.showDebugPaint = false,
   })  : selectionStyles = selectionStyle ?? defaultSelectionStyle,
         keyboardActions = keyboardActions ?? defaultKeyboardActions,
         componentBuilders = componentBuilders ?? defaultComponentBuilders,
@@ -150,14 +132,8 @@
     this.iOSToolbarBuilder,
     this.createOverlayControlsClipper,
     this.softwareKeyboardHandler,
-<<<<<<< HEAD
-=======
-    List<ComponentBuilder>? componentBuilders,
-    this.componentVerticalSpacing = 16,
     this.debugPaint = const DebugPaintConfig(),
->>>>>>> 3a6aae58
     this.autofocus = false,
-    this.showDebugPaint = false,
   })  : selectionStyles = selectionStyle ?? defaultSelectionStyle,
         keyboardActions = keyboardActions ?? defaultKeyboardActions,
         componentBuilders = componentBuilders ?? defaultComponentBuilders,
@@ -267,8 +243,8 @@
   // out where in the document the user taps or drags.
   late GlobalKey _docLayoutKey;
   SingleColumnLayoutPresenter? _docLayoutPresenter;
-  late SingleColumnLayoutStyler _docLayoutStyler;
-  late SingleColumnLayoutCustomComponentStyler _docLayoutSizeStyler;
+  late SingleColumnLayoutStyler _docStandardStyler;
+  late SingleColumnLayoutCustomComponentStyler _docLayoutPerComponentBlockStyler;
   late SingleColumnLayoutSelectionStyler _docLayoutSelectionStyler;
 
   late FocusNode _focusNode;
@@ -338,7 +314,7 @@
     }
 
     if (widget.stylesheet != oldWidget.stylesheet) {
-      _docLayoutStyler.stylesheet = widget.stylesheet;
+      _docStandardStyler.stylesheet = widget.stylesheet;
     }
 
     _recomputeIfLayoutShouldShowCaret();
@@ -379,9 +355,9 @@
 
     final document = _editContext.editor.document;
 
-    _docLayoutStyler = SingleColumnLayoutStyler(stylesheet: widget.stylesheet);
-
-    _docLayoutSizeStyler = SingleColumnLayoutCustomComponentStyler();
+    _docStandardStyler = SingleColumnLayoutStyler(stylesheet: widget.stylesheet);
+
+    _docLayoutPerComponentBlockStyler = SingleColumnLayoutCustomComponentStyler();
 
     _docLayoutSelectionStyler = SingleColumnLayoutSelectionStyler(
       document: document,
@@ -393,8 +369,8 @@
     _docLayoutPresenter = SingleColumnLayoutPresenter(
       document: document,
       pipeline: [
-        _docLayoutStyler,
-        _docLayoutSizeStyler,
+        // _docStandardStyler,
+        _docLayoutPerComponentBlockStyler,
         ...widget.customStylePhases,
         // Selection changes are very volatile. Put that phase last
         // to minimize view model recalculations.
@@ -471,7 +447,7 @@
           key: _docLayoutKey,
           presenter: _docLayoutPresenter!,
           componentBuilders: widget.componentBuilders,
-          showDebugPaint: widget.showDebugPaint,
+          showDebugPaint: widget.debugPaint.layout,
         ),
       ),
     );
@@ -547,42 +523,6 @@
         );
     }
   }
-<<<<<<< HEAD
-=======
-
-  /// Builds the `DocumentLayout` with a constrained width, and a builder
-  /// that re-runs when various artifacts change, e.g., the document changes.
-  Widget _buildDocumentLayout() {
-    return ConstrainedBox(
-      constraints: BoxConstraints(
-        maxWidth: widget.maxWidth,
-      ),
-      child: MultiListenableBuilder(
-        listenables: {
-          _focusNode,
-          _composer,
-          widget.editor.document,
-        },
-        builder: (context) {
-          return DefaultDocumentLayout(
-            key: _docLayoutKey,
-            document: widget.editor.document,
-            documentSelection: _composer.selection,
-            componentBuilders: widget.componentBuilders,
-            showCaret: _focusNode.hasFocus && _gestureMode == DocumentGestureMode.mouse,
-            margin: widget.padding,
-            componentVerticalSpacing: widget.componentVerticalSpacing,
-            extensions: {
-              textStylesExtensionKey: widget.textStyleBuilder,
-              selectionStylesExtensionKey: widget.selectionStyle,
-            },
-            showDebugPaint: widget.debugPaint.layout,
-          );
-        },
-      ),
-    );
-  }
->>>>>>> 3a6aae58
 }
 
 enum DocumentInputSource {
@@ -596,82 +536,24 @@
   iOS,
 }
 
-<<<<<<< HEAD
-// final stylesheet = Stylesheet(
-//   rules: [
-//     StyleRule(
-//       selector: "layout",
-//       properties: {
-//         "contentWidth": 640.0,
-//         "margin": const EdgeInsets.only(bottom: 96),
-//         "blockPadding": const EdgeInsets.only(left: 20, right: 20),
-//       },
-//     ),
-//     StyleRule(
-//       selector: "p",
-//       properties: {
-//         "padding": const EdgeInsets.only(top: 20),
-//         "highlightWhenEmpty": true,
-//         "textStyle": const TextStyle(
-//           color: Colors.black,
-//           fontSize: 16,
-//           fontWeight: FontWeight.w300,
-//           height: 1.8,
-//         ),
-//       },
-//     ),
-//     StyleRule(
-//       selector: "h1",
-//       properties: {
-//         "padding": const EdgeInsets.only(top: 40),
-//         "textStyle": const TextStyle(
-//           color: Color(0xFF333333),
-//           fontSize: 38,
-//           fontWeight: FontWeight.bold,
-//         ),
-//       },
-//     ),
-//     StyleRule(
-//       selector: "image",
-//       properties: {
-//         "padding": const EdgeInsets.only(top: 20),
-//       },
-//     ),
-//     StyleRule(
-//       selector: "hr",
-//       properties: {
-//         "padding": EdgeInsets.zero,
-//       },
-//     ),
-//   ],
-// );
-//
-// final textBlockStylePhase = SylePhase(
-//   builder: (doc, node) {
-//     if (node is! ParagraphNode) {
-//       return null;
-//     }
-//     // TODO:
-//   },
-//   styler: (doc, stylesheet) {
-//     //
-//   },
-// );
-//
-// final imageStylePhase = StylePhase(builder: (doc, node) {
-//   if (node is! ImageNode) {
-//     return null;
-//   }
-//
-//   return ImageComponentViewModel(
-//     nodeId: node.id,
-//     imageUrl: node.url,
-//     selectionColor: Colors.transparent,
-//     caretColor: Colors.transparent,
-//   );
-// }, styler: (doc, stylesheet) {
-//   //
-// });
+/// Configures the aspects of the editor that show debug paint.
+class DebugPaintConfig {
+  const DebugPaintConfig({
+    this.scrolling = false,
+    this.gestures = false,
+    this.layout = false,
+  });
+
+  final bool scrolling;
+  final bool gestures;
+  final bool layout;
+}
+
+/// Default visual styles related to content selection.
+const defaultSelectionStyle = SelectionStyles(
+  textCaretColor: Colors.black,
+  selectionColor: Color(0xFFACCEF7),
+);
 
 /// Default document stylesheet that's used by [SuperEditor], when
 /// no stylesheet is provided.
@@ -763,26 +645,50 @@
     image: BlockStyle(paddingAdjustment: EdgeInsets.only(top: 20)),
     hr: BlockStyle(paddingAdjustment: EdgeInsets.zero),
   ),
-=======
-/// Configures the aspects of the editor that show debug paint.
-class DebugPaintConfig {
-  const DebugPaintConfig({
-    this.scrolling = false,
-    this.gestures = false,
-    this.layout = false,
-  });
-
-  final bool scrolling;
-  final bool gestures;
-  final bool layout;
-}
-
-/// Default visual styles related to content selection.
-const defaultSelectionStyle = SelectionStyle(
-  textCaretColor: Colors.black,
-  selectionColor: Color(0xFFACCEF7),
->>>>>>> 3a6aae58
 );
+
+final defaultStylesheet = Stylesheet([
+  StyleRule(
+    const BlockSelector.all(),
+    (doc, docNode) {
+      return {
+        "padding": const EdgeInsets.all(24),
+      };
+    },
+  ),
+  StyleRule(
+    const BlockSelector("header1"),
+    (doc, docNode) {
+      return {
+        // TODO:
+      };
+    },
+  ),
+  StyleRule(
+    const BlockSelector("header2"),
+    (doc, docNode) {
+      return {
+        // TODO:
+      };
+    },
+  ),
+  StyleRule(
+    const BlockSelector("header3"),
+    (doc, docNode) {
+      return {
+        // TODO:
+      };
+    },
+  ),
+  StyleRule(
+    const BlockSelector("paragraph"),
+    (doc, docNode) {
+      return {
+        // TODO:
+      };
+    },
+  ),
+]);
 
 TextStyle defaultInlineTextStyler(Set<Attribution> attributions, TextStyle existingStyle) {
   return existingStyle.merge(defaultStyleBuilder(attributions));
@@ -823,12 +729,6 @@
   return newStyle;
 }
 
-/// Default visual styles related to content selection.
-const defaultSelectionStyle = SelectionStyles(
-  textCaretColor: Colors.black,
-  selectionColor: Color(0xFFACCEF7),
-);
-
 /// Creates visual components for the standard [SuperEditor].
 ///
 /// These builders are in priority order. The first builder
