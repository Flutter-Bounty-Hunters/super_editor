import 'package:attributed_text/attributed_text.dart';
import 'package:flutter/foundation.dart' show defaultTargetPlatform;
import 'package:flutter/material.dart' hide SelectableText;
import 'package:super_editor/src/core/document.dart';
import 'package:super_editor/src/core/document_composer.dart';
import 'package:super_editor/src/core/document_debug_paint.dart';
import 'package:super_editor/src/core/document_interaction.dart';
import 'package:super_editor/src/core/document_layout.dart';
import 'package:super_editor/src/core/edit_context.dart';
import 'package:super_editor/src/core/editor.dart';
import 'package:super_editor/src/core/styles.dart';
import 'package:super_editor/src/default_editor/common_editor_operations.dart';
import 'package:super_editor/src/default_editor/debug_visualization.dart';
import 'package:super_editor/src/default_editor/document_gestures_touch_android.dart';
import 'package:super_editor/src/default_editor/document_gestures_touch_ios.dart';
import 'package:super_editor/src/default_editor/document_scrollable.dart';
import 'package:super_editor/src/default_editor/list_items.dart';
import 'package:super_editor/src/default_editor/tasks.dart';
import 'package:super_editor/src/infrastructure/_logging.dart';
import 'package:super_editor/src/infrastructure/content_layers.dart';
import 'package:super_editor/src/infrastructure/links.dart';
import 'package:super_editor/src/infrastructure/platforms/ios/ios_document_controls.dart';
import 'package:super_editor/src/infrastructure/text_input.dart';
import 'package:super_text_layout/super_text_layout.dart';

import '../infrastructure/document_gestures_interaction_overrides.dart';
import '../infrastructure/platforms/mobile_documents.dart';
import 'attributions.dart';
import 'blockquote.dart';
import 'document_caret_overlay.dart';
import 'document_focus_and_selection_policies.dart';
import 'document_gestures_mouse.dart';
import 'document_hardware_keyboard/document_input_keyboard.dart';
import 'document_ime/document_input_ime.dart';
import 'horizontal_rule.dart';
import 'image.dart';
import 'layout_single_column/layout_single_column.dart';
import 'paragraph.dart';
import 'text.dart';
import 'unknown_component.dart';

/// A rich text editor that displays a document in a single-column layout.
///
/// A [SuperEditor] brings together the key pieces needed
/// to display a user-editable document:
///  * document model
///  * document editor
///  * document layout
///  * document interaction (tapping, dragging, typing, scrolling)
///  * document composer (current selection, and styles to apply to next character)
///
/// A [SuperEditor] determines the visual styling by way of:
///  * [stylesheet], which applies styles throughout the document layout,
///    including text styles and block padding.
///  * [componentStyles], which applies targeted styles to specific components
///    in the document layout.
///  * [componentBuilders], which produce every visual component within the document layout.
///  * [selectionStyles], which dictates the color of the caret and the color of
///    selected text and components
///
/// A [SuperEditor] determines how a physical keyboard interacts with the document
/// by way of [keyboardActions].
///
/// A [SuperEditor] works with software keyboards through the platform's Input Method
/// Engine (IME). To customize how [SuperEditor] works with the IME, see [imePolicies],
/// [imeConfiguration], and [softwareKeyboardController].
///
/// ## Deeper explanation of core artifacts:
///
/// The document model is responsible for holding the content of a
/// document in a structured and query-able manner.
///
/// The document editor is responsible for mutating the document
/// structure.
///
/// Document layout is responsible for positioning and rendering the
/// various visual components in the document. It's also responsible
/// for linking logical document nodes to visual document components
/// to facilitate user interactions like tapping and dragging.
///
/// Document interaction is responsible for taking appropriate actions
/// in response to user taps, drags, and key presses.
///
/// Document composer is responsible for owning document selection and
/// the current text entry mode.
class SuperEditor extends StatefulWidget {
  /// Creates a `Super Editor` with common (but configurable) defaults for
  /// visual components, text styles, and user interaction.
  SuperEditor({
    Key? key,
    this.focusNode,
    required this.editor,
    required this.document,
    required this.composer,
    this.scrollController,
    this.documentLayoutKey,
    Stylesheet? stylesheet,
    this.customStylePhases = const [],
    List<ComponentBuilder>? componentBuilders,
    SelectionStyles? selectionStyle,
    this.selectionPolicies = const SuperEditorSelectionPolicies(),
    this.inputSource,
    this.softwareKeyboardController,
    this.imePolicies = const SuperEditorImePolicies(),
    this.imeConfiguration = const SuperEditorImeConfiguration(),
    this.imeOverrides,
    List<DocumentKeyboardAction>? keyboardActions,
    this.gestureMode,
    this.contentTapDelegateFactory = superEditorLaunchLinkTapHandlerFactory,
    this.androidHandleColor,
    this.androidToolbarBuilder,
    this.iOSHandleColor,
    this.iOSToolbarBuilder,
    this.createOverlayControlsClipper,
    this.documentOverlayBuilders = const [DefaultCaretOverlayBuilder()],
    this.autofocus = false,
    this.overlayController,
    this.plugins = const {},
    this.debugPaint = const DebugPaintConfig(),
  })  : stylesheet = stylesheet ?? defaultStylesheet,
        selectionStyles = selectionStyle ?? defaultSelectionStyle,
        keyboardActions = keyboardActions ??
            (inputSource == TextInputSource.ime ? defaultImeKeyboardActions : defaultKeyboardActions),
        componentBuilders = componentBuilders != null
            ? [...componentBuilders, const UnknownComponentBuilder()]
            : [...defaultComponentBuilders, const UnknownComponentBuilder()],
        super(key: key);

  /// [FocusNode] for the entire `SuperEditor`.
  final FocusNode? focusNode;

  /// Whether or not the [SuperEditor] should autofocus
  final bool autofocus;

  /// The [ScrollController] that governs this `SuperEditor`'s scroll
  /// offset.
  ///
  /// `scrollController` is not used if this `SuperEditor` has an ancestor
  /// `Scrollable`.
  final ScrollController? scrollController;

  /// Shows, hides, and positions a floating toolbar and magnifier.
  final MagnifierAndToolbarController? overlayController;

  /// [GlobalKey] that's bound to the [DocumentLayout] within
  /// this `SuperEditor`.
  ///
  /// This key can be used to lookup visual components in the document
  /// layout within this `SuperEditor`.
  final GlobalKey? documentLayoutKey;

  /// Style rules applied through the document presentation.
  final Stylesheet stylesheet;

  /// Styles applied to selected content.
  final SelectionStyles selectionStyles;

  /// Policies that determine how selection is modified by other factors, such as
  /// gaining or losing focus.
  final SuperEditorSelectionPolicies selectionPolicies;

  /// Custom style phases that are added to the standard style phases.
  ///
  /// Documents are styled in a series of phases. A number of such
  /// phases are applied, automatically, e.g., text styles, per-component
  /// styles, and content selection styles.
  ///
  /// [customStylePhases] are added after the standard style phases. You can
  /// use custom style phases to apply styles that aren't supported with
  /// [stylesheet]s.
  ///
  /// You can also use them to apply styles to your custom [DocumentNode]
  /// types that aren't supported by Super Editor. For example, Super Editor
  /// doesn't include support for tables within documents, but you could
  /// implement a `TableNode` for that purpose. You may then want to make your
  /// table styleable. To accomplish this, you add a custom style phase that
  /// knows how to interpret and apply table styles for your visual table component.
  final List<SingleColumnLayoutStylePhase> customStylePhases;

  /// The `SuperEditor` input source, e.g., keyboard or Input Method Engine.
  final TextInputSource? inputSource;

  /// Opens and closes the software keyboard.
  ///
  /// Typically, this controller should only be used when the keyboard is configured
  /// for manual control, e.g., [SuperEditorImePolicies.openKeyboardOnSelectionChange] and
  /// [SuperEditorImePolicies.clearSelectionWhenEditorLosesFocus] are `false`. Otherwise,
  /// the automatic behavior might conflict with commands to this controller.
  final SoftwareKeyboardController? softwareKeyboardController;

  /// Policies that dictate when and how [SuperEditor] should interact with the
  /// platform IME, such as automatically opening the software keyboard when
  /// [SuperEditor]'s selection changes.
  final SuperEditorImePolicies imePolicies;

  /// Preferences for how the platform IME should look and behave during editing.
  final SuperEditorImeConfiguration imeConfiguration;

  /// Overrides for IME actions.
  ///
  /// When the user edits document content in IME mode, those edits and actions
  /// are reported to a [DeltaTextInputClient], which is then responsible for
  /// applying those changes to a document. [SuperEditor] includes an implementation
  /// for all relevant editing behaviors. However, some apps may wish to implement
  /// their own custom behavior, such as when the user presses the action button,
  /// such as "Next" or "Done".
  ///
  /// Provide a [DeltaTextInputClientDecorator], to override the default [SuperEditor]
  /// behaviors for various IME messages.
  final DeltaTextInputClientDecorator? imeOverrides;

  /// The `SuperEditor` gesture mode, e.g., mouse or touch.
  final DocumentGestureMode? gestureMode;

  /// Factory that creates a [ContentTapDelegate], which is given an
  /// opportunity to respond to taps on content before the editor, itself.
  ///
  /// A [ContentTapDelegate] might be used, for example, to launch a URL
  /// when a user taps on a link.
  final SuperEditorContentTapDelegateFactory? contentTapDelegateFactory;

  /// Color of the text selection drag handles on Android.
  final Color? androidHandleColor;

  /// Builder that creates a floating toolbar when running on Android.
  final WidgetBuilder? androidToolbarBuilder;

  /// Color of the text selection drag handles on iOS.
  final Color? iOSHandleColor;

  /// Builder that creates a floating toolbar when running on iOS.
  final WidgetBuilder? iOSToolbarBuilder;

  /// Creates a clipper that applies to overlay controls, like drag
  /// handles, magnifiers, and popover toolbars, preventing the overlay
  /// controls from appearing outside the given clipping region.
  ///
  /// If no clipper factory method is provided, then the overlay controls
  /// will be allowed to appear anywhere in the overlay in which they sit
  /// (probably the entire screen).
  final CustomClipper<Rect> Function(BuildContext overlayContext)? createOverlayControlsClipper;

  /// Alters the [document] and other artifacts.
  final Editor editor;

  /// The [Document] that's edited by the [editor].
  final Document document;

  /// Layers that are displayed on top of the document layout, aligned
  /// with the location and size of the document layout.
  final List<DocumentLayerBuilder> documentOverlayBuilders;

  /// Owns the editor's current selection, the current attributions for
  /// text input, and other transitive editor configurations.
  final DocumentComposer composer;

  /// Priority list of widget factories that create instances of
  /// each visual component displayed in the document layout, e.g.,
  /// paragraph component, image component, horizontal rule component, etc.
  final List<ComponentBuilder> componentBuilders;

  /// All actions that this editor takes in response to key
  /// events, e.g., text entry, newlines, character deletion,
  /// copy, paste, etc.
  ///
  /// These actions are only used when in [TextInputSource.keyboard]
  /// mode.
  final List<DocumentKeyboardAction> keyboardActions;

  /// Plugins that add sets of behaviors to the editing experience.
  final Set<SuperEditorPlugin> plugins;

  /// Paints some extra visual ornamentation to help with
  /// debugging.
  final DebugPaintConfig debugPaint;

  @override
  SuperEditorState createState() => SuperEditorState();
}

@visibleForTesting
class SuperEditorState extends State<SuperEditor> {
  // GlobalKey used to access the [DocumentLayoutState] to figure
  // out where in the document the user taps or drags.
  late GlobalKey _docLayoutKey;
  SingleColumnLayoutPresenter? _docLayoutPresenter;
  late SingleColumnStylesheetStyler _docStylesheetStyler;
  late SingleColumnLayoutCustomComponentStyler _docLayoutPerComponentBlockStyler;
  late SingleColumnLayoutSelectionStyler _docLayoutSelectionStyler;

  late FocusNode _focusNode;
  @visibleForTesting
  FocusNode get focusNode => _focusNode;

  late DocumentComposer _composer;

  late AutoScrollController _autoScrollController;

  @visibleForTesting
  late SuperEditorContext editContext;

  ContentTapDelegate? _contentTapDelegate;

  final _floatingCursorController = FloatingCursorController();

  @visibleForTesting
  SingleColumnLayoutPresenter get presenter => _docLayoutPresenter!;

  @override
  void initState() {
    super.initState();

    _focusNode = (widget.focusNode ?? FocusNode())..addListener(_onFocusChange);

    _composer = widget.composer;

    _autoScrollController = AutoScrollController();

    _docLayoutKey = widget.documentLayoutKey ?? GlobalKey();

    _createEditContext();
    _createLayoutPresenter();
  }

  @override
  void didUpdateWidget(SuperEditor oldWidget) {
    super.didUpdateWidget(oldWidget);

    if (widget.focusNode != oldWidget.focusNode) {
      _focusNode = (widget.focusNode ?? FocusNode())..addListener(_onFocusChange);
    }

    if (widget.documentLayoutKey != oldWidget.documentLayoutKey) {
      _docLayoutKey = widget.documentLayoutKey ?? GlobalKey();
    }

    if (widget.editor != oldWidget.editor) {
      for (final plugin in oldWidget.plugins) {
        plugin.detach(oldWidget.editor);
      }
      _createEditContext();
      _createLayoutPresenter();
    } else if (widget.selectionStyles != oldWidget.selectionStyles) {
      _docLayoutSelectionStyler.selectionStyles = widget.selectionStyles;
    }

    if (widget.stylesheet != oldWidget.stylesheet) {
      _docStylesheetStyler.stylesheet = widget.stylesheet;
    }

    _recomputeIfLayoutShouldShowCaret();
  }

  @override
  void dispose() {
    _contentTapDelegate?.dispose();

    _focusNode.removeListener(_onFocusChange);
    if (widget.focusNode == null) {
      // We are using our own private FocusNode. Dispose it.
      _focusNode.dispose();
    }

    super.dispose();
  }

  void _createEditContext() {
    editContext = SuperEditorContext(
      editor: widget.editor,
      document: widget.document,
      composer: _composer,
      getDocumentLayout: () => _docLayoutKey.currentState as DocumentLayout,
      commonOps: CommonEditorOperations(
        editor: widget.editor,
        document: widget.document,
        composer: _composer,
        documentLayoutResolver: () => _docLayoutKey.currentState as DocumentLayout,
      ),
    );

    for (final plugin in widget.plugins) {
      plugin.attach(widget.editor);
    }

    // The ContentTapDelegate depends upon the EditContext. Recreate the
    // delegate, now that we've created a new EditContext.
    _contentTapDelegate?.dispose();
    _contentTapDelegate = widget.contentTapDelegateFactory?.call(editContext);
  }

  void _createLayoutPresenter() {
    if (_docLayoutPresenter != null) {
      _docLayoutPresenter!.dispose();
    }

    final document = editContext.document;

    _docStylesheetStyler = SingleColumnStylesheetStyler(stylesheet: widget.stylesheet);

    _docLayoutPerComponentBlockStyler = SingleColumnLayoutCustomComponentStyler();

    _docLayoutSelectionStyler = SingleColumnLayoutSelectionStyler(
      document: document,
      selection: editContext.composer.selectionNotifier,
      selectionStyles: widget.selectionStyles,
    );

    _docLayoutPresenter = SingleColumnLayoutPresenter(
      document: document,
      componentBuilders: widget.componentBuilders,
      pipeline: [
        _docStylesheetStyler,
        _docLayoutPerComponentBlockStyler,
        ...widget.customStylePhases,
        // Selection changes are very volatile. Put that phase last
        // to minimize view model recalculations.
        _docLayoutSelectionStyler,
      ],
    );

    _recomputeIfLayoutShouldShowCaret();
  }

  void _onFocusChange() {
    _recomputeIfLayoutShouldShowCaret();
  }

  void _recomputeIfLayoutShouldShowCaret() {
    _docLayoutSelectionStyler.shouldDocumentShowCaret = _focusNode.hasFocus && gestureMode == DocumentGestureMode.mouse;
  }

  @visibleForTesting
  DocumentGestureMode get gestureMode {
    if (widget.gestureMode != null) {
      return widget.gestureMode!;
    }
    switch (defaultTargetPlatform) {
      case TargetPlatform.android:
        return DocumentGestureMode.android;
      case TargetPlatform.iOS:
        return DocumentGestureMode.iOS;
      default:
        return DocumentGestureMode.mouse;
    }
  }

  /// Returns the [TextInputSource] which should be used.
  ///
  /// If the `inputSource` is configured, it is used. Otherwise,
  /// the [TextInputSource] is chosen based on the platform.
  @visibleForTesting
  TextInputSource get inputSource => widget.inputSource ?? TextInputSource.ime;

  @override
  Widget build(BuildContext context) {
    return SuperEditorFocusDebugVisuals(
      focusNode: _focusNode,
      child: EditorSelectionAndFocusPolicy(
        focusNode: _focusNode,
        editor: widget.editor,
        document: widget.document,
        selection: _composer.selectionNotifier,
        isDocumentLayoutAvailable: () => _docLayoutKey.currentContext != null,
        getDocumentLayout: () => editContext.documentLayout,
        placeCaretAtEndOfDocumentOnGainFocus: widget.selectionPolicies.placeCaretAtEndOfDocumentOnGainFocus,
        restorePreviousSelectionOnGainFocus: widget.selectionPolicies.restorePreviousSelectionOnGainFocus,
        clearSelectionWhenEditorLosesFocus: widget.selectionPolicies.clearSelectionWhenEditorLosesFocus,
        child: _buildInputSystem(
          child: _buildGestureSystem(
            documentLayout: _buildDocumentLayout(),
          ),
        ),
      ),
    );
  }

  /// Builds the widget tree that applies user input, e.g., key
  /// presses from a keyboard, or text deltas from the IME.
  Widget _buildInputSystem({
    required Widget child,
  }) {
    switch (inputSource) {
      case TextInputSource.keyboard:
        return SuperEditorHardwareKeyHandler(
          focusNode: _focusNode,
          autofocus: widget.autofocus,
          editContext: editContext,
          keyboardActions: [
            for (final plugin in widget.plugins) //
              ...plugin.keyboardActions,
            ...widget.keyboardActions,
          ],
          child: child,
        );
      case TextInputSource.ime:
        return SuperEditorImeInteractor(
          focusNode: _focusNode,
          autofocus: widget.autofocus,
          editContext: editContext,
          clearSelectionWhenImeConnectionCloses: widget.selectionPolicies.clearSelectionWhenImeConnectionCloses,
          softwareKeyboardController: widget.softwareKeyboardController,
          imePolicies: widget.imePolicies,
          imeConfiguration: widget.imeConfiguration,
          imeOverrides: widget.imeOverrides,
          hardwareKeyboardActions: [
            for (final plugin in widget.plugins) //
              ...plugin.keyboardActions,
            ...widget.keyboardActions,
          ],
          floatingCursorController: _floatingCursorController,
          child: child,
        );
    }
  }

  /// Builds the widget tree that handles user gesture interaction
  /// with the document, e.g., mouse input on desktop, or touch input
  /// on mobile.
  Widget _buildGestureSystem({
    required Widget documentLayout,
  }) {
    switch (gestureMode) {
      case DocumentGestureMode.mouse:
        return _buildDesktopGestureSystem(documentLayout);
      case DocumentGestureMode.android:
        return AndroidDocumentTouchInteractor(
          focusNode: _focusNode,
          editor: editContext.editor,
          document: editContext.document,
          getDocumentLayout: () => editContext.documentLayout,
          selection: editContext.composer.selectionNotifier,
          contentTapHandler: _contentTapDelegate,
          scrollController: widget.scrollController,
          documentKey: _docLayoutKey,
          handleColor: widget.androidHandleColor ?? Theme.of(context).primaryColor,
          popoverToolbarBuilder: widget.androidToolbarBuilder ?? (_) => const SizedBox(),
          createOverlayControlsClipper: widget.createOverlayControlsClipper,
          overlayController: widget.overlayController,
          showDebugPaint: widget.debugPaint.gestures,
          child: documentLayout,
        );
      case DocumentGestureMode.iOS:
        return IOSDocumentTouchInteractor(
          focusNode: _focusNode,
          editor: editContext.editor,
          document: editContext.document,
          getDocumentLayout: () => editContext.documentLayout,
          selection: editContext.composer.selectionNotifier,
          contentTapHandler: _contentTapDelegate,
          scrollController: widget.scrollController,
          documentKey: _docLayoutKey,
          handleColor: widget.iOSHandleColor ?? Theme.of(context).primaryColor,
          popoverToolbarBuilder: widget.iOSToolbarBuilder ?? (_) => const SizedBox(),
          floatingCursorController: _floatingCursorController,
          createOverlayControlsClipper: widget.createOverlayControlsClipper,
          overlayController: widget.overlayController,
          showDebugPaint: widget.debugPaint.gestures,
          child: documentLayout,
        );
    }
  }

  Widget _buildDesktopGestureSystem(Widget documentLayout) {
    return LayoutBuilder(
      builder: (context, viewportConstraints) {
        return DocumentScrollable(
          autoScroller: _autoScrollController,
          scrollController: widget.scrollController,
          scrollingMinimapId: widget.debugPaint.scrollingMinimapId,
          showDebugPaint: widget.debugPaint.scrolling,
          child: ConstrainedBox(
            constraints: BoxConstraints(
              // When SuperEditor installs its own Viewport, we want the gesture
              // detection to span throughout the Viewport. Because the gesture
              // system sits around the DocumentLayout, within the Viewport, we
              // have to explicitly tell the gesture area to be at least as tall
              // as the viewport (in case the document content is shorter than
              // the viewport).
              minWidth: viewportConstraints.maxWidth < double.infinity ? viewportConstraints.maxWidth : 0,
              minHeight: viewportConstraints.maxHeight < double.infinity ? viewportConstraints.maxHeight : 0,
            ),
            child: Stack(
              clipBehavior: Clip.none,
              children: [
                // A layer that sits beneath the document and handles gestures.
                // It's beneath the document so that components that include
                // interactive UI, like a Checkbox, can intercept their own
                // touch events.
                //
                // This layer is placed outside of `ContentLayers` because this
                // layer needs to be wider than the document, to fill all available
                // space.
                Positioned.fill(
                  child: DocumentMouseInteractor(
                    focusNode: _focusNode,
                    editor: editContext.editor,
                    document: editContext.document,
                    getDocumentLayout: () => editContext.documentLayout,
                    selectionChanges: editContext.composer.selectionChanges,
                    selectionNotifier: editContext.composer.selectionNotifier,
                    contentTapHandler: _contentTapDelegate,
                    autoScroller: _autoScrollController,
                    showDebugPaint: widget.debugPaint.gestures,
                    child: const SizedBox(),
                  ),
                ),
                Align(
                  alignment: Alignment.topCenter,
                  child: documentLayout,
                ),
              ],
            ),
          ),
        );
      },
    );
  }

  Widget _buildDocumentLayout() {
    switch (gestureMode) {
      case DocumentGestureMode.mouse:
        return ContentLayers(
          content: (onBuildScheduled) {
            return SingleColumnDocumentLayout(
              key: _docLayoutKey,
              presenter: _docLayoutPresenter!,
              componentBuilders: widget.componentBuilders,
              onBuildScheduled: onBuildScheduled,
              showDebugPaint: widget.debugPaint.layout,
            );
          },
          overlays: [
            for (final overlayBuilder in widget.documentOverlayBuilders) //
<<<<<<< HEAD
              Builder(
                // We place each overlay in a Builder so that the _docLayoutKey binds
                // to the SingleColumnDocumentLayout before running `build()` on each
                // overlay.
                builder: (context) => overlayBuilder.build(context, editContext),
              )
=======
              (context) => overlayBuilder.build(context, editContext),
>>>>>>> 5227a938
          ],
        );
      case DocumentGestureMode.android:
      case DocumentGestureMode.iOS:
        // TODO: bring overlay builders to mobile, then get rid of this switch statement
        return SingleColumnDocumentLayout(
          key: _docLayoutKey,
          presenter: _docLayoutPresenter!,
          componentBuilders: widget.componentBuilders,
          showDebugPaint: widget.debugPaint.layout,
        );
    }
  }
}

/// A [SuperEditor] plugin.
///
/// A [SuperEditorPlugin] can be thought of as a combination of two plugins.
///
/// First, there's the part that extends the behavior of an [Editor]. Those extensions
/// are added in [attach].
///
/// Second, there's the part that extends the behavior of a [SuperEditor] widget, directly.
/// Those behaviors are collected through various properties, such as [keyboardActions] and
/// [componentBuilders].
///
/// An [Editor] a logical pipeline of requests, commands, and reactions. It has no direct
/// connection to a user interface. A [SuperEditor] widget is a complete editor user interface.
/// When a plugin is given to a [SuperEditor] widget, the [SuperEditor] widget [attach]s the
/// plugin to its [Editor], and then the [SuperEditor] widget pulls out UI related behaviors
/// from the plugin for things like keyboard handlers and component builders.
///
/// [Editor] extensions are applied differently than the [SuperEditor] UI extensions, because
/// an [Editor] is mutable, meaning it can be altered. But a [SuperEditor] widget, like all other
/// widgets, is immutable, and must be rebuilt when properties change. As a result, each plugin
/// is instructed to alter an [Editor] as desired, but [SuperEditor] UI extensions are queried
/// from the plugin, so that the [SuperEditor] widget can pass those extensions as properties
/// during a widget build.
abstract class SuperEditorPlugin {
  /// Adds desired behaviors to the given [editor].
  void attach(Editor editor) {}

  /// Removes behaviors from the given [editor], which were added in [attach].
  void detach(Editor editor) {}

  /// Additional [DocumentKeyboardAction]s that will be added to a given [SuperEditor] widget.
  List<DocumentKeyboardAction> get keyboardActions => [];

  /// Additional [ComponentBuilder]s that will be added to a given [SuperEditor] widget.
  List<ComponentBuilder> get componentBuilders => [];
}

/// A collection of policies that dictate how a [SuperEditor]'s selection will change
/// based on other behaviors, such as focus changes.
class SuperEditorSelectionPolicies {
  const SuperEditorSelectionPolicies({
    this.placeCaretAtEndOfDocumentOnGainFocus = true,
    this.restorePreviousSelectionOnGainFocus = true,
    this.clearSelectionWhenEditorLosesFocus = true,
    this.clearSelectionWhenImeConnectionCloses = true,
  });

  /// Whether the editor should automatically place the caret at the end of the document,
  /// if the editor receives focus without an existing selection.
  ///
  /// [restorePreviousSelectionOnGainFocus] takes priority over this policy.
  final bool placeCaretAtEndOfDocumentOnGainFocus;

  /// Whether the editor's previous selection should be restored when the editor re-gains
  /// focus, after having previous lost focus.
  final bool restorePreviousSelectionOnGainFocus;

  /// Whether the editor's selection should be removed when the editor loses
  /// all focus (not just primary focus).
  ///
  /// If `true`, when focus moves to a different subtree, such as a popup text
  /// field, or a button somewhere else on the screen, the editor will remove
  /// its selection. When focus returns to the editor, the previous selection can
  /// be restored, but that's controlled by other policies.
  ///
  /// If `false`, the editor will retain its selection, including a visual caret
  /// and selected content, even when the editor doesn't have any focus, and can't
  /// process any input.
  final bool clearSelectionWhenEditorLosesFocus;

  /// Whether the editor's selection should be removed when the editor closes or loses
  /// its IME connection.
  ///
  /// Defaults to `true`.
  ///
  /// Apps that include a custom input mode, such as an editing panel that sometimes
  /// replaces the software keyboard, should set this to `false` and instead control the
  /// IME connection manually.
  final bool clearSelectionWhenImeConnectionCloses;

  @override
  bool operator ==(Object other) =>
      identical(this, other) ||
      other is SuperEditorSelectionPolicies &&
          runtimeType == other.runtimeType &&
          placeCaretAtEndOfDocumentOnGainFocus == other.placeCaretAtEndOfDocumentOnGainFocus &&
          restorePreviousSelectionOnGainFocus == other.restorePreviousSelectionOnGainFocus &&
          clearSelectionWhenEditorLosesFocus == other.clearSelectionWhenEditorLosesFocus &&
          clearSelectionWhenImeConnectionCloses == other.clearSelectionWhenImeConnectionCloses;

  @override
  int get hashCode =>
      placeCaretAtEndOfDocumentOnGainFocus.hashCode ^
      restorePreviousSelectionOnGainFocus.hashCode ^
      clearSelectionWhenEditorLosesFocus.hashCode ^
      clearSelectionWhenImeConnectionCloses.hashCode;
}

/// Builds widgets that are displayed at the same position and size as
/// the document layout within a [SuperEditor].
abstract class DocumentLayerBuilder {
  Widget build(BuildContext context, SuperEditorContext editContext);
}

/// A [DocumentLayerBuilder] that's implemented with a given function, so
/// that simple use-cases don't need to sub-class [DocumentLayerBuilder].
class FunctionalDocumentLayerBuilder implements DocumentLayerBuilder {
  const FunctionalDocumentLayerBuilder(this._delegate);

  final Widget Function(BuildContext context, SuperEditorContext editContext) _delegate;

  @override
  Widget build(BuildContext context, SuperEditorContext editContext) => _delegate(context, editContext);
}

/// A [DocumentLayerBuilder] that paints a caret at the primary selection extent
/// in a [SuperEditor].
class DefaultCaretOverlayBuilder implements DocumentLayerBuilder {
  const DefaultCaretOverlayBuilder([
    this.caretStyle = const CaretStyle(
      width: 2,
      color: Colors.black,
    ),
  ]);

  /// Styles applied to the caret that's painted by this caret overlay.
  final CaretStyle caretStyle;

  @override
  Widget build(BuildContext context, SuperEditorContext editContext) {
    return IgnorePointer(
      // ^ ignore pointer so that user gestures fall through to the document gesture
      //   system, which sits beneath the document.
      child: CaretDocumentOverlay(
        composer: editContext.composer,
        documentLayoutResolver: () => editContext.documentLayout,
        caretStyle: caretStyle,
      ),
    );
  }
}

/// Creates visual components for the standard [SuperEditor].
///
/// These builders are in priority order. The first builder
/// to return a non-null component is used.
final defaultComponentBuilders = <ComponentBuilder>[
  const BlockquoteComponentBuilder(),
  const ParagraphComponentBuilder(),
  const ListItemComponentBuilder(),
  const ImageComponentBuilder(),
  const HorizontalRuleComponentBuilder(),
];

/// Keyboard actions for the standard [SuperEditor].
final defaultKeyboardActions = <DocumentKeyboardAction>[
  toggleInteractionModeWhenCmdOrCtrlPressed,
  doNothingWhenThereIsNoSelection,
  pasteWhenCmdVIsPressed,
  copyWhenCmdCIsPressed,
  cutWhenCmdXIsPressed,
  collapseSelectionWhenEscIsPressed,
  selectAllWhenCmdAIsPressed,
  moveUpDownLeftAndRightWithArrowKeys,
  moveToLineStartWithHome,
  moveToLineEndWithEnd,
  tabToIndentListItem,
  shiftTabToUnIndentListItem,
  backspaceToUnIndentListItem,
  backspaceToClearParagraphBlockType,
  cmdBToToggleBold,
  cmdIToToggleItalics,
  shiftEnterToInsertNewlineInBlock,
  enterToInsertNewTask,
  enterToInsertBlockNewline,
  moveToLineStartOrEndWithCtrlAOrE,
  deleteToStartOfLineWithCmdBackspaceOnMac,
  deleteWordUpstreamWithAltBackspaceOnMac,
  deleteWordUpstreamWithControlBackspaceOnWindowsAndLinux,
  deleteUpstreamContentWithBackspace,
  deleteToEndOfLineWithCmdDeleteOnMac,
  deleteWordDownstreamWithAltDeleteOnMac,
  deleteWordDownstreamWithControlDeleteOnWindowsAndLinux,
  deleteDownstreamContentWithDelete,
  anyCharacterOrDestructiveKeyToDeleteSelection,
  anyCharacterToInsertInParagraph,
  anyCharacterToInsertInTextContent,
];

/// Keyboard actions for a [SuperEditor] running with IME on
/// desktop.
///
/// Using the IME on desktop involves partial input from the IME
/// and partial input from non-content keys, like arrow keys.
final defaultImeKeyboardActions = <DocumentKeyboardAction>[
  toggleInteractionModeWhenCmdOrCtrlPressed,
  doNothingWhenThereIsNoSelection,
  pasteWhenCmdVIsPressed,
  copyWhenCmdCIsPressed,
  cutWhenCmdXIsPressed,
  selectAllWhenCmdAIsPressed,
  moveUpDownLeftAndRightWithArrowKeys,
  moveToLineStartWithHome,
  moveToLineEndWithEnd,
  enterToInsertNewTask,
  enterToInsertBlockNewline,
  tabToIndentListItem,
  shiftTabToUnIndentListItem,
  backspaceToUnIndentListItem,
  backspaceToClearParagraphBlockType,
  cmdBToToggleBold,
  cmdIToToggleItalics,
  shiftEnterToInsertNewlineInBlock,
  deleteToStartOfLineWithCmdBackspaceOnMac,
  deleteWordUpstreamWithAltBackspaceOnMac,
  deleteWordUpstreamWithControlBackspaceOnWindowsAndLinux,
  deleteUpstreamContentWithBackspace,
  deleteToEndOfLineWithCmdDeleteOnMac,
  deleteWordDownstreamWithAltDeleteOnMac,
  deleteWordDownstreamWithControlDeleteOnWindowsAndLinux,
  deleteDownstreamContentWithDelete,
];

/// Stylesheet applied to all [SuperEditor]s by default.
final defaultStylesheet = Stylesheet(
  rules: [
    StyleRule(
      BlockSelector.all,
      (doc, docNode) {
        return {
          "maxWidth": 640.0,
          "padding": const CascadingPadding.symmetric(horizontal: 24),
          "textStyle": const TextStyle(
            color: Colors.black,
            fontSize: 18,
            height: 1.4,
          ),
        };
      },
    ),
    StyleRule(
      const BlockSelector("header1"),
      (doc, docNode) {
        return {
          "padding": const CascadingPadding.only(top: 40),
          "textStyle": const TextStyle(
            color: Color(0xFF333333),
            fontSize: 38,
            fontWeight: FontWeight.bold,
          ),
        };
      },
    ),
    StyleRule(
      const BlockSelector("header2"),
      (doc, docNode) {
        return {
          "padding": const CascadingPadding.only(top: 32),
          "textStyle": const TextStyle(
            color: Color(0xFF333333),
            fontSize: 26,
            fontWeight: FontWeight.bold,
          ),
        };
      },
    ),
    StyleRule(
      const BlockSelector("header3"),
      (doc, docNode) {
        return {
          "padding": const CascadingPadding.only(top: 28),
          "textStyle": const TextStyle(
            color: Color(0xFF333333),
            fontSize: 22,
            fontWeight: FontWeight.bold,
          ),
        };
      },
    ),
    StyleRule(
      const BlockSelector("paragraph"),
      (doc, docNode) {
        return {
          "padding": const CascadingPadding.only(top: 24),
        };
      },
    ),
    StyleRule(
      const BlockSelector("paragraph").after("header1"),
      (doc, docNode) {
        return {
          "padding": const CascadingPadding.only(top: 0),
        };
      },
    ),
    StyleRule(
      const BlockSelector("paragraph").after("header2"),
      (doc, docNode) {
        return {
          "padding": const CascadingPadding.only(top: 0),
        };
      },
    ),
    StyleRule(
      const BlockSelector("paragraph").after("header3"),
      (doc, docNode) {
        return {
          "padding": const CascadingPadding.only(top: 0),
        };
      },
    ),
    StyleRule(
      const BlockSelector("listItem"),
      (doc, docNode) {
        return {
          "padding": const CascadingPadding.only(top: 24),
        };
      },
    ),
    StyleRule(
      const BlockSelector("blockquote"),
      (doc, docNode) {
        return {
          "textStyle": const TextStyle(
            color: Colors.grey,
            fontSize: 20,
            fontWeight: FontWeight.bold,
            height: 1.4,
          ),
        };
      },
    ),
    StyleRule(
      BlockSelector.all.last(),
      (doc, docNode) {
        return {
          "padding": const CascadingPadding.only(bottom: 96),
        };
      },
    ),
  ],
  inlineTextStyler: defaultInlineTextStyler,
);

TextStyle defaultInlineTextStyler(Set<Attribution> attributions, TextStyle existingStyle) {
  return existingStyle.merge(defaultStyleBuilder(attributions));
}

/// Creates [TextStyles] for the standard [SuperEditor].
TextStyle defaultStyleBuilder(Set<Attribution> attributions) {
  TextStyle newStyle = const TextStyle();

  for (final attribution in attributions) {
    if (attribution == boldAttribution) {
      newStyle = newStyle.copyWith(
        fontWeight: FontWeight.bold,
      );
    } else if (attribution == italicsAttribution) {
      newStyle = newStyle.copyWith(
        fontStyle: FontStyle.italic,
      );
    } else if (attribution == underlineAttribution) {
      newStyle = newStyle.copyWith(
        decoration: newStyle.decoration == null
            ? TextDecoration.underline
            : TextDecoration.combine([TextDecoration.underline, newStyle.decoration!]),
      );
    } else if (attribution == strikethroughAttribution) {
      newStyle = newStyle.copyWith(
        decoration: newStyle.decoration == null
            ? TextDecoration.lineThrough
            : TextDecoration.combine([TextDecoration.lineThrough, newStyle.decoration!]),
      );
    } else if (attribution is LinkAttribution) {
      newStyle = newStyle.copyWith(
        color: Colors.lightBlue,
        decoration: TextDecoration.underline,
      );
    }
  }
  return newStyle;
}

/// Default visual styles related to content selection.
const defaultSelectionStyle = SelectionStyles(
  selectionColor: Color(0xFFACCEF7),
);

typedef SuperEditorContentTapDelegateFactory = ContentTapDelegate Function(SuperEditorContext editContext);

SuperEditorLaunchLinkTapHandler superEditorLaunchLinkTapHandlerFactory(SuperEditorContext editContext) =>
    SuperEditorLaunchLinkTapHandler(editContext.document, editContext.composer);

/// A [ContentTapDelegate] that opens links when the user taps text with
/// a [LinkAttribution].
///
/// This delegate only opens links when [composer.isInInteractionMode] is
/// `true`.
class SuperEditorLaunchLinkTapHandler extends ContentTapDelegate {
  SuperEditorLaunchLinkTapHandler(this.document, this.composer) {
    composer.isInInteractionMode.addListener(notifyListeners);
  }

  @override
  void dispose() {
    composer.isInInteractionMode.removeListener(notifyListeners);
    super.dispose();
  }

  final Document document;
  final DocumentComposer composer;

  @override
  MouseCursor? mouseCursorForContentHover(DocumentPosition hoverPosition) {
    if (!composer.isInInteractionMode.value) {
      // The editor isn't in "interaction mode". We don't want a special cursor
      return null;
    }

    final link = _getLinkAtPosition(hoverPosition);
    return link != null ? SystemMouseCursors.click : null;
  }

  @override
  TapHandlingInstruction onTap(DocumentPosition tapPosition) {
    if (!composer.isInInteractionMode.value) {
      // The editor isn't in "interaction mode". We don't want to allow
      // users to open links by tapping on them.
      return TapHandlingInstruction.continueHandling;
    }

    final link = _getLinkAtPosition(tapPosition);
    if (link != null) {
      // The user tapped on a link. Launch it.
      UrlLauncher.instance.launchUrl(link);
      return TapHandlingInstruction.halt;
    } else {
      // The user didn't tap on a link.
      return TapHandlingInstruction.continueHandling;
    }
  }

  Uri? _getLinkAtPosition(DocumentPosition position) {
    final nodePosition = position.nodePosition;
    if (nodePosition is! TextNodePosition) {
      return null;
    }

    final textNode = document.getNodeById(position.nodeId);
    if (textNode is! TextNode) {
      editorGesturesLog
          .shout("Received a report of a tap on a TextNodePosition, but the node with that ID is a: $textNode");
      return null;
    }

    final tappedAttributions = textNode.text.getAllAttributionsAt(nodePosition.offset);
    for (final tappedAttribution in tappedAttributions) {
      if (tappedAttribution is LinkAttribution) {
        return tappedAttribution.url;
      }
    }

    return null;
  }
}<|MERGE_RESOLUTION|>--- conflicted
+++ resolved
@@ -631,16 +631,7 @@
           },
           overlays: [
             for (final overlayBuilder in widget.documentOverlayBuilders) //
-<<<<<<< HEAD
-              Builder(
-                // We place each overlay in a Builder so that the _docLayoutKey binds
-                // to the SingleColumnDocumentLayout before running `build()` on each
-                // overlay.
-                builder: (context) => overlayBuilder.build(context, editContext),
-              )
-=======
               (context) => overlayBuilder.build(context, editContext),
->>>>>>> 5227a938
           ],
         );
       case DocumentGestureMode.android:
