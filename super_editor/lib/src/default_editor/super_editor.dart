import 'package:attributed_text/attributed_text.dart';
import 'package:flutter/foundation.dart' show defaultTargetPlatform;
import 'package:flutter/material.dart' hide SelectableText;
import 'package:super_editor/src/core/document.dart';
import 'package:super_editor/src/core/document_composer.dart';
import 'package:super_editor/src/core/document_debug_paint.dart';
import 'package:super_editor/src/core/document_interaction.dart';
import 'package:super_editor/src/core/document_layout.dart';
import 'package:super_editor/src/core/edit_context.dart';
import 'package:super_editor/src/core/editor.dart';
import 'package:super_editor/src/core/styles.dart';
import 'package:super_editor/src/default_editor/common_editor_operations.dart';
import 'package:super_editor/src/default_editor/debug_visualization.dart';
import 'package:super_editor/src/default_editor/document_gestures_touch_android.dart';
import 'package:super_editor/src/default_editor/document_gestures_touch_ios.dart';
import 'package:super_editor/src/default_editor/document_scrollable.dart';
import 'package:super_editor/src/default_editor/list_items.dart';
import 'package:super_editor/src/default_editor/tasks.dart';
import 'package:super_editor/src/infrastructure/_logging.dart';
import 'package:super_editor/src/infrastructure/content_layers.dart';
import 'package:super_editor/src/infrastructure/links.dart';
import 'package:super_editor/src/infrastructure/platforms/ios/ios_document_controls.dart';
import 'package:super_editor/src/infrastructure/selection_leader_document_layer.dart';
import 'package:super_editor/src/infrastructure/text_input.dart';
import 'package:super_editor/src/infrastructure/viewport_size_reporting.dart';
import 'package:super_text_layout/super_text_layout.dart';

import '../infrastructure/document_gestures_interaction_overrides.dart';
import '../infrastructure/platforms/mobile_documents.dart';
import 'attributions.dart';
import 'blockquote.dart';
import 'document_caret_overlay.dart';
import 'document_focus_and_selection_policies.dart';
import 'document_gestures_mouse.dart';
import 'document_hardware_keyboard/document_input_keyboard.dart';
import 'document_ime/document_input_ime.dart';
import 'horizontal_rule.dart';
import 'image.dart';
import 'layout_single_column/layout_single_column.dart';
import 'paragraph.dart';
import 'text.dart';
import 'unknown_component.dart';

/// A rich text editor that displays a document in a single-column layout.
///
/// A [SuperEditor] brings together the key pieces needed
/// to display a user-editable document:
///  * document model
///  * document editor
///  * document layout
///  * document interaction (tapping, dragging, typing, scrolling)
///  * document composer (current selection, and styles to apply to next character)
///
/// A [SuperEditor] determines the visual styling by way of:
///  * [stylesheet], which applies styles throughout the document layout,
///    including text styles and block padding.
///  * [componentStyles], which applies targeted styles to specific components
///    in the document layout.
///  * [componentBuilders], which produce every visual component within the document layout.
///  * [selectionStyles], which dictates the color of the caret and the color of
///    selected text and components
///
/// A [SuperEditor] determines how a physical keyboard interacts with the document
/// by way of [keyboardActions].
///
/// A [SuperEditor] works with software keyboards through the platform's Input Method
/// Engine (IME). To customize how [SuperEditor] works with the IME, see [imePolicies],
/// [imeConfiguration], and [softwareKeyboardController].
///
/// ## Deeper explanation of core artifacts:
///
/// The document model is responsible for holding the content of a
/// document in a structured and query-able manner.
///
/// The document editor is responsible for mutating the document
/// structure.
///
/// Document layout is responsible for positioning and rendering the
/// various visual components in the document. It's also responsible
/// for linking logical document nodes to visual document components
/// to facilitate user interactions like tapping and dragging.
///
/// Document interaction is responsible for taking appropriate actions
/// in response to user taps, drags, and key presses.
///
/// Document composer is responsible for owning document selection and
/// the current text entry mode.
class SuperEditor extends StatefulWidget {
  /// Creates a `Super Editor` with common (but configurable) defaults for
  /// visual components, text styles, and user interaction.
  SuperEditor({
    Key? key,
    this.focusNode,
    required this.editor,
    required this.document,
    required this.composer,
    this.scrollController,
    this.documentLayoutKey,
    Stylesheet? stylesheet,
    this.customStylePhases = const [],
    List<ComponentBuilder>? componentBuilders,
    SelectionStyles? selectionStyle,
    this.selectionPolicies = const SuperEditorSelectionPolicies(),
    this.inputSource,
    this.softwareKeyboardController,
    this.imePolicies = const SuperEditorImePolicies(),
    this.imeConfiguration = const SuperEditorImeConfiguration(),
    this.imeOverrides,
    List<DocumentKeyboardAction>? keyboardActions,
    this.gestureMode,
    this.contentTapDelegateFactory = superEditorLaunchLinkTapHandlerFactory,
    this.androidHandleColor,
    this.androidToolbarBuilder,
    this.iOSHandleColor,
    this.iOSToolbarBuilder,
    this.createOverlayControlsClipper,
    this.documentOverlayBuilders = const [DefaultCaretOverlayBuilder()],
    this.autofocus = false,
    this.overlayController,
    this.plugins = const {},
    this.debugPaint = const DebugPaintConfig(),
  })  : stylesheet = stylesheet ?? defaultStylesheet,
        selectionStyles = selectionStyle ?? defaultSelectionStyle,
        keyboardActions = keyboardActions ??
            (inputSource == TextInputSource.ime ? defaultImeKeyboardActions : defaultKeyboardActions),
        componentBuilders = componentBuilders != null
            ? [...componentBuilders, const UnknownComponentBuilder()]
            : [...defaultComponentBuilders, const UnknownComponentBuilder()],
        super(key: key);

  /// [FocusNode] for the entire `SuperEditor`.
  final FocusNode? focusNode;

  /// Whether or not the [SuperEditor] should autofocus
  final bool autofocus;

  /// The [ScrollController] that governs this `SuperEditor`'s scroll
  /// offset.
  ///
  /// `scrollController` is not used if this `SuperEditor` has an ancestor
  /// `Scrollable`.
  final ScrollController? scrollController;

  /// Shows, hides, and positions a floating toolbar and magnifier.
  final MagnifierAndToolbarController? overlayController;

  /// [GlobalKey] that's bound to the [DocumentLayout] within
  /// this `SuperEditor`.
  ///
  /// This key can be used to lookup visual components in the document
  /// layout within this `SuperEditor`.
  final GlobalKey? documentLayoutKey;

  /// Style rules applied through the document presentation.
  final Stylesheet stylesheet;

  /// Styles applied to selected content.
  final SelectionStyles selectionStyles;

  /// Policies that determine how selection is modified by other factors, such as
  /// gaining or losing focus.
  final SuperEditorSelectionPolicies selectionPolicies;

  /// Custom style phases that are added to the standard style phases.
  ///
  /// Documents are styled in a series of phases. A number of such
  /// phases are applied, automatically, e.g., text styles, per-component
  /// styles, and content selection styles.
  ///
  /// [customStylePhases] are added after the standard style phases. You can
  /// use custom style phases to apply styles that aren't supported with
  /// [stylesheet]s.
  ///
  /// You can also use them to apply styles to your custom [DocumentNode]
  /// types that aren't supported by Super Editor. For example, Super Editor
  /// doesn't include support for tables within documents, but you could
  /// implement a `TableNode` for that purpose. You may then want to make your
  /// table styleable. To accomplish this, you add a custom style phase that
  /// knows how to interpret and apply table styles for your visual table component.
  final List<SingleColumnLayoutStylePhase> customStylePhases;

  /// The `SuperEditor` input source, e.g., keyboard or Input Method Engine.
  final TextInputSource? inputSource;

  /// Opens and closes the software keyboard.
  ///
  /// Typically, this controller should only be used when the keyboard is configured
  /// for manual control, e.g., [SuperEditorImePolicies.openKeyboardOnSelectionChange] and
  /// [SuperEditorImePolicies.clearSelectionWhenEditorLosesFocus] are `false`. Otherwise,
  /// the automatic behavior might conflict with commands to this controller.
  final SoftwareKeyboardController? softwareKeyboardController;

  /// Policies that dictate when and how [SuperEditor] should interact with the
  /// platform IME, such as automatically opening the software keyboard when
  /// [SuperEditor]'s selection changes.
  final SuperEditorImePolicies imePolicies;

  /// Preferences for how the platform IME should look and behave during editing.
  final SuperEditorImeConfiguration imeConfiguration;

  /// Overrides for IME actions.
  ///
  /// When the user edits document content in IME mode, those edits and actions
  /// are reported to a [DeltaTextInputClient], which is then responsible for
  /// applying those changes to a document. [SuperEditor] includes an implementation
  /// for all relevant editing behaviors. However, some apps may wish to implement
  /// their own custom behavior, such as when the user presses the action button,
  /// such as "Next" or "Done".
  ///
  /// Provide a [DeltaTextInputClientDecorator], to override the default [SuperEditor]
  /// behaviors for various IME messages.
  final DeltaTextInputClientDecorator? imeOverrides;

  /// The `SuperEditor` gesture mode, e.g., mouse or touch.
  final DocumentGestureMode? gestureMode;

  /// Factory that creates a [ContentTapDelegate], which is given an
  /// opportunity to respond to taps on content before the editor, itself.
  ///
  /// A [ContentTapDelegate] might be used, for example, to launch a URL
  /// when a user taps on a link.
  final SuperEditorContentTapDelegateFactory? contentTapDelegateFactory;

  /// Color of the text selection drag handles on Android.
  final Color? androidHandleColor;

  /// Builder that creates a floating toolbar when running on Android.
  final WidgetBuilder? androidToolbarBuilder;

  /// Color of the text selection drag handles on iOS.
  final Color? iOSHandleColor;

  /// Builder that creates a floating toolbar when running on iOS.
  final WidgetBuilder? iOSToolbarBuilder;

  /// Creates a clipper that applies to overlay controls, like drag
  /// handles, magnifiers, and popover toolbars, preventing the overlay
  /// controls from appearing outside the given clipping region.
  ///
  /// If no clipper factory method is provided, then the overlay controls
  /// will be allowed to appear anywhere in the overlay in which they sit
  /// (probably the entire screen).
  final CustomClipper<Rect> Function(BuildContext overlayContext)? createOverlayControlsClipper;

  /// Alters the [document] and other artifacts.
  final Editor editor;

  /// The [Document] that's edited by the [editor].
  final Document document;

  /// Layers that are displayed on top of the document layout, aligned
  /// with the location and size of the document layout.
  final List<SuperEditorLayerBuilder> documentOverlayBuilders;

  /// Owns the editor's current selection, the current attributions for
  /// text input, and other transitive editor configurations.
  final DocumentComposer composer;

  /// Priority list of widget factories that create instances of
  /// each visual component displayed in the document layout, e.g.,
  /// paragraph component, image component, horizontal rule component, etc.
  final List<ComponentBuilder> componentBuilders;

  /// All actions that this editor takes in response to key
  /// events, e.g., text entry, newlines, character deletion,
  /// copy, paste, etc.
  ///
  /// These actions are only used when in [TextInputSource.keyboard]
  /// mode.
  final List<DocumentKeyboardAction> keyboardActions;

  /// Plugins that add sets of behaviors to the editing experience.
  final Set<SuperEditorPlugin> plugins;

  /// Paints some extra visual ornamentation to help with
  /// debugging.
  final DebugPaintConfig debugPaint;

  @override
  SuperEditorState createState() => SuperEditorState();
}

@visibleForTesting
class SuperEditorState extends State<SuperEditor> {
  // GlobalKey used to access the [DocumentLayoutState] to figure
  // out where in the document the user taps or drags.
  late GlobalKey _docLayoutKey;
  final _documentLayoutLink = LayerLink();
  SingleColumnLayoutPresenter? _docLayoutPresenter;
  late SingleColumnStylesheetStyler _docStylesheetStyler;
  late SingleColumnLayoutCustomComponentStyler _docLayoutPerComponentBlockStyler;
  late SingleColumnLayoutSelectionStyler _docLayoutSelectionStyler;

  late FocusNode _focusNode;
  @visibleForTesting
  FocusNode get focusNode => _focusNode;

  late DocumentComposer _composer;

  late ScrollController _scrollController;
  late AutoScrollController _autoScrollController;

  @visibleForTesting
  late SuperEditorContext editContext;

  ContentTapDelegate? _contentTapDelegate;

  final _floatingCursorController = FloatingCursorController();

  // Layer links that connect leader widgets near the user's selection
  // to carets, handles, and other things that want to follow the selection.
  final _selectionLinks = SelectionLayerLinks(
    caretLink: LayerLink(),
    upstreamLink: LayerLink(),
    downstreamLink: LayerLink(),
    expandedSelectionBoundsLink: LayerLink(),
  );

  @visibleForTesting
  SingleColumnLayoutPresenter get presenter => _docLayoutPresenter!;

  @override
  void initState() {
    super.initState();

    _focusNode = (widget.focusNode ?? FocusNode())..addListener(_onFocusChange);

    _composer = widget.composer;

    _scrollController = widget.scrollController ?? ScrollController();
    _autoScrollController = AutoScrollController();

    _docLayoutKey = widget.documentLayoutKey ?? GlobalKey();

    widget.editor.context.put(
      Editor.layoutKey,
      DocumentLayoutEditable(() => _docLayoutKey.currentState as DocumentLayout),
    );

    _createEditContext();
    _createLayoutPresenter();
  }

  @override
  void didUpdateWidget(SuperEditor oldWidget) {
    super.didUpdateWidget(oldWidget);

    if (widget.focusNode != oldWidget.focusNode) {
      _focusNode = (widget.focusNode ?? FocusNode())..addListener(_onFocusChange);
    }

    if (widget.documentLayoutKey != oldWidget.documentLayoutKey) {
      _docLayoutKey = widget.documentLayoutKey ?? GlobalKey();
    }

    if (widget.editor != oldWidget.editor) {
      for (final plugin in oldWidget.plugins) {
        plugin.detach(oldWidget.editor);
      }

      oldWidget.editor.context.remove(Editor.layoutKey);
      widget.editor.context.put(
        Editor.layoutKey,
        DocumentLayoutEditable(() => _docLayoutKey.currentState as DocumentLayout),
      );

      _createEditContext();
      _createLayoutPresenter();
    } else if (widget.selectionStyles != oldWidget.selectionStyles) {
      _docLayoutSelectionStyler.selectionStyles = widget.selectionStyles;
    }

    if (widget.stylesheet != oldWidget.stylesheet) {
      _docStylesheetStyler.stylesheet = widget.stylesheet;
    }

    if (widget.scrollController != oldWidget.scrollController) {
      _scrollController = widget.scrollController ?? ScrollController();
    }

    _recomputeIfLayoutShouldShowCaret();
  }

  @override
  void dispose() {
    _contentTapDelegate?.dispose();

    widget.editor.context.remove(Editor.layoutKey);

    _focusNode.removeListener(_onFocusChange);
    if (widget.focusNode == null) {
      // We are using our own private FocusNode. Dispose it.
      _focusNode.dispose();
    }

    super.dispose();
  }

  void _createEditContext() {
    editContext = SuperEditorContext(
      editor: widget.editor,
      document: widget.document,
      composer: _composer,
      getDocumentLayout: () => _docLayoutKey.currentState as DocumentLayout,
      commonOps: CommonEditorOperations(
        editor: widget.editor,
        document: widget.document,
        composer: _composer,
        documentLayoutResolver: () => _docLayoutKey.currentState as DocumentLayout,
      ),
    );

    for (final plugin in widget.plugins) {
      plugin.attach(widget.editor);
    }

    // The ContentTapDelegate depends upon the EditContext. Recreate the
    // delegate, now that we've created a new EditContext.
    _contentTapDelegate?.dispose();
    _contentTapDelegate = widget.contentTapDelegateFactory?.call(editContext);
  }

  void _createLayoutPresenter() {
    if (_docLayoutPresenter != null) {
      _docLayoutPresenter!.dispose();
    }

    final document = editContext.document;

    _docStylesheetStyler = SingleColumnStylesheetStyler(stylesheet: widget.stylesheet);

    _docLayoutPerComponentBlockStyler = SingleColumnLayoutCustomComponentStyler();

    _docLayoutSelectionStyler = SingleColumnLayoutSelectionStyler(
      document: document,
      selection: editContext.composer.selectionNotifier,
      selectionStyles: widget.selectionStyles,
    );

    _docLayoutPresenter = SingleColumnLayoutPresenter(
      document: document,
      componentBuilders: widget.componentBuilders,
      pipeline: [
        _docStylesheetStyler,
        _docLayoutPerComponentBlockStyler,
        ...widget.customStylePhases,
        // Selection changes are very volatile. Put that phase last
        // to minimize view model recalculations.
        _docLayoutSelectionStyler,
      ],
    );

    _recomputeIfLayoutShouldShowCaret();
  }

  void _onFocusChange() {
    _recomputeIfLayoutShouldShowCaret();
  }

  void _recomputeIfLayoutShouldShowCaret() {
    _docLayoutSelectionStyler.shouldDocumentShowCaret = _focusNode.hasFocus && gestureMode == DocumentGestureMode.mouse;
  }

  @visibleForTesting
  DocumentGestureMode get gestureMode {
    if (widget.gestureMode != null) {
      return widget.gestureMode!;
    }
    switch (defaultTargetPlatform) {
      case TargetPlatform.android:
        return DocumentGestureMode.android;
      case TargetPlatform.iOS:
        return DocumentGestureMode.iOS;
      default:
        return DocumentGestureMode.mouse;
    }
  }

  /// Returns the [TextInputSource] which should be used.
  ///
  /// If the `inputSource` is configured, it is used. Otherwise,
  /// the [TextInputSource] is chosen based on the platform.
  @visibleForTesting
  TextInputSource get inputSource => widget.inputSource ?? TextInputSource.ime;

  @override
  Widget build(BuildContext context) {
    return SuperEditorFocusDebugVisuals(
      focusNode: _focusNode,
      child: EditorSelectionAndFocusPolicy(
        focusNode: _focusNode,
        editor: widget.editor,
        document: widget.document,
        selection: _composer.selectionNotifier,
        isDocumentLayoutAvailable: () => _docLayoutKey.currentContext != null,
        getDocumentLayout: () => editContext.documentLayout,
        placeCaretAtEndOfDocumentOnGainFocus: widget.selectionPolicies.placeCaretAtEndOfDocumentOnGainFocus,
        restorePreviousSelectionOnGainFocus: widget.selectionPolicies.restorePreviousSelectionOnGainFocus,
        clearSelectionWhenEditorLosesFocus: widget.selectionPolicies.clearSelectionWhenEditorLosesFocus,
        child: _buildInputSystem(
          child: _buildDocumentScrollable(
            child: _buildGestureSystem(
              child: _buildDocumentLayout(),
            ),
          ),
        ),
      ),
    );
  }

  /// Builds the widget tree that applies user input, e.g., key
  /// presses from a keyboard, or text deltas from the IME.
  Widget _buildInputSystem({
    required Widget child,
  }) {
    switch (inputSource) {
      case TextInputSource.keyboard:
        return SuperEditorHardwareKeyHandler(
          focusNode: _focusNode,
          autofocus: widget.autofocus,
          editContext: editContext,
          keyboardActions: [
            for (final plugin in widget.plugins) //
              ...plugin.keyboardActions,
            ...widget.keyboardActions,
          ],
          child: child,
        );
      case TextInputSource.ime:
        return SuperEditorImeInteractor(
          focusNode: _focusNode,
          autofocus: widget.autofocus,
          editContext: editContext,
          clearSelectionWhenImeConnectionCloses: widget.selectionPolicies.clearSelectionWhenImeConnectionCloses,
          softwareKeyboardController: widget.softwareKeyboardController,
          imePolicies: widget.imePolicies,
          imeConfiguration: widget.imeConfiguration,
          imeOverrides: widget.imeOverrides,
          hardwareKeyboardActions: [
            for (final plugin in widget.plugins) //
              ...plugin.keyboardActions,
            ...widget.keyboardActions,
          ],
          floatingCursorController: _floatingCursorController,
          child: child,
        );
    }
  }

  /// Builds the widget tree that scrolls the document. This subtree might
  /// introduce its own Scrollable, or it might defer to an ancestor
  /// scrollable. This subtree also hooks up auto-scrolling capabilities.
  Widget _buildDocumentScrollable({
    required Widget child,
  }) {
    return ViewportBoundsReporter(
      viewportOuterConstraints: _contentConstraints,
      child: DocumentScrollable(
        autoScroller: _autoScrollController,
        scrollController: _scrollController,
        scrollingMinimapId: widget.debugPaint.scrollingMinimapId,
        showDebugPaint: widget.debugPaint.scrolling,
        child: child,
      ),
    );
  }

  final _contentConstraints = ValueNotifier<BoxConstraints>(const BoxConstraints());

  /// Builds the widget tree that handles user gesture interaction
  /// with the document, e.g., mouse input on desktop, or touch input
  /// on mobile.
  Widget _buildGestureSystem({
    required Widget child,
  }) {
    late Widget gestureWidget;
    switch (gestureMode) {
      case DocumentGestureMode.mouse:
        gestureWidget = _buildDesktopGestureSystem();
      case DocumentGestureMode.android:
        gestureWidget = _buildAndroidGestureSystem();
      case DocumentGestureMode.iOS:
        gestureWidget = _buildIOSGestureSystem();
    }

    return ViewportBoundsReplicator(
      viewportOuterConstraints: _contentConstraints,
      child: Stack(
        clipBehavior: Clip.none,
        children: [
          // A layer that sits beneath the document and handles gestures.
          // It's beneath the document so that components that include
          // interactive UI, like a Checkbox, can intercept their own
          // touch events.
          //
          // This layer is placed outside of `ContentLayers` because this
          // layer needs to be wider than the document, to fill all available
          // space.
          Positioned.fill(
            child: gestureWidget,
          ),
          child,
        ],
      ),
    );
  }

  Widget _buildDesktopGestureSystem() {
    return DocumentMouseInteractor(
      focusNode: _focusNode,
      editor: editContext.editor,
      document: editContext.document,
      getDocumentLayout: () => editContext.documentLayout,
      selectionChanges: editContext.composer.selectionChanges,
      selectionNotifier: editContext.composer.selectionNotifier,
      contentTapHandler: _contentTapDelegate,
      autoScroller: _autoScrollController,
      showDebugPaint: widget.debugPaint.gestures,
    );
  }

  Widget _buildAndroidGestureSystem() {
    return AndroidDocumentTouchInteractor(
      focusNode: _focusNode,
      editor: editContext.editor,
      document: editContext.document,
      getDocumentLayout: () => editContext.documentLayout,
      selection: editContext.composer.selectionNotifier,
      contentTapHandler: _contentTapDelegate,
      scrollController: _scrollController,
      documentKey: _docLayoutKey,
      documentLayoutLink: _documentLayoutLink,
      selectionLinks: _selectionLinks,
      handleColor: widget.androidHandleColor ?? Theme.of(context).primaryColor,
      popoverToolbarBuilder: widget.androidToolbarBuilder ?? (_) => const SizedBox(),
      createOverlayControlsClipper: widget.createOverlayControlsClipper,
      overlayController: widget.overlayController,
      showDebugPaint: widget.debugPaint.gestures,
    );
  }

  Widget _buildIOSGestureSystem() {
    return IOSDocumentTouchInteractor(
      focusNode: _focusNode,
      editor: editContext.editor,
      document: editContext.document,
      getDocumentLayout: () => editContext.documentLayout,
      selection: editContext.composer.selectionNotifier,
      contentTapHandler: _contentTapDelegate,
      scrollController: _scrollController,
      documentKey: _docLayoutKey,
      documentLayoutLink: _documentLayoutLink,
      selectionLinks: _selectionLinks,
      handleColor: widget.iOSHandleColor ?? Theme.of(context).primaryColor,
      popoverToolbarBuilder: widget.iOSToolbarBuilder ?? (_) => const SizedBox(),
      floatingCursorController: _floatingCursorController,
      createOverlayControlsClipper: widget.createOverlayControlsClipper,
      overlayController: widget.overlayController,
      showDebugPaint: widget.debugPaint.gestures,
    );
  }

  Widget _buildDocumentLayout() {
<<<<<<< HEAD
    switch (gestureMode) {
      case DocumentGestureMode.mouse:
        return ContentLayers(
          content: (onBuildScheduled) {
            return SingleColumnDocumentLayout(
              key: _docLayoutKey,
              presenter: _docLayoutPresenter!,
              componentBuilders: widget.componentBuilders,
              onBuildScheduled: onBuildScheduled,
              showDebugPaint: widget.debugPaint.layout,
            );
          },
          overlays: [
            for (final overlayBuilder in widget.documentOverlayBuilders) //
              (context) => overlayBuilder.build(context, editContext),
          ],
        );
      case DocumentGestureMode.android:
      case DocumentGestureMode.iOS:
        // TODO: bring overlay builders to mobile, then get rid of this switch statement
        return SingleColumnDocumentLayout(
          key: _docLayoutKey,
          presenter: _docLayoutPresenter!,
          componentBuilders: widget.componentBuilders,
          showDebugPaint: widget.debugPaint.layout,
        );
    }
=======
    return Align(
      alignment: Alignment.topCenter,
      child: ContentLayers(
        content: (onBuildScheduled) => CompositedTransformTarget(
          link: _documentLayoutLink,
          child: SingleColumnDocumentLayout(
            key: _docLayoutKey,
            presenter: _docLayoutPresenter!,
            componentBuilders: widget.componentBuilders,
            onBuildScheduled: onBuildScheduled,
            showDebugPaint: widget.debugPaint.layout,
          ),
        ),
        underlays: [
          // Layer that positions and sizes leader widgets at the bounds
          // of the users selection so that carets, handles, toolbars, and
          // other things can follow the selection.
          (context) => _SelectionLeadersDocumentLayerBuilder(
                links: _selectionLinks,
              ).build(context, editContext),
        ],
        overlays: [
          for (final overlayBuilder in widget.documentOverlayBuilders) //
            (context) => overlayBuilder.build(context, editContext),
        ],
      ),
    );
  }
}

/// A [SuperEditorLayerBuilder] that builds a [SelectionLeadersDocumentLayer], which positions
/// leader widgets at the base and extent of the user's selection, so that other widgets
/// can position themselves relative to the user's selection.
class _SelectionLeadersDocumentLayerBuilder implements SuperEditorLayerBuilder {
  const _SelectionLeadersDocumentLayerBuilder({
    required this.links,
    // ignore: unused_element
    this.showDebugLeaderBounds = false,
  });

  /// Collections of [LayerLink]s, which are given to leader widgets that are
  /// positioned at the selection bounds, and around the full selection.
  final SelectionLayerLinks links;

  /// Whether to paint colorful bounds around the leader widgets, for debugging purposes.
  final bool showDebugLeaderBounds;

  @override
  Widget build(BuildContext context, SuperEditorContext editContext) {
    return SelectionLeadersDocumentLayer(
      document: editContext.document,
      selection: editContext.composer.selectionNotifier,
      documentLayoutResolver: () => editContext.documentLayout,
      links: links,
      showDebugLeaderBounds: showDebugLeaderBounds,
    );
>>>>>>> 70ba9642
  }
}

/// A [SuperEditor] plugin.
///
/// A [SuperEditorPlugin] can be thought of as a combination of two plugins.
///
/// First, there's the part that extends the behavior of an [Editor]. Those extensions
/// are added in [attach].
///
/// Second, there's the part that extends the behavior of a [SuperEditor] widget, directly.
/// Those behaviors are collected through various properties, such as [keyboardActions] and
/// [componentBuilders].
///
/// An [Editor] a logical pipeline of requests, commands, and reactions. It has no direct
/// connection to a user interface. A [SuperEditor] widget is a complete editor user interface.
/// When a plugin is given to a [SuperEditor] widget, the [SuperEditor] widget [attach]s the
/// plugin to its [Editor], and then the [SuperEditor] widget pulls out UI related behaviors
/// from the plugin for things like keyboard handlers and component builders.
///
/// [Editor] extensions are applied differently than the [SuperEditor] UI extensions, because
/// an [Editor] is mutable, meaning it can be altered. But a [SuperEditor] widget, like all other
/// widgets, is immutable, and must be rebuilt when properties change. As a result, each plugin
/// is instructed to alter an [Editor] as desired, but [SuperEditor] UI extensions are queried
/// from the plugin, so that the [SuperEditor] widget can pass those extensions as properties
/// during a widget build.
abstract class SuperEditorPlugin {
  /// Adds desired behaviors to the given [editor].
  void attach(Editor editor) {}

  /// Removes behaviors from the given [editor], which were added in [attach].
  void detach(Editor editor) {}

  /// Additional [DocumentKeyboardAction]s that will be added to a given [SuperEditor] widget.
  List<DocumentKeyboardAction> get keyboardActions => [];

  /// Additional [ComponentBuilder]s that will be added to a given [SuperEditor] widget.
  List<ComponentBuilder> get componentBuilders => [];
}

/// A collection of policies that dictate how a [SuperEditor]'s selection will change
/// based on other behaviors, such as focus changes.
class SuperEditorSelectionPolicies {
  const SuperEditorSelectionPolicies({
    this.placeCaretAtEndOfDocumentOnGainFocus = true,
    this.restorePreviousSelectionOnGainFocus = true,
    this.clearSelectionWhenEditorLosesFocus = true,
    this.clearSelectionWhenImeConnectionCloses = true,
  });

  /// Whether the editor should automatically place the caret at the end of the document,
  /// if the editor receives focus without an existing selection.
  ///
  /// [restorePreviousSelectionOnGainFocus] takes priority over this policy.
  final bool placeCaretAtEndOfDocumentOnGainFocus;

  /// Whether the editor's previous selection should be restored when the editor re-gains
  /// focus, after having previous lost focus.
  final bool restorePreviousSelectionOnGainFocus;

  /// Whether the editor's selection should be removed when the editor loses
  /// all focus (not just primary focus).
  ///
  /// If `true`, when focus moves to a different subtree, such as a popup text
  /// field, or a button somewhere else on the screen, the editor will remove
  /// its selection. When focus returns to the editor, the previous selection can
  /// be restored, but that's controlled by other policies.
  ///
  /// If `false`, the editor will retain its selection, including a visual caret
  /// and selected content, even when the editor doesn't have any focus, and can't
  /// process any input.
  final bool clearSelectionWhenEditorLosesFocus;

  /// Whether the editor's selection should be removed when the editor closes or loses
  /// its IME connection.
  ///
  /// Defaults to `true`.
  ///
  /// Apps that include a custom input mode, such as an editing panel that sometimes
  /// replaces the software keyboard, should set this to `false` and instead control the
  /// IME connection manually.
  final bool clearSelectionWhenImeConnectionCloses;

  @override
  bool operator ==(Object other) =>
      identical(this, other) ||
      other is SuperEditorSelectionPolicies &&
          runtimeType == other.runtimeType &&
          placeCaretAtEndOfDocumentOnGainFocus == other.placeCaretAtEndOfDocumentOnGainFocus &&
          restorePreviousSelectionOnGainFocus == other.restorePreviousSelectionOnGainFocus &&
          clearSelectionWhenEditorLosesFocus == other.clearSelectionWhenEditorLosesFocus &&
          clearSelectionWhenImeConnectionCloses == other.clearSelectionWhenImeConnectionCloses;

  @override
  int get hashCode =>
      placeCaretAtEndOfDocumentOnGainFocus.hashCode ^
      restorePreviousSelectionOnGainFocus.hashCode ^
      clearSelectionWhenEditorLosesFocus.hashCode ^
      clearSelectionWhenImeConnectionCloses.hashCode;
}

/// Builds widgets that are displayed at the same position and size as
/// the document layout within a [SuperEditor].
abstract class SuperEditorLayerBuilder {
  Widget build(BuildContext context, SuperEditorContext editContext);
}

/// A [SuperEditorLayerBuilder] that's implemented with a given function, so
/// that simple use-cases don't need to sub-class [SuperEditorLayerBuilder].
class FunctionalDocumentLayerBuilder implements SuperEditorLayerBuilder {
  const FunctionalDocumentLayerBuilder(this._delegate);

  final Widget Function(BuildContext context, SuperEditorContext editContext) _delegate;

  @override
  Widget build(BuildContext context, SuperEditorContext editContext) => _delegate(context, editContext);
}

/// A [SuperEditorLayerBuilder] that paints a caret at the primary selection extent
/// in a [SuperEditor].
class DefaultCaretOverlayBuilder implements SuperEditorLayerBuilder {
  const DefaultCaretOverlayBuilder({
    this.caretStyle = const CaretStyle(
      width: 2,
      color: Colors.black,
    ),
    this.platformOverride,
    this.displayOnAllPlatforms = false,
  });

  /// Styles applied to the caret that's painted by this caret overlay.
  final CaretStyle caretStyle;

  /// The platform to use to determine caret behavior, defaults to [defaultTargetPlatform].
  final TargetPlatform? platformOverride;

  /// Whether to display a caret on all platforms, including mobile.
  ///
  /// By default, the caret is only displayed on desktop.
  final bool displayOnAllPlatforms;

  @override
  Widget build(BuildContext context, SuperEditorContext editContext) {
    // By default, don't show a caret on mobile because SuperEditor displays
    // mobile carets and handles elsewhere. This can be overridden by settings
    // `displayOnAllPlatforms` to true.
    final platform = platformOverride ?? defaultTargetPlatform;
    if (!displayOnAllPlatforms && (platform == TargetPlatform.android || platform == TargetPlatform.iOS)) {
      return const SizedBox();
    }

    return IgnorePointer(
      // ^ ignore pointer so that user gestures fall through to the document gesture
      //   system, which sits beneath the document.
      child: CaretDocumentOverlay(
        composer: editContext.composer,
        documentLayoutResolver: () => editContext.documentLayout,
        caretStyle: caretStyle,
      ),
    );
  }
}

/// Creates visual components for the standard [SuperEditor].
///
/// These builders are in priority order. The first builder
/// to return a non-null component is used.
final defaultComponentBuilders = <ComponentBuilder>[
  const BlockquoteComponentBuilder(),
  const ParagraphComponentBuilder(),
  const ListItemComponentBuilder(),
  const ImageComponentBuilder(),
  const HorizontalRuleComponentBuilder(),
];

/// Keyboard actions for the standard [SuperEditor].
final defaultKeyboardActions = <DocumentKeyboardAction>[
  toggleInteractionModeWhenCmdOrCtrlPressed,
  doNothingWhenThereIsNoSelection,
  pasteWhenCmdVIsPressed,
  copyWhenCmdCIsPressed,
  cutWhenCmdXIsPressed,
  collapseSelectionWhenEscIsPressed,
  selectAllWhenCmdAIsPressed,
  moveUpDownLeftAndRightWithArrowKeys,
  moveToLineStartWithHome,
  moveToLineEndWithEnd,
  tabToIndentListItem,
  shiftTabToUnIndentListItem,
  backspaceToUnIndentListItem,
  backspaceToClearParagraphBlockType,
  cmdBToToggleBold,
  cmdIToToggleItalics,
  shiftEnterToInsertNewlineInBlock,
  enterToInsertNewTask,
  enterToInsertBlockNewline,
  moveToLineStartOrEndWithCtrlAOrE,
  deleteToStartOfLineWithCmdBackspaceOnMac,
  deleteWordUpstreamWithAltBackspaceOnMac,
  deleteWordUpstreamWithControlBackspaceOnWindowsAndLinux,
  deleteUpstreamContentWithBackspace,
  deleteToEndOfLineWithCmdDeleteOnMac,
  deleteWordDownstreamWithAltDeleteOnMac,
  deleteWordDownstreamWithControlDeleteOnWindowsAndLinux,
  deleteDownstreamContentWithDelete,
  anyCharacterOrDestructiveKeyToDeleteSelection,
  anyCharacterToInsertInParagraph,
  anyCharacterToInsertInTextContent,
];

/// Keyboard actions for a [SuperEditor] running with IME on
/// desktop.
///
/// Using the IME on desktop involves partial input from the IME
/// and partial input from non-content keys, like arrow keys.
final defaultImeKeyboardActions = <DocumentKeyboardAction>[
  toggleInteractionModeWhenCmdOrCtrlPressed,
  doNothingWhenThereIsNoSelection,
  pasteWhenCmdVIsPressed,
  copyWhenCmdCIsPressed,
  cutWhenCmdXIsPressed,
  selectAllWhenCmdAIsPressed,
  moveUpDownLeftAndRightWithArrowKeys,
  moveToLineStartWithHome,
  moveToLineEndWithEnd,
  enterToInsertNewTask,
  enterToInsertBlockNewline,
  tabToIndentListItem,
  shiftTabToUnIndentListItem,
  backspaceToUnIndentListItem,
  backspaceToClearParagraphBlockType,
  cmdBToToggleBold,
  cmdIToToggleItalics,
  shiftEnterToInsertNewlineInBlock,
  deleteToStartOfLineWithCmdBackspaceOnMac,
  deleteWordUpstreamWithAltBackspaceOnMac,
  deleteWordUpstreamWithControlBackspaceOnWindowsAndLinux,
  deleteUpstreamContentWithBackspace,
  deleteToEndOfLineWithCmdDeleteOnMac,
  deleteWordDownstreamWithAltDeleteOnMac,
  deleteWordDownstreamWithControlDeleteOnWindowsAndLinux,
  deleteDownstreamContentWithDelete,
];

/// Stylesheet applied to all [SuperEditor]s by default.
final defaultStylesheet = Stylesheet(
  rules: [
    StyleRule(
      BlockSelector.all,
      (doc, docNode) {
        return {
          "maxWidth": 640.0,
          "padding": const CascadingPadding.symmetric(horizontal: 24),
          "textStyle": const TextStyle(
            color: Colors.black,
            fontSize: 18,
            height: 1.4,
          ),
        };
      },
    ),
    StyleRule(
      const BlockSelector("header1"),
      (doc, docNode) {
        return {
          "padding": const CascadingPadding.only(top: 40),
          "textStyle": const TextStyle(
            color: Color(0xFF333333),
            fontSize: 38,
            fontWeight: FontWeight.bold,
          ),
        };
      },
    ),
    StyleRule(
      const BlockSelector("header2"),
      (doc, docNode) {
        return {
          "padding": const CascadingPadding.only(top: 32),
          "textStyle": const TextStyle(
            color: Color(0xFF333333),
            fontSize: 26,
            fontWeight: FontWeight.bold,
          ),
        };
      },
    ),
    StyleRule(
      const BlockSelector("header3"),
      (doc, docNode) {
        return {
          "padding": const CascadingPadding.only(top: 28),
          "textStyle": const TextStyle(
            color: Color(0xFF333333),
            fontSize: 22,
            fontWeight: FontWeight.bold,
          ),
        };
      },
    ),
    StyleRule(
      const BlockSelector("paragraph"),
      (doc, docNode) {
        return {
          "padding": const CascadingPadding.only(top: 24),
        };
      },
    ),
    StyleRule(
      const BlockSelector("paragraph").after("header1"),
      (doc, docNode) {
        return {
          "padding": const CascadingPadding.only(top: 0),
        };
      },
    ),
    StyleRule(
      const BlockSelector("paragraph").after("header2"),
      (doc, docNode) {
        return {
          "padding": const CascadingPadding.only(top: 0),
        };
      },
    ),
    StyleRule(
      const BlockSelector("paragraph").after("header3"),
      (doc, docNode) {
        return {
          "padding": const CascadingPadding.only(top: 0),
        };
      },
    ),
    StyleRule(
      const BlockSelector("listItem"),
      (doc, docNode) {
        return {
          "padding": const CascadingPadding.only(top: 24),
        };
      },
    ),
    StyleRule(
      const BlockSelector("blockquote"),
      (doc, docNode) {
        return {
          "textStyle": const TextStyle(
            color: Colors.grey,
            fontSize: 20,
            fontWeight: FontWeight.bold,
            height: 1.4,
          ),
        };
      },
    ),
    StyleRule(
      BlockSelector.all.last(),
      (doc, docNode) {
        return {
          "padding": const CascadingPadding.only(bottom: 96),
        };
      },
    ),
  ],
  inlineTextStyler: defaultInlineTextStyler,
);

TextStyle defaultInlineTextStyler(Set<Attribution> attributions, TextStyle existingStyle) {
  return existingStyle.merge(defaultStyleBuilder(attributions));
}

/// Creates [TextStyles] for the standard [SuperEditor].
TextStyle defaultStyleBuilder(Set<Attribution> attributions) {
  TextStyle newStyle = const TextStyle();

  for (final attribution in attributions) {
    if (attribution == boldAttribution) {
      newStyle = newStyle.copyWith(
        fontWeight: FontWeight.bold,
      );
    } else if (attribution == italicsAttribution) {
      newStyle = newStyle.copyWith(
        fontStyle: FontStyle.italic,
      );
    } else if (attribution == underlineAttribution) {
      newStyle = newStyle.copyWith(
        decoration: newStyle.decoration == null
            ? TextDecoration.underline
            : TextDecoration.combine([TextDecoration.underline, newStyle.decoration!]),
      );
    } else if (attribution == strikethroughAttribution) {
      newStyle = newStyle.copyWith(
        decoration: newStyle.decoration == null
            ? TextDecoration.lineThrough
            : TextDecoration.combine([TextDecoration.lineThrough, newStyle.decoration!]),
      );
    } else if (attribution is LinkAttribution) {
      newStyle = newStyle.copyWith(
        color: Colors.lightBlue,
        decoration: TextDecoration.underline,
      );
    }
  }
  return newStyle;
}

/// Default visual styles related to content selection.
const defaultSelectionStyle = SelectionStyles(
  selectionColor: Color(0xFFACCEF7),
);

typedef SuperEditorContentTapDelegateFactory = ContentTapDelegate Function(SuperEditorContext editContext);

SuperEditorLaunchLinkTapHandler superEditorLaunchLinkTapHandlerFactory(SuperEditorContext editContext) =>
    SuperEditorLaunchLinkTapHandler(editContext.document, editContext.composer);

/// A [ContentTapDelegate] that opens links when the user taps text with
/// a [LinkAttribution].
///
/// This delegate only opens links when [composer.isInInteractionMode] is
/// `true`.
class SuperEditorLaunchLinkTapHandler extends ContentTapDelegate {
  SuperEditorLaunchLinkTapHandler(this.document, this.composer) {
    composer.isInInteractionMode.addListener(notifyListeners);
  }

  @override
  void dispose() {
    composer.isInInteractionMode.removeListener(notifyListeners);
    super.dispose();
  }

  final Document document;
  final DocumentComposer composer;

  @override
  MouseCursor? mouseCursorForContentHover(DocumentPosition hoverPosition) {
    if (!composer.isInInteractionMode.value) {
      // The editor isn't in "interaction mode". We don't want a special cursor
      return null;
    }

    final link = _getLinkAtPosition(hoverPosition);
    return link != null ? SystemMouseCursors.click : null;
  }

  @override
  TapHandlingInstruction onTap(DocumentPosition tapPosition) {
    if (!composer.isInInteractionMode.value) {
      // The editor isn't in "interaction mode". We don't want to allow
      // users to open links by tapping on them.
      return TapHandlingInstruction.continueHandling;
    }

    final link = _getLinkAtPosition(tapPosition);
    if (link != null) {
      // The user tapped on a link. Launch it.
      UrlLauncher.instance.launchUrl(link);
      return TapHandlingInstruction.halt;
    } else {
      // The user didn't tap on a link.
      return TapHandlingInstruction.continueHandling;
    }
  }

  Uri? _getLinkAtPosition(DocumentPosition position) {
    final nodePosition = position.nodePosition;
    if (nodePosition is! TextNodePosition) {
      return null;
    }

    final textNode = document.getNodeById(position.nodeId);
    if (textNode is! TextNode) {
      editorGesturesLog
          .shout("Received a report of a tap on a TextNodePosition, but the node with that ID is a: $textNode");
      return null;
    }

    final tappedAttributions = textNode.text.getAllAttributionsAt(nodePosition.offset);
    for (final tappedAttribution in tappedAttributions) {
      if (tappedAttribution is LinkAttribution) {
        return tappedAttribution.url;
      }
    }

    return null;
  }
}<|MERGE_RESOLUTION|>--- conflicted
+++ resolved
@@ -661,61 +661,29 @@
   }
 
   Widget _buildDocumentLayout() {
-<<<<<<< HEAD
-    switch (gestureMode) {
-      case DocumentGestureMode.mouse:
-        return ContentLayers(
-          content: (onBuildScheduled) {
-            return SingleColumnDocumentLayout(
-              key: _docLayoutKey,
-              presenter: _docLayoutPresenter!,
-              componentBuilders: widget.componentBuilders,
-              onBuildScheduled: onBuildScheduled,
-              showDebugPaint: widget.debugPaint.layout,
-            );
-          },
-          overlays: [
-            for (final overlayBuilder in widget.documentOverlayBuilders) //
-              (context) => overlayBuilder.build(context, editContext),
-          ],
-        );
-      case DocumentGestureMode.android:
-      case DocumentGestureMode.iOS:
-        // TODO: bring overlay builders to mobile, then get rid of this switch statement
-        return SingleColumnDocumentLayout(
+    return ContentLayers(
+      content: (onBuildScheduled) => CompositedTransformTarget(
+        link: _documentLayoutLink,
+        child: SingleColumnDocumentLayout(
           key: _docLayoutKey,
           presenter: _docLayoutPresenter!,
           componentBuilders: widget.componentBuilders,
+          onBuildScheduled: onBuildScheduled,
           showDebugPaint: widget.debugPaint.layout,
-        );
-    }
-=======
-    return Align(
-      alignment: Alignment.topCenter,
-      child: ContentLayers(
-        content: (onBuildScheduled) => CompositedTransformTarget(
-          link: _documentLayoutLink,
-          child: SingleColumnDocumentLayout(
-            key: _docLayoutKey,
-            presenter: _docLayoutPresenter!,
-            componentBuilders: widget.componentBuilders,
-            onBuildScheduled: onBuildScheduled,
-            showDebugPaint: widget.debugPaint.layout,
-          ),
         ),
-        underlays: [
-          // Layer that positions and sizes leader widgets at the bounds
-          // of the users selection so that carets, handles, toolbars, and
-          // other things can follow the selection.
-          (context) => _SelectionLeadersDocumentLayerBuilder(
-                links: _selectionLinks,
-              ).build(context, editContext),
-        ],
-        overlays: [
-          for (final overlayBuilder in widget.documentOverlayBuilders) //
-            (context) => overlayBuilder.build(context, editContext),
-        ],
       ),
+      underlays: [
+        // Layer that positions and sizes leader widgets at the bounds
+        // of the users selection so that carets, handles, toolbars, and
+        // other things can follow the selection.
+        (context) => _SelectionLeadersDocumentLayerBuilder(
+              links: _selectionLinks,
+            ).build(context, editContext),
+      ],
+      overlays: [
+        for (final overlayBuilder in widget.documentOverlayBuilders) //
+          (context) => overlayBuilder.build(context, editContext),
+      ],
     );
   }
 }
@@ -746,7 +714,6 @@
       links: links,
       showDebugLeaderBounds: showDebugLeaderBounds,
     );
->>>>>>> 70ba9642
   }
 }
 
@@ -856,8 +823,8 @@
 
 /// A [SuperEditorLayerBuilder] that's implemented with a given function, so
 /// that simple use-cases don't need to sub-class [SuperEditorLayerBuilder].
-class FunctionalDocumentLayerBuilder implements SuperEditorLayerBuilder {
-  const FunctionalDocumentLayerBuilder(this._delegate);
+class FunctionalSuperEditorLayerBuilder implements SuperEditorLayerBuilder {
+  const FunctionalSuperEditorLayerBuilder(this._delegate);
 
   final Widget Function(BuildContext context, SuperEditorContext editContext) _delegate;
 
