--- conflicted
+++ resolved
@@ -38,12 +38,6 @@
     }
   }
 
-<<<<<<< HEAD
-  @override
-  ParagraphNode copy() {
-    return ParagraphNode(id: id, text: text.copyText(0), metadata: Map.from(metadata));
-  }
-=======
   /// The indent level of this paragraph - `0` is no indent.
   int get indent => _indent;
   int _indent;
@@ -57,13 +51,17 @@
   }
 
   @override
+  ParagraphNode copy() {
+    return ParagraphNode(id: id, text: text.copyText(0), metadata: Map.from(metadata));
+  }
+
+  @override
   bool operator ==(Object other) =>
       identical(this, other) ||
       super == other && other is ParagraphNode && runtimeType == other.runtimeType && _indent == other._indent;
 
   @override
   int get hashCode => super.hashCode ^ _indent.hashCode;
->>>>>>> cdb32859
 }
 
 class ParagraphComponentBuilder implements ComponentBuilder {
@@ -1069,7 +1067,7 @@
   final int level;
 }
 
-class SetParagraphIndentCommand implements EditCommand {
+class SetParagraphIndentCommand extends EditCommand {
   const SetParagraphIndentCommand(
     this.nodeId, {
     required this.level,
@@ -1106,7 +1104,7 @@
   final String nodeId;
 }
 
-class IndentParagraphCommand implements EditCommand {
+class IndentParagraphCommand extends EditCommand {
   const IndentParagraphCommand(this.nodeId);
 
   final String nodeId;
@@ -1181,7 +1179,7 @@
   final String nodeId;
 }
 
-class UnIndentParagraphCommand implements EditCommand {
+class UnIndentParagraphCommand extends EditCommand {
   const UnIndentParagraphCommand(this.nodeId);
 
   final String nodeId;
