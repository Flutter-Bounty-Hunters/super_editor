import 'package:attributed_text/attributed_text.dart';
import 'package:collection/collection.dart';
import 'package:flutter/material.dart';
import 'package:flutter/services.dart';
import 'package:flutter/widgets.dart';
import 'package:super_editor/src/core/document.dart';
import 'package:super_editor/src/core/document_composer.dart';
import 'package:super_editor/src/core/document_layout.dart';
import 'package:super_editor/src/core/document_selection.dart';
import 'package:super_editor/src/core/edit_context.dart';
import 'package:super_editor/src/core/editor.dart';
import 'package:super_editor/src/default_editor/attributions.dart';
import 'package:super_editor/src/default_editor/blocks/indentation.dart';
import 'package:super_editor/src/default_editor/box_component.dart';
import 'package:super_editor/src/default_editor/multi_node_editing.dart';
import 'package:super_editor/src/default_editor/text.dart';
import 'package:super_editor/src/infrastructure/_logging.dart';
import 'package:super_editor/src/infrastructure/attributed_text_styles.dart';
import 'package:super_editor/src/infrastructure/composable_text.dart';
import 'package:super_editor/src/infrastructure/key_event_extensions.dart';
import 'package:super_editor/src/infrastructure/keyboard.dart';
import 'package:super_editor/src/infrastructure/platforms/platform.dart';
import 'package:super_text_layout/super_text_layout.dart';

import 'layout_single_column/layout_single_column.dart';
import 'text_tools.dart';

@immutable
class ParagraphNode extends TextNode {
  ParagraphNode({
    required super.id,
    required super.text,
    this.indent = 0,
    super.metadata,
  }) {
    if (getMetadataValue("blockType") == null) {
      initAddToMetadata({"blockType": paragraphAttribution});
    }
  }

  /// The indent level of this paragraph - `0` is no indent.
  final int indent;

  ParagraphNode copyParagraphWith({
    String? id,
    AttributedText? text,
    int? indent,
    Map<String, dynamic>? metadata,
  }) {
    return ParagraphNode(
      id: id ?? this.id,
      text: text ?? this.text,
      indent: indent ?? this.indent,
      metadata: metadata ?? this.metadata,
    );
  }

  @override
  ParagraphNode copyTextNodeWith({
    String? id,
    AttributedText? text,
    Map<String, dynamic>? metadata,
  }) {
    return copyParagraphWith(
      id: id,
      text: text,
      metadata: metadata,
    );
  }

  @override
  ParagraphNode copyAndReplaceMetadata(Map<String, dynamic> newMetadata) {
    return copyParagraphWith(
      metadata: newMetadata,
    );
  }

  @override
  ParagraphNode copyWithAddedMetadata(Map<String, dynamic> newProperties) {
    return copyParagraphWith(
      metadata: {
        ...metadata,
        ...newProperties,
      },
    );
  }

  @override
  ParagraphNode copy() {
    return ParagraphNode(id: id, text: text.copyText(0), metadata: Map.from(metadata));
  }

  @override
  bool operator ==(Object other) =>
      identical(this, other) ||
      super == other && other is ParagraphNode && runtimeType == other.runtimeType && indent == other.indent;

  @override
  int get hashCode => super.hashCode ^ indent.hashCode;
}

class ParagraphComponentBuilder implements ComponentBuilder {
  const ParagraphComponentBuilder();

  @override
  SingleColumnLayoutComponentViewModel? createViewModel(Document document, DocumentNode node) {
    if (node is! ParagraphNode) {
      return null;
    }

    final textDirection = getParagraphDirection(node.text.toPlainText());

    TextAlign textAlign = (textDirection == TextDirection.ltr) ? TextAlign.left : TextAlign.right;
    final textAlignName = node.getMetadataValue('textAlign');
    switch (textAlignName) {
      case 'left':
        textAlign = TextAlign.left;
        break;
      case 'center':
        textAlign = TextAlign.center;
        break;
      case 'right':
        textAlign = TextAlign.right;
        break;
      case 'justify':
        textAlign = TextAlign.justify;
        break;
    }

    return ParagraphComponentViewModel(
      nodeId: node.id,
      blockType: node.getMetadataValue('blockType'),
      indent: node.indent,
      indentCalculator: defaultParagraphIndentCalculator,
      text: node.text,
      textStyleBuilder: noStyleBuilder,
      textDirection: textDirection,
      textAlignment: textAlign,
      selectionColor: const Color(0x00000000),
    );
  }

  @override
  ParagraphComponent? createComponent(
      SingleColumnDocumentComponentContext componentContext, SingleColumnLayoutComponentViewModel componentViewModel) {
    if (componentViewModel is! ParagraphComponentViewModel) {
      return null;
    }

    editorLayoutLog.fine("Building paragraph component for node: ${componentViewModel.nodeId}");

    if (componentViewModel.selection != null) {
      editorLayoutLog.finer(' - painting a text selection:');
      editorLayoutLog.finer('   base: ${componentViewModel.selection!.base}');
      editorLayoutLog.finer('   extent: ${componentViewModel.selection!.extent}');
    } else {
      editorLayoutLog.finer(' - not painting any text selection');
    }

    return ParagraphComponent(
      key: componentContext.componentKey,
      viewModel: componentViewModel,
    );
  }
}

class ParagraphComponentViewModel extends SingleColumnLayoutComponentViewModel with TextComponentViewModel {
  ParagraphComponentViewModel({
    required String nodeId,
    double? maxWidth,
    EdgeInsetsGeometry padding = EdgeInsets.zero,
    this.blockType,
    this.indent = 0,
    this.indentCalculator = defaultParagraphIndentCalculator,
    required this.text,
    required this.textStyleBuilder,
    this.inlineWidgetBuilders = const [],
    this.textDirection = TextDirection.ltr,
    this.textAlignment = TextAlign.left,
    this.textScaler,
    this.selection,
    required this.selectionColor,
    this.highlightWhenEmpty = false,
    TextRange? composingRegion,
    bool showComposingRegionUnderline = false,
    UnderlineStyle spellingErrorUnderlineStyle = const SquiggleUnderlineStyle(color: Colors.red),
    List<TextRange> spellingErrors = const <TextRange>[],
    UnderlineStyle grammarErrorUnderlineStyle = const SquiggleUnderlineStyle(color: Colors.blue),
    List<TextRange> grammarErrors = const <TextRange>[],
  }) : super(nodeId: nodeId, maxWidth: maxWidth, padding: padding) {
    this.composingRegion = composingRegion;
    this.showComposingRegionUnderline = showComposingRegionUnderline;

    this.spellingErrorUnderlineStyle = spellingErrorUnderlineStyle;
    this.spellingErrors = spellingErrors;

    this.grammarErrorUnderlineStyle = grammarErrorUnderlineStyle;
    this.grammarErrors = grammarErrors;
  }

  Attribution? blockType;

  int indent;
  TextBlockIndentCalculator indentCalculator;

  @override
  AttributedText text;
  @override
  AttributionStyleBuilder textStyleBuilder;
  @override
  InlineWidgetBuilderChain inlineWidgetBuilders;
  @override
  TextDirection textDirection;
  @override
  TextAlign textAlignment;

  /// The text scaling policy.
  ///
  /// Defaults to `MediaQuery.textScalerOf()`.
  TextScaler? textScaler;

  @override
  TextSelection? selection;
  @override
  Color selectionColor;
  @override
  bool highlightWhenEmpty;

  @override
  ParagraphComponentViewModel copy() {
    return ParagraphComponentViewModel(
      nodeId: nodeId,
      maxWidth: maxWidth,
      padding: padding,
      blockType: blockType,
      indent: indent,
      indentCalculator: indentCalculator,
      text: text,
      textStyleBuilder: textStyleBuilder,
      inlineWidgetBuilders: inlineWidgetBuilders,
      textDirection: textDirection,
      textAlignment: textAlignment,
      textScaler: textScaler,
      selection: selection,
      selectionColor: selectionColor,
      highlightWhenEmpty: highlightWhenEmpty,
      spellingErrorUnderlineStyle: spellingErrorUnderlineStyle,
      spellingErrors: List.from(spellingErrors),
      grammarErrorUnderlineStyle: grammarErrorUnderlineStyle,
      grammarErrors: List.from(grammarErrors),
      composingRegion: composingRegion,
      showComposingRegionUnderline: showComposingRegionUnderline,
    );
  }

  @override
  bool operator ==(Object other) =>
      identical(this, other) ||
      super == other &&
          other is ParagraphComponentViewModel &&
          runtimeType == other.runtimeType &&
          nodeId == other.nodeId &&
          blockType == other.blockType &&
          indent == other.indent &&
          text == other.text &&
          textDirection == other.textDirection &&
          textAlignment == other.textAlignment &&
          textScaler == other.textScaler &&
          selection == other.selection &&
          selectionColor == other.selectionColor &&
          highlightWhenEmpty == other.highlightWhenEmpty &&
          spellingErrorUnderlineStyle == other.spellingErrorUnderlineStyle &&
          const DeepCollectionEquality().equals(spellingErrors, other.spellingErrors) &&
          grammarErrorUnderlineStyle == other.grammarErrorUnderlineStyle &&
          const DeepCollectionEquality().equals(grammarErrors, other.grammarErrors) &&
          composingRegion == other.composingRegion &&
          showComposingRegionUnderline == other.showComposingRegionUnderline;

  @override
  int get hashCode =>
      super.hashCode ^
      nodeId.hashCode ^
      blockType.hashCode ^
      indent.hashCode ^
      text.hashCode ^
      textDirection.hashCode ^
      textAlignment.hashCode ^
      textScaler.hashCode ^
      selection.hashCode ^
      selectionColor.hashCode ^
      highlightWhenEmpty.hashCode ^
      spellingErrorUnderlineStyle.hashCode ^
      spellingErrors.hashCode ^
      grammarErrorUnderlineStyle.hashCode ^
      grammarErrors.hashCode ^
      composingRegion.hashCode ^
      showComposingRegionUnderline.hashCode;
}

/// The standard [TextBlockIndentCalculator] used by paragraphs in `SuperEditor`.
double defaultParagraphIndentCalculator(TextStyle textStyle, int indent) {
  return ((textStyle.fontSize ?? 16) * 0.60) * 4 * indent;
}

/// A document component that displays a paragraph.
class ParagraphComponent extends StatefulWidget {
  const ParagraphComponent({
    Key? key,
    required this.viewModel,
    this.showDebugPaint = false,
  }) : super(key: key);

  final ParagraphComponentViewModel viewModel;
  final bool showDebugPaint;

  @override
  State<ParagraphComponent> createState() => _ParagraphComponentState();
}

class _ParagraphComponentState extends State<ParagraphComponent>
    with ProxyDocumentComponent<ParagraphComponent>, ProxyTextComposable {
  final _textKey = GlobalKey();

  @override
  GlobalKey<State<StatefulWidget>> get childDocumentComponentKey => _textKey;

  @override
  TextComposable get childTextComposable => childDocumentComponentKey.currentState as TextComposable;

  @override
  Widget build(BuildContext context) {
    return Row(
      crossAxisAlignment: CrossAxisAlignment.start,
      children: [
        // Indent spacing on left.
        SizedBox(
          width: widget.viewModel.indentCalculator(
            widget.viewModel.textStyleBuilder({}),
            widget.viewModel.indent,
          ),
        ),
        // The actual paragraph UI.
        Expanded(
          child: TextComponent(
            key: _textKey,
            text: widget.viewModel.text,
            textAlign: widget.viewModel.textAlignment,
            textScaler: widget.viewModel.textScaler,
            textStyleBuilder: widget.viewModel.textStyleBuilder,
            inlineWidgetBuilders: widget.viewModel.inlineWidgetBuilders,
            metadata: widget.viewModel.blockType != null
                ? {
                    'blockType': widget.viewModel.blockType,
                  }
                : {},
            textSelection: widget.viewModel.selection,
            selectionColor: widget.viewModel.selectionColor,
            highlightWhenEmpty: widget.viewModel.highlightWhenEmpty,
            underlines: widget.viewModel.createUnderlines(),
            showDebugPaint: widget.showDebugPaint,
          ),
        ),
      ],
    );
  }
}

class ChangeParagraphAlignmentRequest implements EditRequest {
  ChangeParagraphAlignmentRequest({
    required this.nodeId,
    required this.alignment,
  });

  final String nodeId;
  final TextAlign alignment;

  @override
  bool operator ==(Object other) =>
      identical(this, other) ||
      other is ChangeParagraphAlignmentRequest &&
          runtimeType == other.runtimeType &&
          nodeId == other.nodeId &&
          alignment == other.alignment;

  @override
  int get hashCode => nodeId.hashCode ^ alignment.hashCode;
}

class ChangeParagraphAlignmentCommand extends EditCommand {
  const ChangeParagraphAlignmentCommand({
    required this.nodeId,
    required this.alignment,
  });

  final String nodeId;
  final TextAlign alignment;

  @override
  HistoryBehavior get historyBehavior => HistoryBehavior.undoable;

  @override
  void execute(EditContext context, CommandExecutor executor) {
    final document = context.document;

    final existingNode = document.getNodeById(nodeId)! as ParagraphNode;

    String? alignmentName;
    switch (alignment) {
      case TextAlign.left:
      case TextAlign.start:
        alignmentName = 'left';
        break;
      case TextAlign.center:
        alignmentName = 'center';
        break;
      case TextAlign.right:
      case TextAlign.end:
        alignmentName = 'right';
        break;
      case TextAlign.justify:
        alignmentName = 'justify';
        break;
    }

    document.replaceNodeById(
      existingNode.id,
      existingNode.copyParagraphWith(
        metadata: {
          ...existingNode.metadata,
          "textAlign": alignmentName,
        },
      ),
    );

    executor.logChanges([
      DocumentEdit(
        NodeChangeEvent(nodeId),
      ),
    ]);
  }
}

class ChangeParagraphBlockTypeRequest implements EditRequest {
  ChangeParagraphBlockTypeRequest({
    required this.nodeId,
    required this.blockType,
  });

  final String nodeId;
  final Attribution? blockType;

  @override
  bool operator ==(Object other) =>
      identical(this, other) ||
      other is ChangeParagraphBlockTypeRequest &&
          runtimeType == other.runtimeType &&
          nodeId == other.nodeId &&
          blockType == other.blockType;

  @override
  int get hashCode => nodeId.hashCode ^ blockType.hashCode;
}

class ChangeParagraphBlockTypeCommand extends EditCommand {
  const ChangeParagraphBlockTypeCommand({
    required this.nodeId,
    required this.blockType,
  });

  final String nodeId;
  final Attribution? blockType;

  @override
  HistoryBehavior get historyBehavior => HistoryBehavior.undoable;

  @override
  void execute(EditContext context, CommandExecutor executor) {
    final document = context.document;

    final existingNode = document.getNodeById(nodeId)! as ParagraphNode;
    document.replaceNodeById(
      existingNode.id,
      existingNode.copyParagraphWith(
        metadata: {
          ...existingNode.metadata,
          "blockType": blockType,
        },
      ),
    );

    executor.logChanges([
      DocumentEdit(
        NodeChangeEvent(nodeId),
      ),
    ]);
  }
}

/// [EditRequest] to combine the [ParagraphNode] with [firstNodeId] with the [ParagraphNode] after it, which
/// should have the [secondNodeId].
class CombineParagraphsRequest implements EditRequest {
  CombineParagraphsRequest({
    required this.firstNodeId,
    required this.secondNodeId,
  }) : assert(firstNodeId != secondNodeId);

  final String firstNodeId;
  final String secondNodeId;
}

/// Combines two consecutive `ParagraphNode`s, indicated by `firstNodeId`
/// and `secondNodeId`, respectively.
///
/// If the specified nodes are not sequential, or are sequential
/// in reverse order, the command fizzles.
///
/// If both nodes are not `ParagraphNode`s, the command fizzles.
class CombineParagraphsCommand extends EditCommand {
  CombineParagraphsCommand({
    required this.firstNodeId,
    required this.secondNodeId,
  }) : assert(firstNodeId != secondNodeId);

  final String firstNodeId;
  final String secondNodeId;

  @override
  HistoryBehavior get historyBehavior => HistoryBehavior.undoable;

  @override
  void execute(EditContext context, CommandExecutor executor) {
    editorDocLog.info('Executing CombineParagraphsCommand');
    editorDocLog.info(' - merging "$firstNodeId" <- "$secondNodeId"');
    final document = context.document;
    final secondNode = document.getNodeById(secondNodeId);
    if (secondNode is! TextNode) {
      editorDocLog.info('WARNING: Cannot merge node of type: $secondNode into node above.');
      return;
    }

    DocumentNode? nodeAbove = document.getNodeBefore(secondNode);
    if (nodeAbove == null) {
      editorDocLog.info('At top of document. Cannot merge with node above.');
      return;
    }

    // Search for a node above the second node that has the id equal to `firstNodeId`.
    //
    // A `CombineParagraphsRequest` might reference nodes that are not contiguous.
    // For example, we might have:
    // - Paragraph 1
    // - <hr> (non-selectable, non-deletable)
    // - Paragraph 2
    //
    // If this case, it's possible to combine Paragraph 1 and Paragraph 2.
    //
    // Because of this, we need to loop until we find the node instead of just
    // comparing with the node immediately above the second node.
    while (nodeAbove != null && nodeAbove.id != firstNodeId) {
      nodeAbove = document.getNodeBefore(nodeAbove);
    }

    if (nodeAbove == null) {
      editorDocLog.info('The specified `firstNodeId` is not the node before `secondNodeId`.');
      return;
    }
    if (nodeAbove is! TextNode) {
      editorDocLog.info('Cannot merge ParagraphNode into node of type: $nodeAbove');
      return;
    }

    // Combine the text and delete the currently selected node.
<<<<<<< HEAD
    final isTopNodeEmpty = nodeAbove.text.text.isEmpty;
=======
    final isTopNodeEmpty = nodeAbove.text.isEmpty;
    nodeAbove.text = nodeAbove.text.copyAndAppend(secondNode.text);
>>>>>>> 31a46503

    // Avoid overriding the metadata when the nodeAbove isn't a ParagraphNode.
    //
    // If we are combining different kinds of nodes, e.g., a list item and a paragraph,
    // overriding the metadata will cause the nodeAbove to end up with an incorrect blockType.
    // This will cause incorrect styles to be applied.
    if (isTopNodeEmpty && nodeAbove is ParagraphNode) {
      // If the top node was empty, we want to retain everything in the
      // bottom node, including the block attribution and styles.
      document.replaceNodeById(
        nodeAbove.id,
        nodeAbove.copyTextNodeWith(
          text: nodeAbove.text.copyAndAppend(secondNode.text),
          metadata: secondNode.metadata,
        ),
      );
    } else {
      document.replaceNodeById(
        nodeAbove.id,
        nodeAbove.copyTextNodeWith(
          text: nodeAbove.text.copyAndAppend(secondNode.text),
        ),
      );
    }

    bool didRemove = document.deleteNode(secondNode.id);
    if (!didRemove) {
      editorDocLog.info('ERROR: Failed to delete the currently selected node from the document.');
    }

    executor.logChanges([
      DocumentEdit(
        NodeRemovedEvent(secondNode.id, secondNode),
      ),
      DocumentEdit(
        NodeChangeEvent(nodeAbove.id),
      ),
    ]);
  }
}

class SplitParagraphRequest implements EditRequest {
  SplitParagraphRequest({
    required this.nodeId,
    required this.splitPosition,
    required this.newNodeId,
    required this.replicateExistingMetadata,
    this.attributionsToExtendToNewParagraph = defaultAttributionsToExtendToNewParagraph,
  });

  final String nodeId;
  final TextPosition splitPosition;
  final String newNodeId;
  final bool replicateExistingMetadata;
  // TODO: remove the attribution filter and move the decision to an EditReaction in #1296
  final AttributionFilter attributionsToExtendToNewParagraph;
}

/// The default [Attribution]s, which will be carried over from the end of a paragraph
/// to the beginning of a new paragraph, when splitting a paragraph at the very end.
///
/// In practice, this means that when a user places the caret at the end of paragraph
/// and presses ENTER, these [Attribution]s will be applied to the beginning of the
/// new paragraph.
// TODO: remove the attribution filter and move the decision to an EditReaction in #1296
bool defaultAttributionsToExtendToNewParagraph(Attribution attribution) {
  return _defaultAttributionsToExtend.contains(attribution);
}

final _defaultAttributionsToExtend = {
  boldAttribution,
  italicsAttribution,
  underlineAttribution,
  strikethroughAttribution,
};

/// Splits the `ParagraphNode` affiliated with the given `nodeId` at the
/// given `splitPosition`, placing all text after `splitPosition` in a
/// new `ParagraphNode` with the given `newNodeId`, inserted after the
/// original node.
class SplitParagraphCommand extends EditCommand {
  SplitParagraphCommand({
    required this.nodeId,
    required this.splitPosition,
    required this.newNodeId,
    required this.replicateExistingMetadata,
    this.attributionsToExtendToNewParagraph = defaultAttributionsToExtendToNewParagraph,
  });

  final String nodeId;
  final TextPosition splitPosition;
  final String newNodeId;
  final bool replicateExistingMetadata;
  // TODO: remove the attribution filter and move the decision to an EditReaction in #1296
  final AttributionFilter attributionsToExtendToNewParagraph;

  @override
  HistoryBehavior get historyBehavior => HistoryBehavior.undoable;

  @override
  void execute(EditContext context, CommandExecutor executor) {
    editorDocLog.info('Executing SplitParagraphCommand');

    final document = context.document;
    final node = document.getNodeById(nodeId);
    if (node is! ParagraphNode) {
      editorDocLog.info('WARNING: Cannot split paragraph for node of type: $node.');
      return;
    }

    final text = node.text;
    final startText = text.copyText(0, splitPosition.offset);
    final endText = text.copyText(splitPosition.offset);
    editorDocLog.info('Splitting paragraph:');
    editorDocLog.info(' - start text: "${startText.toPlainText()}"');
    editorDocLog.info(' - end text: "${endText.toPlainText()}"');

    if (splitPosition.offset == text.length) {
      // The paragraph was split at the very end, the user is creating a new,
      // empty paragraph. We should only extend desired attributions from the end
      // of one paragraph, to the beginning of a new paragraph.
      final newParagraphAttributions = endText.getAttributionSpansInRange(
        attributionFilter: (a) => true,
        range: const SpanRange(0, 0),
      );
      for (final attributionRange in newParagraphAttributions) {
        if (attributionsToExtendToNewParagraph(attributionRange.attribution)) {
          // This is an attribution that should continue into a new paragraph.
          // Letting it stay.
          continue;
        }

        // This attribution shouldn't extend from one paragraph to another. Remove it.
        endText.removeAttribution(
          attributionRange.attribution,
          attributionRange.range,
        );
      }
    }

    // Change the current nodes content to just the text before the caret.
    editorDocLog.info(' - changing the original paragraph text due to split');
    final updatedNode = node.copyParagraphWith(text: startText);
    document.replaceNodeById(
      node.id,
      updatedNode,
    );

    // Create a new node that will follow the current node. Set its text
    // to the text that was removed from the current node. And create a
    // new copy of the metadata if `replicateExistingMetadata` is true.
    final newNode = ParagraphNode(
      id: newNodeId,
      text: endText,
      indent: node.indent,
      metadata: replicateExistingMetadata ? node.copyMetadata() : {},
    );

    // Insert the new node after the current node.
    editorDocLog.info(' - inserting new node in document');
    document.insertNodeAfter(
      existingNodeId: updatedNode.id,
      newNode: newNode,
    );

    editorDocLog.info(' - inserted new node: ${newNode.id} after old one: ${node.id}');

    // Move the caret to the new node.
    final composer = context.find<MutableDocumentComposer>(Editor.composerKey);
    final oldSelection = composer.selection;
    final oldComposingRegion = composer.composingRegion.value;
    final newSelection = DocumentSelection.collapsed(
      position: DocumentPosition(
        nodeId: newNodeId,
        nodePosition: const TextNodePosition(offset: 0),
      ),
    );

    composer.setSelectionWithReason(newSelection, SelectionReason.userInteraction);
    composer.setComposingRegion(null);

    final documentChanges = [
      DocumentEdit(
        NodeChangeEvent(node.id),
      ),
      DocumentEdit(
        NodeInsertedEvent(newNodeId, document.getNodeIndexById(newNodeId)),
      ),
      SelectionChangeEvent(
        oldSelection: oldSelection,
        newSelection: newSelection,
        changeType: SelectionChangeType.insertContent,
        reason: SelectionReason.userInteraction,
      ),
      ComposingRegionChangeEvent(
        oldComposingRegion: oldComposingRegion,
        newComposingRegion: null,
      ),
    ];

    if (newNode.text.isEmpty) {
      executor.logChanges([
        SubmitParagraphIntention.start(),
        ...documentChanges,
        SubmitParagraphIntention.end(),
      ]);
    } else {
      executor.logChanges([
        SplitParagraphIntention.start(),
        ...documentChanges,
        SplitParagraphIntention.end(),
      ]);
    }
  }
}

class DeleteUpstreamAtBeginningOfParagraphCommand extends EditCommand {
  DeleteUpstreamAtBeginningOfParagraphCommand(this.node);

  final DocumentNode node;

  @override
  HistoryBehavior get historyBehavior => HistoryBehavior.undoable;

  @override
  void execute(EditContext context, CommandExecutor executor) {
    if (node is! ParagraphNode) {
      return;
    }

    final deletionPosition = DocumentPosition(nodeId: node.id, nodePosition: node.beginningPosition);
    if (deletionPosition.nodePosition is! TextNodePosition) {
      return;
    }

    final document = context.document;
    final composer = context.find<MutableDocumentComposer>(Editor.composerKey);
    final documentLayoutEditable = context.find<DocumentLayoutEditable>(Editor.layoutKey);

    final paragraphNode = node as ParagraphNode;
    if (paragraphNode.metadata["blockType"] != paragraphAttribution) {
      executor.executeCommand(
        ChangeParagraphBlockTypeCommand(
          nodeId: node.id,
          blockType: paragraphAttribution,
        ),
      );
      return;
    }

    DocumentNode? nodeBefore = document.getNodeBefore(node);
    while (nodeBefore is BlockNode && !nodeBefore.isDeletable) {
      nodeBefore = document.getNodeBefore(nodeBefore);
    }

    if (nodeBefore == null) {
      return;
    }

    if (nodeBefore is TextNode) {
      // The caret is at the beginning of one TextNode and is preceded by
      // another TextNode. Merge the two TextNodes.
      mergeTextNodeWithUpstreamTextNode(executor, document, composer);
      return;
    }

    final componentBefore = documentLayoutEditable.documentLayout.getComponentByNodeId(nodeBefore.id)!;
    if (!componentBefore.isVisualSelectionSupported()) {
      // The node/component above is not selectable. Delete it.
      executor.executeCommand(
        DeleteNodeCommand(nodeId: nodeBefore.id),
      );
      return;
    }

    moveSelectionToEndOfPrecedingNode(executor, document, composer);

    if ((node as TextNode).text.isEmpty) {
      // The caret is at the beginning of an empty TextNode and the preceding
      // node is not a TextNode. Delete the current TextNode and move the
      // selection up to the preceding node if exist.
      executor.executeCommand(
        DeleteNodeCommand(nodeId: node.id),
      );
    }
  }

  /// Merges the selected [TextNode] with the upstream [TextNode].
  ///
  /// If there are non-deletable [BlockNode]s between the two [TextNode]s,
  /// the [BlockNode]s are retained without modification.
  bool mergeTextNodeWithUpstreamTextNode(
    CommandExecutor executor,
    MutableDocument document,
    MutableDocumentComposer composer,
  ) {
    final node = document.getNodeById(composer.selection!.extent.nodeId);
    if (node == null) {
      return false;
    }

    DocumentNode? nodeAbove = document.getNodeBefore(node);
    while (nodeAbove is BlockNode && !nodeAbove.isDeletable) {
      nodeAbove = document.getNodeBefore(nodeAbove);
    }

    if (nodeAbove == null) {
      return false;
    }
    if (nodeAbove is! TextNode) {
      return false;
    }

    final aboveParagraphLength = nodeAbove.text.length;

    // Send edit command.
    executor
      ..executeCommand(
        CombineParagraphsCommand(
          firstNodeId: nodeAbove.id,
          secondNodeId: node.id,
        ),
      )
      ..executeCommand(
        ChangeSelectionCommand(
          DocumentSelection.collapsed(
            position: DocumentPosition(
              nodeId: nodeAbove.id,
              nodePosition: TextNodePosition(offset: aboveParagraphLength),
            ),
          ),
          SelectionChangeType.deleteContent,
          SelectionReason.userInteraction,
        ),
      );

    return true;
  }

  void moveSelectionToEndOfPrecedingNode(
    CommandExecutor executor,
    MutableDocument document,
    MutableDocumentComposer composer,
  ) {
    if (composer.selection == null) {
      return;
    }

    final node = document.getNodeById(composer.selection!.extent.nodeId);
    if (node == null) {
      return;
    }

    final nodeBefore = document.getNodeBefore(node);
    if (nodeBefore == null) {
      return;
    }

    executor.executeCommand(
      ChangeSelectionCommand(
        DocumentSelection.collapsed(
          position: DocumentPosition(
            nodeId: nodeBefore.id,
            nodePosition: nodeBefore.endPosition,
          ),
        ),
        SelectionChangeType.collapseSelection,
        SelectionReason.userInteraction,
      ),
    );
  }
}

class Intention extends EditEvent {
  Intention.start() : _isStart = true;

  Intention.end() : _isStart = false;

  final bool _isStart;

  bool get isStart => _isStart;

  bool get isEnd => !_isStart;
}

class SplitParagraphIntention extends Intention {
  SplitParagraphIntention.start() : super.start();

  SplitParagraphIntention.end() : super.end();
}

class SubmitParagraphIntention extends Intention {
  SubmitParagraphIntention.start() : super.start();

  SubmitParagraphIntention.end() : super.end();
}

ExecutionInstruction anyCharacterToInsertInParagraph({
  required SuperEditorContext editContext,
  required KeyEvent keyEvent,
}) {
  if (editContext.composer.selection == null) {
    return ExecutionInstruction.continueExecution;
  }

  // Do nothing if CMD or CTRL are pressed because this signifies an attempted
  // shortcut.
  if (HardwareKeyboard.instance.isControlPressed || HardwareKeyboard.instance.isMetaPressed) {
    return ExecutionInstruction.continueExecution;
  }

  var character = keyEvent.character;
  if (character == null || character == '') {
    return ExecutionInstruction.continueExecution;
  }

  if (LogicalKeyboardKey.isControlCharacter(keyEvent.character!) || keyEvent.isArrowKeyPressed) {
    return ExecutionInstruction.continueExecution;
  }

  // On web, keys like shift and alt are sending their full name
  // as a character, e.g., "Shift" and "Alt". This check prevents
  // those keys from inserting their name into content.
  if (isKeyEventCharacterBlacklisted(character) && character != 'Tab') {
    return ExecutionInstruction.continueExecution;
  }

  // The web reports a tab as "Tab". Intercept it and translate it to a space.
  if (character == 'Tab') {
    character = ' ';
  }

  final didInsertCharacter = editContext.commonOps.insertCharacter(character);

  return didInsertCharacter ? ExecutionInstruction.haltExecution : ExecutionInstruction.continueExecution;
}

class DeleteParagraphCommand extends EditCommand {
  DeleteParagraphCommand({
    required this.nodeId,
  });

  final String nodeId;

  @override
  HistoryBehavior get historyBehavior => HistoryBehavior.undoable;

  @override
  void execute(EditContext context, CommandExecutor executor) {
    editorDocLog.info('Executing DeleteParagraphCommand');
    editorDocLog.info(' - deleting "$nodeId"');
    final document = context.document;
    final node = document.getNodeById(nodeId);
    if (node is! TextNode) {
      editorDocLog.shout('WARNING: Cannot delete node of type: $node.');
      return;
    }

    bool didRemove = document.deleteNode(node.id);
    if (!didRemove) {
      editorDocLog.shout('ERROR: Failed to delete node "$node" from the document.');
    }

    executor.logChanges([
      DocumentEdit(
        NodeRemovedEvent(node.id, node),
      )
    ]);
  }
}

/// When the caret is collapsed at the beginning of a ParagraphNode
/// and backspace is pressed, clear any existing block type, e.g.,
/// header 1, header 2, blockquote.
ExecutionInstruction backspaceToClearParagraphBlockType({
  required SuperEditorContext editContext,
  required KeyEvent keyEvent,
}) {
  if (keyEvent is! KeyDownEvent && keyEvent is! KeyRepeatEvent) {
    return ExecutionInstruction.continueExecution;
  }

  if (keyEvent.logicalKey != LogicalKeyboardKey.backspace) {
    return ExecutionInstruction.continueExecution;
  }

  if (editContext.composer.selection == null) {
    return ExecutionInstruction.continueExecution;
  }

  if (!editContext.composer.selection!.isCollapsed) {
    return ExecutionInstruction.continueExecution;
  }

  final node = editContext.document.getNodeById(editContext.composer.selection!.extent.nodeId);
  if (node is! ParagraphNode) {
    return ExecutionInstruction.continueExecution;
  }

  final textPosition = editContext.composer.selection!.extent.nodePosition;
  if (textPosition is! TextNodePosition || textPosition.offset > 0) {
    return ExecutionInstruction.continueExecution;
  }

  final didClearBlockType = editContext.commonOps.convertToParagraph();
  return didClearBlockType ? ExecutionInstruction.haltExecution : ExecutionInstruction.continueExecution;
}

/// Un-indents the current paragraph if the paragraph is empty and the user
/// pressed Enter.
ExecutionInstruction enterToUnIndentParagraph({
  required SuperEditorContext editContext,
  required KeyEvent keyEvent,
}) {
  if (keyEvent is! KeyDownEvent && keyEvent is! KeyRepeatEvent) {
    return ExecutionInstruction.continueExecution;
  }

  if (keyEvent.logicalKey != LogicalKeyboardKey.enter && keyEvent.logicalKey != LogicalKeyboardKey.numpadEnter) {
    return ExecutionInstruction.continueExecution;
  }

  final selection = editContext.composer.selection;
  if (selection == null) {
    return ExecutionInstruction.continueExecution;
  }
  if (!selection.isCollapsed) {
    return ExecutionInstruction.continueExecution;
  }

  final paragraph = editContext.document.getNodeById(selection.extent.nodeId);
  if (paragraph is! ParagraphNode) {
    // This policy only applies to paragraphs.
    return ExecutionInstruction.continueExecution;
  }
  if (paragraph.indent == 0) {
    // Nothing to un-indent.
    return ExecutionInstruction.continueExecution;
  }
  if (paragraph.text.isNotEmpty) {
    // We only un-indent when the user presses Enter in an empty paragraph.
    return ExecutionInstruction.continueExecution;
  }

  // Un-indent the paragraph.
  editContext.editor.execute([
    UnIndentParagraphRequest(paragraph.id),
  ]);

  return ExecutionInstruction.haltExecution;
}

ExecutionInstruction enterToInsertBlockNewline({
  required SuperEditorContext editContext,
  required KeyEvent keyEvent,
}) {
  if (keyEvent is! KeyDownEvent && keyEvent is! KeyRepeatEvent) {
    return ExecutionInstruction.continueExecution;
  }

  if (keyEvent.logicalKey != LogicalKeyboardKey.enter && keyEvent.logicalKey != LogicalKeyboardKey.numpadEnter) {
    return ExecutionInstruction.continueExecution;
  }

  final didInsertBlockNewline = editContext.commonOps.insertBlockLevelNewline();

  return didInsertBlockNewline ? ExecutionInstruction.haltExecution : ExecutionInstruction.continueExecution;
}

ExecutionInstruction tabToIndentParagraph({
  required SuperEditorContext editContext,
  required KeyEvent keyEvent,
}) {
  if (keyEvent is! KeyDownEvent && keyEvent is! KeyRepeatEvent) {
    return ExecutionInstruction.continueExecution;
  }

  if (keyEvent.logicalKey != LogicalKeyboardKey.tab) {
    return ExecutionInstruction.continueExecution;
  }

  if (HardwareKeyboard.instance.isShiftPressed) {
    // Don't indent if Shift is pressed - that's for un-indenting.
    return ExecutionInstruction.continueExecution;
  }

  final selection = editContext.composer.selection;
  if (selection == null) {
    return ExecutionInstruction.continueExecution;
  }

  if (selection.base.nodeId != selection.extent.nodeId) {
    // Selection spans nodes, so even if this selection includes a paragraph,
    // it includes other stuff, too. So we can't treat this as a paragraph indentation.
    return ExecutionInstruction.continueExecution;
  }

  final node = editContext.document.getNodeById(editContext.composer.selection!.extent.nodeId);
  if (node is! ParagraphNode) {
    return ExecutionInstruction.continueExecution;
  }

  editContext.editor.execute([
    IndentParagraphRequest(node.id),
  ]);

  return ExecutionInstruction.haltExecution;
}

class SetParagraphIndentRequest implements EditRequest {
  const SetParagraphIndentRequest(
    this.nodeId, {
    required this.level,
  });

  final String nodeId;
  final int level;
}

class SetParagraphIndentCommand extends EditCommand {
  const SetParagraphIndentCommand(
    this.nodeId, {
    required this.level,
  });

  final String nodeId;
  final int level;

  @override
  void execute(EditContext context, CommandExecutor executor) {
    final document = context.document;

    final paragraph = document.getNodeById(nodeId);
    if (paragraph is! ParagraphNode) {
      // The specified node isn't a paragraph. Nothing for us to indent.
      return;
    }

    // Decrease the paragraph indentation of the desired paragraph.
    document.replaceNodeById(
      paragraph.id,
      paragraph.copyParagraphWith(
        indent: level,
      ),
    );

    // Log all changes.
    executor.logChanges([
      DocumentEdit(
        NodeChangeEvent(paragraph.id),
      ),
    ]);
  }
}

class IndentParagraphRequest implements EditRequest {
  const IndentParagraphRequest(this.nodeId);

  final String nodeId;
}

class IndentParagraphCommand extends EditCommand {
  const IndentParagraphCommand(this.nodeId);

  final String nodeId;

  @override
  void execute(EditContext context, CommandExecutor executor) {
    final document = context.document;

    final paragraph = document.getNodeById(nodeId);
    if (paragraph is! ParagraphNode) {
      // The specified node isn't a paragraph. Nothing for us to indent.
      return;
    }

    // Increase the paragraph indentation.
    document.replaceNodeById(
      paragraph.id,
      paragraph.copyParagraphWith(indent: paragraph.indent + 1),
    );

    executor.logChanges([
      DocumentEdit(
        NodeChangeEvent(paragraph.id),
      ),
    ]);
  }
}

ExecutionInstruction shiftTabToUnIndentParagraph({
  required SuperEditorContext editContext,
  required KeyEvent keyEvent,
}) {
  if (keyEvent is! KeyDownEvent && keyEvent is! KeyRepeatEvent) {
    return ExecutionInstruction.continueExecution;
  }

  if (keyEvent.logicalKey != LogicalKeyboardKey.tab) {
    return ExecutionInstruction.continueExecution;
  }
  if (!HardwareKeyboard.instance.isShiftPressed) {
    return ExecutionInstruction.continueExecution;
  }

  final selection = editContext.composer.selection;
  if (selection == null) {
    return ExecutionInstruction.continueExecution;
  }

  if (selection.base.nodeId != selection.extent.nodeId) {
    // Selection spans nodes, so even if this selection includes a paragraph,
    // it includes other stuff, too. So we can't treat this as a paragraph indentation.
    return ExecutionInstruction.continueExecution;
  }

  final node = editContext.document.getNodeById(editContext.composer.selection!.extent.nodeId);
  if (node is! ParagraphNode) {
    return ExecutionInstruction.continueExecution;
  }

  if (node.indent == 0) {
    // Can't un-indent any further.
    return ExecutionInstruction.continueExecution;
  }

  editContext.editor.execute([
    UnIndentParagraphRequest(node.id),
  ]);

  return ExecutionInstruction.haltExecution;
}

class UnIndentParagraphRequest implements EditRequest {
  const UnIndentParagraphRequest(this.nodeId);

  final String nodeId;
}

class UnIndentParagraphCommand extends EditCommand {
  const UnIndentParagraphCommand(this.nodeId);

  final String nodeId;

  @override
  void execute(EditContext context, CommandExecutor executor) {
    final document = context.document;

    final paragraph = document.getNodeById(nodeId);
    if (paragraph is! ParagraphNode) {
      // The specified node isn't a paragraph. Nothing for us to indent.
      return;
    }

    if (paragraph.indent == 0) {
      // This paragraph is already at minimum indent. Nothing to do.
      return;
    }

    // Decrease the paragraph indentation of the desired paragraph.
    document.replaceNodeById(
      paragraph.id,
      paragraph.copyParagraphWith(indent: paragraph.indent - 1),
    );

    // Log all changes.
    executor.logChanges([
      DocumentEdit(
        NodeChangeEvent(paragraph.id),
      ),
    ]);
  }
}

ExecutionInstruction backspaceToUnIndentParagraph({
  required SuperEditorContext editContext,
  required KeyEvent keyEvent,
}) {
  if (keyEvent is! KeyDownEvent && keyEvent is! KeyRepeatEvent) {
    return ExecutionInstruction.continueExecution;
  }

  if (keyEvent.logicalKey != LogicalKeyboardKey.backspace) {
    return ExecutionInstruction.continueExecution;
  }

  final selection = editContext.composer.selection;
  if (selection == null) {
    return ExecutionInstruction.continueExecution;
  }

  if (selection.base.nodeId != selection.extent.nodeId) {
    // Selection spans nodes, so even if this selection includes a paragraph,
    // it includes other stuff, too. So we can't treat this as a paragraph indentation.
    return ExecutionInstruction.continueExecution;
  }

  final node = editContext.document.getNodeById(editContext.composer.selection!.extent.nodeId);
  if (node is! ParagraphNode) {
    return ExecutionInstruction.continueExecution;
  }
  if ((editContext.composer.selection!.extent.nodePosition as TextPosition).offset > 0) {
    // Backspace should only un-indent if the caret is at the start of the text.
    return ExecutionInstruction.continueExecution;
  }

  if (node.indent == 0) {
    // Can't un-indent any further.
    return ExecutionInstruction.continueExecution;
  }

  editContext.editor.execute([
    UnIndentParagraphRequest(node.id),
  ]);

  return ExecutionInstruction.haltExecution;
}

ExecutionInstruction moveParagraphSelectionUpWhenBackspaceIsPressed({
  required SuperEditorContext editContext,
  required KeyEvent keyEvent,
}) {
  if (keyEvent.logicalKey != LogicalKeyboardKey.backspace) {
    return ExecutionInstruction.continueExecution;
  }
  if (editContext.composer.selection == null) {
    return ExecutionInstruction.continueExecution;
  }
  if (!editContext.composer.selection!.isCollapsed) {
    return ExecutionInstruction.continueExecution;
  }

  final node = editContext.document.getNodeById(editContext.composer.selection!.extent.nodeId);
  if (node is! ParagraphNode) {
    return ExecutionInstruction.continueExecution;
  }

  if (node.text.isEmpty) {
    return ExecutionInstruction.continueExecution;
  }

  final nodeAbove = editContext.document.getNodeBeforeById(node.id);
  if (nodeAbove == null) {
    return ExecutionInstruction.continueExecution;
  }
  final newDocumentPosition = DocumentPosition(
    nodeId: nodeAbove.id,
    nodePosition: nodeAbove.endPosition,
  );

  editContext.editor.execute([
    ChangeSelectionRequest(
      DocumentSelection.collapsed(
        position: newDocumentPosition,
      ),
      SelectionChangeType.deleteContent,
      SelectionReason.userInteraction,
    ),
  ]);

  return ExecutionInstruction.haltExecution;
}

ExecutionInstruction doNothingWithEnterOnWeb({
  required SuperEditorContext editContext,
  required KeyEvent keyEvent,
}) {
  if (keyEvent is! KeyDownEvent && keyEvent is! KeyRepeatEvent) {
    return ExecutionInstruction.continueExecution;
  }

  if (keyEvent.logicalKey != LogicalKeyboardKey.enter && keyEvent.logicalKey != LogicalKeyboardKey.numpadEnter) {
    return ExecutionInstruction.continueExecution;
  }

  if (CurrentPlatform.isWeb) {
    // On web, pressing enter generates both a key event and a `TextInputAction.newline` action.
    // We handle the newline action and ignore the key event.
    // We return blocked so the OS can process it.
    return ExecutionInstruction.blocked;
  }

  return ExecutionInstruction.continueExecution;
}

ExecutionInstruction doNothingWithBackspaceOnWeb({
  required SuperEditorContext editContext,
  required KeyEvent keyEvent,
}) {
  if (keyEvent is! KeyDownEvent && keyEvent is! KeyRepeatEvent) {
    return ExecutionInstruction.continueExecution;
  }

  if (keyEvent.logicalKey != LogicalKeyboardKey.backspace) {
    return ExecutionInstruction.continueExecution;
  }

  if (CurrentPlatform.isWeb) {
    // On web, pressing backspace generates both a key event and a deletion delta.
    // We handle the deletion delta and ignore the key event.
    // We return blocked so the OS can process it.
    return ExecutionInstruction.blocked;
  }

  return ExecutionInstruction.continueExecution;
}

ExecutionInstruction doNothingWithCtrlOrCmdAndZOnWeb({
  required SuperEditorContext editContext,
  required KeyEvent keyEvent,
}) {
  if (keyEvent is! KeyDownEvent && keyEvent is! KeyRepeatEvent) {
    return ExecutionInstruction.continueExecution;
  }

  if (keyEvent.logicalKey != LogicalKeyboardKey.keyZ) {
    return ExecutionInstruction.continueExecution;
  }

  if (CurrentPlatform.isApple && !HardwareKeyboard.instance.isMetaPressed) {
    return ExecutionInstruction.continueExecution;
  }

  if (!CurrentPlatform.isApple && !HardwareKeyboard.instance.isControlPressed) {
    return ExecutionInstruction.continueExecution;
  }

  if (CurrentPlatform.isWeb) {
    // On web, pressing Cmd + Z on Mac or Ctrl + Z on Windows and Linux
    // triggers the UNDO action of the HTML text input, which doesn't work for us.
    // Prevent the browser from handling the shortcut.
    return ExecutionInstruction.haltExecution;
  }

  return ExecutionInstruction.continueExecution;
}

ExecutionInstruction doNothingWithDeleteOnWeb({
  required SuperEditorContext editContext,
  required KeyEvent keyEvent,
}) {
  if (keyEvent is! KeyDownEvent && keyEvent is! KeyRepeatEvent) {
    return ExecutionInstruction.continueExecution;
  }

  if (keyEvent.logicalKey != LogicalKeyboardKey.delete) {
    return ExecutionInstruction.continueExecution;
  }

  if (CurrentPlatform.isWeb) {
    // On web, pressing delete generates both a key event and a deletion delta.
    // We handle the deletion delta and ignore the key event.
    // We return blocked so the OS can process it.
    return ExecutionInstruction.blocked;
  }

  return ExecutionInstruction.continueExecution;
}<|MERGE_RESOLUTION|>--- conflicted
+++ resolved
@@ -570,12 +570,7 @@
     }
 
     // Combine the text and delete the currently selected node.
-<<<<<<< HEAD
-    final isTopNodeEmpty = nodeAbove.text.text.isEmpty;
-=======
     final isTopNodeEmpty = nodeAbove.text.isEmpty;
-    nodeAbove.text = nodeAbove.text.copyAndAppend(secondNode.text);
->>>>>>> 31a46503
 
     // Avoid overriding the metadata when the nodeAbove isn't a ParagraphNode.
     //
