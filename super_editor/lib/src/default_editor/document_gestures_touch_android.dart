import 'dart:async';

import 'package:flutter/foundation.dart';
import 'package:flutter/gestures.dart';
import 'package:flutter/material.dart';
import 'package:flutter/services.dart';
import 'package:follow_the_leader/follow_the_leader.dart';
import 'package:overlord/follow_the_leader.dart';
import 'package:super_editor/src/core/document.dart';
import 'package:super_editor/src/core/document_composer.dart';
import 'package:super_editor/src/core/document_layout.dart';
import 'package:super_editor/src/core/document_selection.dart';
import 'package:super_editor/src/core/edit_context.dart';
import 'package:super_editor/src/core/editor.dart';
import 'package:super_editor/src/default_editor/super_editor.dart';
import 'package:super_editor/src/default_editor/text_tools.dart';
import 'package:super_editor/src/document_operations/selection_operations.dart';
import 'package:super_editor/src/infrastructure/_logging.dart';
import 'package:super_editor/src/infrastructure/content_layers.dart';
import 'package:super_editor/src/infrastructure/flutter/flutter_scheduler.dart';
import 'package:super_editor/src/infrastructure/multi_tap_gesture.dart';
import 'package:super_editor/src/infrastructure/platforms/android/android_document_controls.dart';
import 'package:super_editor/src/infrastructure/platforms/android/long_press_selection.dart';
import 'package:super_editor/src/infrastructure/platforms/android/magnifier.dart';
import 'package:super_editor/src/infrastructure/platforms/android/selection_handles.dart';
import 'package:super_editor/src/infrastructure/platforms/mobile_documents.dart';
import 'package:super_editor/src/infrastructure/signal_notifier.dart';
import 'package:super_editor/src/infrastructure/touch_controls.dart';

import '../infrastructure/document_gestures.dart';
import '../infrastructure/document_gestures_interaction_overrides.dart';
import 'selection_upstream_downstream.dart';

/// An [InheritedWidget] that provides shared access to a [SuperEditorAndroidControlsController],
/// which coordinates the state of Android controls like the caret, handles, magnifier, etc.
///
/// This widget and its associated controller exist so that [SuperEditor] has maximum freedom
/// in terms of where to implement Android gestures vs carets vs the magnifier vs the toolbar.
/// Each of these responsibilities have some unique differences, which make them difficult or
/// impossible to implement within a single widget. By sharing a controller, a group of independent
/// widgets can work together to cover those various responsibilities.
///
/// Centralizing a controller in an [InheritedWidget] also allows [SuperEditor] to share that
/// control with application code outside of [SuperEditor], by placing a [SuperEditorAndroidControlsScope]
/// above the [SuperEditor] in the widget tree. For this reason, [SuperEditor] should access
/// the [SuperEditorAndroidControlsScope] through [rootOf].
class SuperEditorAndroidControlsScope extends InheritedWidget {
  /// Finds the highest [SuperEditorAndroidControlsScope] in the widget tree, above the given
  /// [context], and returns its associated [SuperEditorAndroidControlsController].
  static SuperEditorAndroidControlsController rootOf(BuildContext context) {
    final data = maybeRootOf(context);

    if (data == null) {
      throw Exception(
          "Tried to depend upon the root SuperEditorAndroidControlsScope but no such ancestor widget exists.");
    }

    return data;
  }

  static SuperEditorAndroidControlsController? maybeRootOf(BuildContext context) {
    InheritedElement? root;

    context.visitAncestorElements((element) {
      if (element is! InheritedElement || element.widget is! SuperEditorAndroidControlsScope) {
        // Keep visiting.
        return true;
      }

      root = element;

      // Keep visiting, to ensure we get the root scope.
      return true;
    });

    if (root == null) {
      return null;
    }

    // Create build dependency on the Android controls context.
    context.dependOnInheritedElement(root!);

    // Return the current Android controls data.
    return (root!.widget as SuperEditorAndroidControlsScope).controller;
  }

  /// Finds the nearest [SuperEditorAndroidControlsScope] in the widget tree, above the given
  /// [context], and returns its associated [SuperEditorAndroidControlsController].
  static SuperEditorAndroidControlsController nearestOf(BuildContext context) =>
      context.dependOnInheritedWidgetOfExactType<SuperEditorAndroidControlsScope>()!.controller;

  static SuperEditorAndroidControlsController? maybeNearestOf(BuildContext context) =>
      context.dependOnInheritedWidgetOfExactType<SuperEditorAndroidControlsScope>()?.controller;

  const SuperEditorAndroidControlsScope({
    super.key,
    required this.controller,
    required super.child,
  });

  final SuperEditorAndroidControlsController controller;

  @override
  bool updateShouldNotify(SuperEditorAndroidControlsScope oldWidget) {
    return controller != oldWidget.controller;
  }
}

/// A controller, which coordinates the state of various Android editor controls, including
/// the caret, handles, magnifier, and toolbar.
class SuperEditorAndroidControlsController {
  SuperEditorAndroidControlsController({
    this.controlsColor,
    LeaderLink? collapsedHandleFocalPoint,
    this.collapsedHandleBuilder,
    LeaderLink? upstreamHandleFocalPoint,
    LeaderLink? downstreamHandleFocalPoint,
    this.expandedHandlesBuilder,
    this.magnifierBuilder,
    this.toolbarBuilder,
    this.createOverlayControlsClipper,
  })  : collapsedHandleFocalPoint = collapsedHandleFocalPoint ?? LeaderLink(),
        upstreamHandleFocalPoint = upstreamHandleFocalPoint ?? LeaderLink(),
        downstreamHandleFocalPoint = downstreamHandleFocalPoint ?? LeaderLink();

  void dispose() {
    cancelCollapsedHandleAutoHideCountdown();
    _shouldCaretBlink.dispose();
    _shouldShowMagnifier.dispose();
    _shouldShowToolbar.dispose();
  }

  /// Whether the caret should blink right now.
  ValueListenable<bool> get shouldCaretBlink => _shouldCaretBlink;
  final _shouldCaretBlink = ValueNotifier<bool>(false);

  /// Tells the caret to blink by setting [shouldCaretBlink] to `true`.
  void blinkCaret() {
    _shouldCaretBlink.value = true;
  }

  /// Tells the caret to stop blinking by setting [shouldCaretBlink] to `false`.
  void doNotBlinkCaret() {
    _shouldCaretBlink.value = false;
  }

  /// Signal that's notified when the caret should return to fully opaque, such as
  /// when the user moves the caret.
  final caretJumpToOpaqueSignal = SignalNotifier();

  /// Immediately make the caret fully opaque.
  void jumpCaretToOpaque() {
    caretJumpToOpaqueSignal.notifyListeners();
  }

  /// Color of the caret and text selection drag handles on Android.
  ///
  /// The default handle builders honor this color. If custom handle builders are
  /// provided, its up to those handle builders to honor this color, or not.
  final Color? controlsColor;

  /// The focal point for the collapsed drag handle.
  ///
  /// The collapsed handle builder should place the handle near this focal point.
  final LeaderLink collapsedHandleFocalPoint;

  /// Whether the collapsed drag handle should be displayed right now.
  ///
  /// This value is enforced to be opposite of [shouldShowExpandedHandles].
  ValueListenable<bool> get shouldShowCollapsedHandle => _shouldShowCollapsedHandle;
  final _shouldShowCollapsedHandle = ValueNotifier<bool>(false);

  Timer? _collapsedHandleAutoHideCountdown;

  /// Shows the collapsed drag handle by setting [shouldShowCollapsedHandle] to `true`, and also
  /// hides the expanded handle by setting [shouldShowExpandedHandles] to `false`.
  void showCollapsedHandle() {
    cancelCollapsedHandleAutoHideCountdown();

    _shouldShowCollapsedHandle.value = true;
    _shouldShowExpandedHandles.value = false;
  }

  /// Starts a short countdown, after which the collapsed handle will be
  /// hidden (the caret will remain visible).
  void startCollapsedHandleAutoHideCountdown() {
    _collapsedHandleAutoHideCountdown?.cancel();

    _collapsedHandleAutoHideCountdown = Timer(const Duration(seconds: 5), () {
      hideCollapsedHandle();
    });
  }

  /// Cancels any on-going timer started by [startCollapsedHandleAutoHideCountdown].
  void cancelCollapsedHandleAutoHideCountdown() {
    _collapsedHandleAutoHideCountdown?.cancel();
    _collapsedHandleAutoHideCountdown = null;
  }

  /// Hides the collapsed drag handle by setting [shouldShowCollapsedHandle] to `false`.
  void hideCollapsedHandle() {
    cancelCollapsedHandleAutoHideCountdown();

    _shouldShowCollapsedHandle.value = false;
  }

  /// Toggles [shouldShowCollapsedHandle], and if necessary, hides the expanded handles.
  void toggleCollapsedHandle() {
    if (shouldShowCollapsedHandle.value) {
      hideCollapsedHandle();
    } else {
      showCollapsedHandle();
    }
  }

  /// (Optional) Builder to create the visual representation of all drag handles: collapsed,
  /// upstream, downstream.
  ///
  /// If [collapsedHandleBuilder] is `null`, a default Android handle is displayed.
  final DocumentCollapsedHandleBuilder? collapsedHandleBuilder;

  /// The focal point for the upstream drag handle, when the selection is expanded.
  ///
  /// The upstream handle builder should place its handle near this focal point.
  final LeaderLink upstreamHandleFocalPoint;

  /// The focal point for the downstream drag handle, when the selection is expanded.
  ///
  /// The downstream handle builder should place its handle near this focal point.
  final LeaderLink downstreamHandleFocalPoint;

  /// Whether the expanded drag handles should be displayed right now.
  ///
  /// This value is enforced to be opposite of [shouldShowCollapsedHandle].
  ValueListenable<bool> get shouldShowExpandedHandles => _shouldShowExpandedHandles;
  final _shouldShowExpandedHandles = ValueNotifier<bool>(false);

  /// Shows the expanded drag handles by setting [shouldShowExpandedHandles] to `true`, and also
  /// hides the collapsed handle by setting [shouldShowCollapsedHandle] to `false`.
  void showExpandedHandles() {
    _shouldShowExpandedHandles.value = true;
    _shouldShowCollapsedHandle.value = false;
  }

  /// Hides the expanded drag handles by setting [shouldShowExpandedHandles] to `false`.
  void hideExpandedHandles() => _shouldShowExpandedHandles.value = false;

  /// Toggles [shouldShowExpandedHandles], and if necessary, hides the collapsed handle.
  void toggleExpandedHandles() {
    if (shouldShowExpandedHandles.value) {
      hideCollapsedHandle();
    } else {
      showCollapsedHandle();
    }
  }

  /// (Optional) Builder to create the visual representation of the expanded drag handles.
  ///
  /// If [expandedHandlesBuilder] is `null`, default Android handles are displayed.
  final DocumentExpandedHandlesBuilder? expandedHandlesBuilder;

  /// Auto-scroller that operates based on drag handle offsets.
  ///
  /// The [handleAutoScroller] is set and cleared by the editor's internal Android gesture system.
  // TODO: Try to remove this. The Android controls configuration has a handle auto scroller
  //       when the iOS version doesn't, because the iOS version has handles built into the document
  //       layer whereas Android displays handles in the overlay. Therefore, the overlay handles need
  //       access to an auto-scroller. But this auto-scroller exposes an internal editor implementation
  //       in the public scope interface. We'd rather not have this here. Once the Android composition
  //       configuration work is done in #1509, try to remove this from the public interface.
  // final handleAutoScroller = ValueNotifier<DragHandleAutoScroller?>(null);

  /// Whether the Android magnifier should be displayed right now.
  ValueListenable<bool> get shouldShowMagnifier => _shouldShowMagnifier;
  final _shouldShowMagnifier = ValueNotifier<bool>(false);

  /// Shows the magnifier by setting [shouldShowMagnifier] to `true`.
  void showMagnifier() => _shouldShowMagnifier.value = true;

  /// Hides the magnifier by setting [shouldShowMagnifier] to `false`.
  void hideMagnifier() => _shouldShowMagnifier.value = false;

  /// Toggles [shouldShowMagnifier].
  void toggleMagnifier() => _shouldShowMagnifier.value = !_shouldShowMagnifier.value;

  /// Link to a location where a magnifier should be focused.
  ///
  /// The magnifier builder should place the magnifier near this focal point.
  final magnifierFocalPoint = LeaderLink();

  /// (Optional) Builder to create the visual representation of the magnifier.
  ///
  /// If [magnifierBuilder] is `null`, a default Android magnifier is displayed.
  final DocumentMagnifierBuilder? magnifierBuilder;

  /// Whether the Android floating toolbar should be displayed right now.
  ValueListenable<bool> get shouldShowToolbar => _shouldShowToolbar;
  final _shouldShowToolbar = ValueNotifier<bool>(false);

  /// Shows the toolbar by setting [shouldShowToolbar] to `true`.
  void showToolbar() => _shouldShowToolbar.value = true;

  /// Hides the toolbar by setting [shouldShowToolbar] to `false`.
  void hideToolbar() => _shouldShowToolbar.value = false;

  /// Toggles [shouldShowToolbar].
  void toggleToolbar() => _shouldShowToolbar.value = !_shouldShowToolbar.value;

  /// Link to a location where a toolbar should be focused.
  ///
  /// This link probably points to a rectangle, such as a bounding rectangle
  /// around the user's selection. Therefore, the toolbar builder shouldn't
  /// assume that this focal point is a single pixel.
  final toolbarFocalPoint = LeaderLink();

  /// (Optional) Builder to create the visual representation of the floating
  /// toolbar.
  ///
  /// If [toolbarBuilder] is `null`, a default Android toolbar is displayed.
  final DocumentFloatingToolbarBuilder? toolbarBuilder;

  /// Creates a clipper that restricts where the toolbar and magnifier can
  /// appear in the overlay.
  ///
  /// If no clipper factory method is provided, then the overlay controls
  /// will be allowed to appear anywhere in the overlay in which they sit
  /// (probably the entire screen).
  final CustomClipper<Rect> Function(BuildContext overlayContext)? createOverlayControlsClipper;
}

/// A [SuperEditorDocumentLayerBuilder] that builds an [AndroidToolbarFocalPointDocumentLayer], which
/// positions a [Leader] widget around the document selection, as a focal point for an Android
/// floating toolbar.
class SuperEditorAndroidToolbarFocalPointDocumentLayerBuilder implements SuperEditorLayerBuilder {
  const SuperEditorAndroidToolbarFocalPointDocumentLayerBuilder({
    // ignore: unused_element
    this.showDebugLeaderBounds = false,
  });

  /// Whether to paint colorful bounds around the leader widget.
  final bool showDebugLeaderBounds;

  @override
  ContentLayerWidget build(BuildContext context, SuperEditorContext editorContext) {
    if (defaultTargetPlatform != TargetPlatform.android ||
        SuperEditorAndroidControlsScope.maybeNearestOf(context) == null) {
      // There's no controls scope. This probably means SuperEditor is configured with
      // a non-Android gesture mode. Build nothing.
      return const ContentLayerProxyWidget(child: SizedBox());
    }

    return AndroidToolbarFocalPointDocumentLayer(
      document: editorContext.document,
      selection: editorContext.composer.selectionNotifier,
      toolbarFocalPointLink: SuperEditorAndroidControlsScope.rootOf(context).toolbarFocalPoint,
      showDebugLeaderBounds: showDebugLeaderBounds,
    );
  }
}

/// A [SuperEditorLayerBuilder], which builds an [AndroidHandlesDocumentLayer],
/// which displays Android-style caret and handles.
class SuperEditorAndroidHandlesDocumentLayerBuilder implements SuperEditorLayerBuilder {
  const SuperEditorAndroidHandlesDocumentLayerBuilder({
    this.caretColor,
  });

  /// The (optional) color of the caret (not the drag handle), by default the color
  /// defers to the root [SuperEditorAndroidControlsScope], or the app theme if the
  /// controls controller has no preference for the color.
  final Color? caretColor;

  @override
  ContentLayerWidget build(BuildContext context, SuperEditorContext editContext) {
    if (defaultTargetPlatform != TargetPlatform.android ||
        SuperEditorAndroidControlsScope.maybeNearestOf(context) == null) {
      // There's no controls scope. This probably means SuperEditor is configured with
      // a non-Android gesture mode. Build nothing.
      return const ContentLayerProxyWidget(child: SizedBox());
    }

    return AndroidHandlesDocumentLayer(
      document: editContext.document,
      documentLayout: editContext.documentLayout,
      selection: editContext.composer.selectionNotifier,
      changeSelection: (newSelection, changeType, reason) {
        editContext.editor.execute([
          ChangeSelectionRequest(newSelection, changeType, reason),
        ]);
      },
      caretColor: caretColor,
    );
  }
}

/// Document gesture interactor that's designed for Android touch input, e.g.,
/// drag to scroll, and handles to control selection.
class AndroidDocumentTouchInteractor extends StatefulWidget {
  const AndroidDocumentTouchInteractor({
    Key? key,
    required this.focusNode,
    required this.editor,
    required this.document,
    required this.getDocumentLayout,
    required this.selection,
    required this.scrollController,
    this.contentTapHandler,
    this.dragAutoScrollBoundary = const AxisOffset.symmetric(54),
    required this.dragHandleAutoScroller,
    this.showDebugPaint = false,
    this.child,
  }) : super(key: key);

  final FocusNode focusNode;

  final Editor editor;
  final Document document;
  final DocumentLayout Function() getDocumentLayout;
  final ValueListenable<DocumentSelection?> selection;

  /// Optional handler that responds to taps on content, e.g., opening
  /// a link when the user taps on text with a link attribution.
  final ContentTapDelegate? contentTapHandler;

  final ScrollController scrollController;

  /// The closest that the user's selection drag gesture can get to the
  /// document boundary before auto-scrolling.
  ///
  /// The default value is `54.0` pixels for both the leading and trailing
  /// edges.
  final AxisOffset dragAutoScrollBoundary;

  final ValueNotifier<DragHandleAutoScroller?> dragHandleAutoScroller;

  final bool showDebugPaint;

  final Widget? child;

  @override
  State createState() => _AndroidDocumentTouchInteractorState();
}

class _AndroidDocumentTouchInteractorState extends State<AndroidDocumentTouchInteractor>
    with WidgetsBindingObserver, SingleTickerProviderStateMixin {
  SuperEditorAndroidControlsController? _controlsController;

  bool _isScrolling = false;

  // The ScrollPosition attached to the _ancestorScrollable, if there's an ancestor
  // Scrollable.
  ScrollPosition? _ancestorScrollPosition;
  // The actual ScrollPosition that's used for the document layout, either
  // the Scrollable installed by this interactor, or an ancestor Scrollable.
  ScrollPosition? _activeScrollPosition;

  Offset? _globalTapDownOffset;
  Offset? _globalStartDragOffset;
  Offset? _dragStartInDoc;
  Offset? _startDragPositionOffset;
  double? _dragStartScrollOffset;
  Offset? _globalDragOffset;
<<<<<<< HEAD

  final _magnifierGlobalOffset = ValueNotifier<Offset?>(null);
=======
  Offset? _dragEndInInteractor;

  /// Holds the drag gesture that scrolls the document.
  Drag? _scrollingDrag;

  SelectionHandleType? _selectionType;
>>>>>>> 67c0332a

  Timer? _tapDownLongPressTimer;
  bool get _isLongPressInProgress => _longPressStrategy != null;
  AndroidDocumentLongPressSelectionStrategy? _longPressStrategy;

  bool _isCaretDragInProgress = false;

  @override
  void initState() {
    super.initState();

    widget.dragHandleAutoScroller.value = DragHandleAutoScroller(
      vsync: this,
      dragAutoScrollBoundary: widget.dragAutoScrollBoundary,
      getScrollPosition: () => scrollPosition,
      getViewportBox: () => viewportBox,
    );

    _configureScrollController();

    widget.document.addListener(_onDocumentChange);
    widget.selection.addListener(_onSelectionChange);

    WidgetsBinding.instance.addObserver(this);
  }

  @override
  void didChangeDependencies() {
    super.didChangeDependencies();

    _controlsController = SuperEditorAndroidControlsScope.rootOf(context);

    _ancestorScrollPosition = _findAncestorScrollable(context)?.position;

    // On the next frame, check if our active scroll position changed to a
    // different instance. If it did, move our listener to the new one.
    //
    // This is posted to the next frame because the first time this method
    // runs, we haven't attached to our own ScrollController yet, so
    // this.scrollPosition might be null.
    onNextFrame((_) => _updateScrollPositionListener());
  }

  @override
  void didUpdateWidget(AndroidDocumentTouchInteractor oldWidget) {
    super.didUpdateWidget(oldWidget);

    if (widget.document != oldWidget.document) {
      oldWidget.document.removeListener(_onDocumentChange);
      widget.document.addListener(_onDocumentChange);
    }

    if (widget.selection != oldWidget.selection) {
      oldWidget.selection.removeListener(_onSelectionChange);
      widget.selection.addListener(_onSelectionChange);
    }

    if (widget.scrollController != oldWidget.scrollController) {
      _teardownScrollController();
      _configureScrollController();
    }
  }

  @override
  void didChangeMetrics() {
    // The available screen dimensions may have changed, e.g., due to keyboard
    // appearance/disappearance. Reflow the layout. Use a post-frame callback
    // to give the rest of the UI a chance to reflow, first.
    onNextFrame((_) {
      _ensureSelectionExtentIsVisible();

      setState(() {
        // reflow document layout
      });
    });
  }

  @override
  void dispose() {
    WidgetsBinding.instance.removeObserver(this);

    widget.document.removeListener(_onDocumentChange);
    widget.selection.removeListener(_onSelectionChange);

    _teardownScrollController();

    widget.dragHandleAutoScroller.value!.dispose();
    widget.dragHandleAutoScroller.value = null;

    super.dispose();
  }

  /// Returns the layout for the current document, which answers questions
  /// about the locations and sizes of visual components within the layout.
  DocumentLayout get _docLayout => widget.getDocumentLayout();

  /// Returns the `ScrollPosition` that controls the scroll offset of
  /// this widget.
  ///
  /// If this widget has an ancestor `Scrollable`, then the returned
  /// `ScrollPosition` belongs to that ancestor `Scrollable`, and this
  /// widget doesn't include a `ScrollView`.
  ///
  /// If this widget doesn't have an ancestor `Scrollable`, then this
  /// widget includes a `ScrollView` and the `ScrollView`'s position
  /// is returned.
  ScrollPosition get scrollPosition => _ancestorScrollPosition ?? widget.scrollController.position;

  /// Returns the `RenderBox` for the scrolling viewport.
  ///
  /// If this widget has an ancestor `Scrollable`, then the returned
  /// `RenderBox` belongs to that ancestor `Scrollable`.
  ///
  /// If this widget doesn't have an ancestor `Scrollable`, then this
  /// widget includes a `ScrollView` and this `State`'s render object
  /// is the viewport `RenderBox`.
  RenderBox get viewportBox =>
      (_findAncestorScrollable(context)?.context.findRenderObject() ?? context.findRenderObject()) as RenderBox;

  Offset _getDocumentOffsetFromGlobalOffset(Offset globalOffset) {
    return _docLayout.getDocumentOffsetFromAncestorOffset(globalOffset);
  }

  Offset _documentOffsetToViewportOffset(Offset documentOffset) {
    final globalOffset = _docLayout.getGlobalOffsetFromDocumentOffset(documentOffset);
    return viewportBox.globalToLocal(globalOffset);
  }

  /// Maps the given [interactorOffset] within the interactor's coordinate space
  /// to the same screen position in the viewport's coordinate space.
  ///
  /// When this interactor includes it's own `ScrollView`, the [interactorOffset]
  /// is the same as the viewport offset.
  ///
  /// When this interactor defers to an ancestor `Scrollable`, then the
  /// [interactorOffset] is transformed into the ancestor coordinate space.
  Offset _interactorOffsetInViewport(Offset interactorOffset) {
    // Viewport might be our box, or an ancestor box if we're inside someone
    // else's Scrollable.
    final interactorBox = context.findRenderObject() as RenderBox;
    return viewportBox.globalToLocal(
      interactorBox.localToGlobal(interactorOffset),
    );
  }

  void _configureScrollController() {
    onNextFrame((_) => scrollPosition.isScrollingNotifier.addListener(_onScrollActivityChange));
  }

  void _teardownScrollController() {
    widget.scrollController.removeListener(_onScrollActivityChange);

    if (widget.scrollController.hasClients) {
      scrollPosition.isScrollingNotifier.removeListener(_onScrollActivityChange);
    }
  }

  void _onScrollActivityChange() {
    final isScrolling = scrollPosition.isScrollingNotifier.value;

    if (isScrolling) {
      _isScrolling = true;

      // The user started to scroll.
      // Cancel the timer to stop trying to detect a long press.
      _tapDownLongPressTimer?.cancel();
      _tapDownLongPressTimer = null;
    } else {
      onNextFrame((_) {
        // Set our scrolling flag to false on the next frame, so that our tap handlers
        // have an opportunity to see that the scrollable was scrolling when the user
        // tapped down.
        //
        // See the "on tap down" handler for more info about why this flag is important.
        _isScrolling = false;
      });
    }
  }

  void _ensureSelectionExtentIsVisible() {
    editorGesturesLog.fine("Ensuring selection extent is visible");
    final selection = widget.selection.value;
    if (selection == null) {
      // There's no selection. We don't need to take any action.
      return;
    }

    // Calculate the y-value of the selection extent side of the selected content so that we
    // can ensure they're visible.
    final selectionRectInDocumentLayout =
        widget.getDocumentLayout().getRectForSelection(selection.base, selection.extent)!;
    final extentOffsetInViewport = widget.document.getAffinityForSelection(selection) == TextAffinity.downstream
        ? _documentOffsetToViewportOffset(selectionRectInDocumentLayout.bottomCenter)
        : _documentOffsetToViewportOffset(selectionRectInDocumentLayout.topCenter);

    widget.dragHandleAutoScroller.value!.ensureOffsetIsVisible(extentOffsetInViewport);
  }

  void _onDocumentChange(_) {
    onNextFrame((_) {
      _ensureSelectionExtentIsVisible();
    });
  }

  void _onSelectionChange() {
    if (widget.selection.value == null) {
      _controlsController!
        ..hideCollapsedHandle()
        ..hideExpandedHandles()
        ..hideMagnifier()
        ..hideToolbar();
    }
  }

  void _updateScrollPositionListener() {
    final newScrollPosition = scrollPosition;
    if (newScrollPosition != _activeScrollPosition) {
      _activeScrollPosition = newScrollPosition;
    }
  }

  bool _wasScrollingOnTapDown = false;
  void _onTapDown(TapDownDetails details) {
    // When the user scrolls and releases, the scrolling continues with momentum.
    // If the user then taps down again, the momentum stops. When this happens, we
    // still receive tap callbacks. But we don't want to take any further action,
    // like moving the caret, when the user taps to stop scroll momentum. We have
    // to carefully watch the scrolling activity to recognize when this happens.
    // We can't check whether we're scrolling in "on tap up" because by then the
    // scrolling has already stopped. So we log whether we're scrolling "on tap down"
    // and then check this flag in "on tap up".
    _wasScrollingOnTapDown = _isScrolling;

    final position = scrollPosition;
    if (position is ScrollPositionWithSingleContext) {
      position.goIdle();
    }

    _globalTapDownOffset = details.globalPosition;
    _tapDownLongPressTimer?.cancel();
    if (!disableLongPressSelectionForSuperlist) {
      _tapDownLongPressTimer = Timer(kLongPressTimeout, _onLongPressDown);
    }
  }

  // Runs when a tap down has lasted long enough to signify a long-press.
  void _onLongPressDown() {
    _longPressStrategy = AndroidDocumentLongPressSelectionStrategy(
      document: widget.document,
      documentLayout: _docLayout,
      select: _updateLongPressSelection,
    );

    final didLongPressSelectionStart = _longPressStrategy!.onLongPressStart(
      tapDownDocumentOffset: _getDocumentOffsetFromGlobalOffset(_globalTapDownOffset!),
    );
    if (!didLongPressSelectionStart) {
      _longPressStrategy = null;
      return;
    }

    // A long-press selection is in progress. Initially show the toolbar, but nothing else.
    _controlsController!
      ..hideCollapsedHandle()
      ..hideExpandedHandles()
      ..hideMagnifier()
      ..showToolbar();

    widget.focusNode.requestFocus();
  }

  void _onTapUp(TapUpDetails details) {
    // Stop waiting for a long-press to start.
    _tapDownLongPressTimer?.cancel();

    // Cancel any on-going long-press.
    if (_isLongPressInProgress) {
      _longPressStrategy = null;
      _magnifierGlobalOffset.value = null;
      _showAndHideEditingControlsAfterTapSelection(didTapOnExistingSelection: false);
      return;
    }

    if (_wasScrollingOnTapDown) {
      // The scrollable was scrolling when the user touched down. We expect that the
      // touch down stopped the scrolling momentum. We don't want to take any further
      // action on this touch event. The user will tap again to change the selection.
      return;
    }

    editorGesturesLog.info("Tap down on document");
    final docOffset = _getDocumentOffsetFromGlobalOffset(details.globalPosition);
    editorGesturesLog.fine(" - document offset: $docOffset");
    final docPosition = _docLayout.getDocumentPositionNearestToOffset(docOffset);
    editorGesturesLog.fine(" - tapped document position: $docPosition");

    if (widget.contentTapHandler != null && docPosition != null) {
      final result = widget.contentTapHandler!.onTap(docPosition);
      if (result == TapHandlingInstruction.halt) {
        // The custom tap handler doesn't want us to react at all
        // to the tap.
        return;
      }
    }

    bool didTapOnExistingSelection = false;
    if (docPosition != null) {
      final selection = widget.selection.value;
      didTapOnExistingSelection = selection != null &&
          selection.isCollapsed &&
          selection.extent.nodeId == docPosition.nodeId &&
          selection.extent.nodePosition.isEquivalentTo(docPosition.nodePosition);

      final tappedComponent = _docLayout.getComponentByNodeId(docPosition.nodeId)!;
      if (!tappedComponent.isVisualSelectionSupported()) {
        // The user tapped a non-selectable component.
        // Place the document selection at the nearest selectable node
        // to the tapped component.
        moveSelectionToNearestSelectableNode(
          editor: widget.editor,
          document: widget.document,
          documentLayoutResolver: widget.getDocumentLayout,
          currentSelection: widget.selection.value,
          startingNode: widget.document.getNodeById(docPosition.nodeId)!,
        );
      } else {
        // Place the document selection at the location where the
        // user tapped.
        _selectPosition(docPosition);
      }
    } else {
      _clearSelection();
    }

    _showAndHideEditingControlsAfterTapSelection(didTapOnExistingSelection: didTapOnExistingSelection);

    widget.focusNode.requestFocus();
  }

  void _onDoubleTapDown(TapDownDetails details) {
    editorGesturesLog.info("Double tap down on document");
    final docOffset = _getDocumentOffsetFromGlobalOffset(details.globalPosition);
    editorGesturesLog.fine(" - document offset: $docOffset");
    final docPosition = _docLayout.getDocumentPositionNearestToOffset(docOffset);
    editorGesturesLog.fine(" - tapped document position: $docPosition");

    if (docPosition != null && widget.contentTapHandler != null) {
      final result = widget.contentTapHandler!.onDoubleTap(docPosition);
      if (result == TapHandlingInstruction.halt) {
        // The custom tap handler doesn't want us to react at all
        // to the tap.
        return;
      }
    }

    if (docPosition != null) {
      final tappedComponent = _docLayout.getComponentByNodeId(docPosition.nodeId)!;
      if (!tappedComponent.isVisualSelectionSupported()) {
        // The user tapped a non-selectable component, so we can't select a word.
        // The editor will remain focused and selection will remain in the nearest
        // selectable component, as set in _onTapUp.
        return;
      }

      bool didSelectContent = _selectWordAt(
        docPosition: docPosition,
        docLayout: _docLayout,
      );

      if (!didSelectContent) {
        didSelectContent = _selectBlockAt(docPosition);
      }

      if (!didSelectContent) {
        // Place the document selection at the location where the
        // user tapped.
        _selectPosition(docPosition);
      }
    } else {
      _clearSelection();
    }

    _showAndHideEditingControlsAfterTapSelection(didTapOnExistingSelection: false);

    widget.focusNode.requestFocus();
  }

  bool _selectBlockAt(DocumentPosition position) {
    if (position.nodePosition is! UpstreamDownstreamNodePosition) {
      return false;
    }

    widget.editor.execute([
      ChangeSelectionRequest(
        DocumentSelection(
          base: DocumentPosition(
            nodeId: position.nodeId,
            nodePosition: const UpstreamDownstreamNodePosition.upstream(),
          ),
          extent: DocumentPosition(
            nodeId: position.nodeId,
            nodePosition: const UpstreamDownstreamNodePosition.downstream(),
          ),
        ),
        SelectionChangeType.placeCaret,
        SelectionReason.userInteraction,
      ),
    ]);

    return true;
  }

  void _onTripleTapDown(TapDownDetails details) {
    editorGesturesLog.info("Triple tap down on document");
    final docOffset = _getDocumentOffsetFromGlobalOffset(details.globalPosition);
    editorGesturesLog.fine(" - document offset: $docOffset");
    final docPosition = _docLayout.getDocumentPositionNearestToOffset(docOffset);
    editorGesturesLog.fine(" - tapped document position: $docPosition");

    if (docPosition != null && widget.contentTapHandler != null) {
      final result = widget.contentTapHandler!.onTripleTap(docPosition);
      if (result == TapHandlingInstruction.halt) {
        // The custom tap handler doesn't want us to react at all
        // to the tap.
        return;
      }
    }

    if (docPosition != null) {
      // The user tapped a non-selectable component, so we can't select a paragraph.
      // The editor will remain focused and selection will remain in the nearest
      // selectable component, as set in _onTapUp.
      final tappedComponent = _docLayout.getComponentByNodeId(docPosition.nodeId)!;
      if (!tappedComponent.isVisualSelectionSupported()) {
        return;
      }

      final didSelectParagraph = _selectParagraphAt(
        docPosition: docPosition,
        docLayout: _docLayout,
      );
      if (!didSelectParagraph) {
        // Place the document selection at the location where the
        // user tapped.
        _selectPosition(docPosition);
      }
    } else {
      _clearSelection();
    }

    _showAndHideEditingControlsAfterTapSelection(didTapOnExistingSelection: false);

    widget.focusNode.requestFocus();
  }

  void _showAndHideEditingControlsAfterTapSelection({
    required bool didTapOnExistingSelection,
  }) {
    if (widget.selection.value == null) {
      // There's no selection. Hide all controls.
      _controlsController!
        ..hideCollapsedHandle()
        ..hideExpandedHandles()
        ..hideMagnifier()
        ..hideToolbar()
        ..doNotBlinkCaret();
    } else if (!widget.selection.value!.isCollapsed) {
      _controlsController!
        ..hideCollapsedHandle()
        ..showExpandedHandles()
        ..showToolbar()
        ..hideMagnifier()
        ..doNotBlinkCaret();
    } else {
      // The selection is collapsed.
      _controlsController!
        ..showCollapsedHandle()
        // The collapsed handle should disappear after some inactivity. Start the
        // countdown (or restart an in-progress countdown).
        ..startCollapsedHandleAutoHideCountdown()
        ..hideExpandedHandles()
        ..hideMagnifier()
        ..blinkCaret();

      if (didTapOnExistingSelection) {
        // Toggle the toolbar display when the user taps on the collapsed caret,
        // or on top of an existing selection.
        _controlsController!.toggleToolbar();
      } else {
        // The user tapped somewhere else in the document. Hide the toolbar.
        _controlsController!.hideToolbar();
      }
    }
  }

  void _onPanStart(DragStartDetails details) {
    // Stop waiting for a long-press to start, if a long press isn't already in-progress.
    _tapDownLongPressTimer?.cancel();

<<<<<<< HEAD
=======
    if (!_isLongPressInProgress) {
      // We only care about starting a pan if we're long-press dragging.
      _scrollingDrag = scrollPosition.drag(details, () {
        // Allows receiving touches while scrolling due to scroll momentum.
        // This is needed to allow the user to stop scrolling by tapping down.
        scrollPosition.context.setIgnorePointer(false);
      });
      return;
    }

>>>>>>> 67c0332a
    _globalStartDragOffset = details.globalPosition;
    _dragStartInDoc = _getDocumentOffsetFromGlobalOffset(details.globalPosition);

    // We need to record the scroll offset at the beginning of
    // a drag for the case that this interactor is embedded
    // within an ancestor Scrollable. We need to use this value
    // to calculate a scroll delta on every scroll frame to
    // account for the fact that this interactor is moving within
    // the ancestor scrollable, despite the fact that the user's
    // finger/mouse position hasn't changed.
    _dragStartScrollOffset = scrollPosition.pixels;
    _startDragPositionOffset = _dragStartInDoc!;

    if (_isLongPressInProgress) {
      _onLongPressPanStart(details);
      return;
    }

<<<<<<< HEAD
    if (widget.selection.value?.isCollapsed == true) {
      final caretPosition = widget.selection.value!.extent;
      final tapDocumentOffset = widget.getDocumentLayout().getDocumentOffsetFromAncestorOffset(_globalTapDownOffset!);
      final tapPosition = widget.getDocumentLayout().getDocumentPositionAtOffset(tapDocumentOffset)!;
      final isTapOverCaret = caretPosition.isEquivalentTo(tapPosition);
=======
    if (_scrollingDrag != null) {
      // The user is trying to scroll the document. Change the scroll offset.
      _scrollingDrag!.update(details);
    }
  }

  void _updateLongPressSelection(DocumentSelection newSelection) {
    if (newSelection != widget.selection.value) {
      _select(newSelection);
      HapticFeedback.lightImpact();
    }

    // Note: this needs to happen even when the selection doesn't change, in case
    // some controls, like a magnifier, need to follower the user's finger.
    _updateOverlayControlsOnLongPressDrag();
  }

  void _updateOverlayControlsOnLongPressDrag() {
    final extentDocumentOffset = _docLayout.getRectForPosition(widget.selection.value!.extent)!.center;
    final extentGlobalOffset = _docLayout.getAncestorOffsetFromDocumentOffset(extentDocumentOffset);
    final extentInteractorOffset = (context.findRenderObject() as RenderBox).globalToLocal(extentGlobalOffset);
    final extentViewportOffset = _interactorOffsetInViewport(extentInteractorOffset);
    _handleAutoScrolling.updateAutoScrollHandleMonitoring(dragEndInViewport: extentViewportOffset);

    _longPressMagnifierGlobalOffset.value = extentGlobalOffset;
    _overlayPortalRebuildSignal.notifyListeners();
  }

  void _onPanEnd(DragEndDetails details) {
    if (_isLongPressInProgress) {
      _onLongPressEnd();
      return;
    }

    if (_scrollingDrag != null) {
      // The user was performing a drag gesture to scroll the document.
      // End the scroll activity and let the document scrolling with momentum.
      _scrollingDrag!.end(details);
    }
  }

  void _onPanCancel() {
    if (_isLongPressInProgress) {
      _onLongPressEnd();
      return;
    }

    if (_scrollingDrag != null) {
      // The user was performing a drag gesture to scroll the document.
      // End the drag gesture.
      _scrollingDrag!.cancel();
    }
  }

  void _onLongPressEnd() {
    _longPressStrategy!.onLongPressEnd();

    // Cancel any on-going long-press.
    _longPressStrategy = null;
    _longPressMagnifierGlobalOffset.value = null;

    _handleAutoScrolling.stopAutoScrollHandleMonitoring();
    scrollPosition.removeListener(_updateDragSelection);

    _editingController
      ..allowHandles()
      ..hideMagnifier();
    if (!widget.selection.value!.isCollapsed) {
      _editingController.showToolbar();
      _positionToolbar();
    }
    _overlayPortalRebuildSignal.notifyListeners();
  }

  void _showEditingControlsOverlay() {
    _overlayPortalController.show();
  }

  void _removeEditingOverlayControls() {
    _overlayPortalController.hide();
  }
>>>>>>> 67c0332a

      if (isTapOverCaret) {
        _onCaretDragPanStart(details);
        return;
      }
    }
  }

  void _onLongPressPanStart(DragStartDetails details) {
    _longPressStrategy!.onLongPressDragStart(details);

    // Tell the overlay where to put the magnifier.
    _magnifierGlobalOffset.value = details.globalPosition;

    widget.dragHandleAutoScroller.value!.startAutoScrollHandleMonitoring();

    _controlsController!
      ..hideToolbar()
      ..showMagnifier();
  }

  void _onCaretDragPanStart(DragStartDetails details) {
    _isCaretDragInProgress = true;

    // Tell the overlay where to put the magnifier.
    _magnifierGlobalOffset.value = details.globalPosition;

    widget.dragHandleAutoScroller.value!.startAutoScrollHandleMonitoring();

    _controlsController!
      ..doNotBlinkCaret()
      ..hideToolbar()
      ..showMagnifier();
  }

  void _onPanUpdate(DragUpdateDetails details) {
    _globalDragOffset = details.globalPosition;

    if (_isLongPressInProgress) {
      _onLongPressPanUpdate(details);
      return;
    }

    if (_isCaretDragInProgress) {
      _onCaretDragPanUpdate(details);
      return;
    }

    // The user is trying to scroll the document. Change the scroll offset.
    scrollPosition.jumpTo(scrollPosition.pixels - details.delta.dy);
  }

  void _onLongPressPanUpdate(DragUpdateDetails details) {
    final fingerDragDelta = _globalDragOffset! - _globalStartDragOffset!;
    final scrollDelta = _dragStartScrollOffset! - scrollPosition.pixels;
    final fingerDocumentOffset = _docLayout.getDocumentOffsetFromAncestorOffset(details.globalPosition);
    final fingerDocumentPosition = _docLayout.getDocumentPositionNearestToOffset(
      _startDragPositionOffset! + fingerDragDelta - Offset(0, scrollDelta),
    );
    _longPressStrategy!.onLongPressDragUpdate(fingerDocumentOffset, fingerDocumentPosition);
  }

  void _onCaretDragPanUpdate(DragUpdateDetails details) {
    final fingerDragDelta = _globalDragOffset! - _globalStartDragOffset!;
    final scrollDelta = _dragStartScrollOffset! - scrollPosition.pixels;
    final fingerDocumentPosition = _docLayout.getDocumentPositionNearestToOffset(
      _startDragPositionOffset! + fingerDragDelta - Offset(0, scrollDelta),
    )!;
    _selectPosition(fingerDocumentPosition);
  }

  void _updateLongPressSelection(DocumentSelection newSelection) {
    if (newSelection != widget.selection.value) {
      _select(newSelection);
      HapticFeedback.lightImpact();
    }

    // Note: this needs to happen even when the selection doesn't change, in case
    // some controls, like a magnifier, need to follower the user's finger.
    _updateOverlayControlsOnLongPressDrag();
  }

  void _updateOverlayControlsOnLongPressDrag() {
    final extentDocumentOffset = _docLayout.getRectForPosition(widget.selection.value!.extent)!.center;
    final extentGlobalOffset = _docLayout.getAncestorOffsetFromDocumentOffset(extentDocumentOffset);
    final extentInteractorOffset = (context.findRenderObject() as RenderBox).globalToLocal(extentGlobalOffset);
    final extentViewportOffset = _interactorOffsetInViewport(extentInteractorOffset);
    widget.dragHandleAutoScroller.value!.updateAutoScrollHandleMonitoring(dragEndInViewport: extentViewportOffset);

    _magnifierGlobalOffset.value = extentGlobalOffset;
  }

  void _onPanEnd(DragEndDetails details) {
    if (_isLongPressInProgress) {
      _onLongPressEnd();
      return;
    }

    if (_isCaretDragInProgress) {
      _onCaretDragEnd();
      return;
    }

    final pos = scrollPosition;
    if (pos is ScrollPositionWithSingleContext) {
      pos.goBallistic(-details.velocity.pixelsPerSecond.dy);
      pos.context.setIgnorePointer(false);
    }
  }

  void _onPanCancel() {
    if (_isLongPressInProgress) {
      _onLongPressEnd();
      return;
    }

    if (_isCaretDragInProgress) {
      _onCaretDragEnd();
      return;
    }
  }

  void _onLongPressEnd() {
    _longPressStrategy!.onLongPressEnd();

    // Cancel any on-going long-press.
    _longPressStrategy = null;
    _magnifierGlobalOffset.value = null;

    widget.dragHandleAutoScroller.value!.stopAutoScrollHandleMonitoring();

    _controlsController!.hideMagnifier();
    if (!widget.selection.value!.isCollapsed) {
      _controlsController!
        ..showExpandedHandles()
        ..showToolbar();
    }
  }

  void _onCaretDragEnd() {
    _isCaretDragInProgress = false;

    _magnifierGlobalOffset.value = null;

    widget.dragHandleAutoScroller.value!.stopAutoScrollHandleMonitoring();

    _controlsController!
      ..blinkCaret()
      ..hideMagnifier();
    if (!widget.selection.value!.isCollapsed) {
      _controlsController!
        ..showExpandedHandles()
        ..showToolbar();
    }
  }

  bool _selectWordAt({
    required DocumentPosition docPosition,
    required DocumentLayout docLayout,
  }) {
    final newSelection = getWordSelection(docPosition: docPosition, docLayout: docLayout);
    if (newSelection != null) {
      widget.editor.execute([
        ChangeSelectionRequest(
          newSelection,
          SelectionChangeType.expandSelection,
          SelectionReason.userInteraction,
        ),
      ]);
      return true;
    } else {
      return false;
    }
  }

  bool _selectParagraphAt({
    required DocumentPosition docPosition,
    required DocumentLayout docLayout,
  }) {
    final newSelection = getParagraphSelection(docPosition: docPosition, docLayout: docLayout);
    if (newSelection != null) {
      widget.editor.execute([
        ChangeSelectionRequest(
          newSelection,
          SelectionChangeType.expandSelection,
          SelectionReason.userInteraction,
        ),
      ]);
      return true;
    } else {
      return false;
    }
  }

  void _selectPosition(DocumentPosition position) {
    editorGesturesLog.fine("Setting document selection to $position");
    widget.editor.execute([
      ChangeSelectionRequest(
        DocumentSelection.collapsed(
          position: position,
        ),
        SelectionChangeType.placeCaret,
        SelectionReason.userInteraction,
      ),
    ]);
  }

  void _select(DocumentSelection newSelection) {
    widget.editor.execute([
      ChangeSelectionRequest(
        newSelection,
        SelectionChangeType.expandSelection,
        SelectionReason.userInteraction,
      ),
    ]);
  }

  void _clearSelection() {
    editorGesturesLog.fine("Clearing document selection");
    widget.editor.execute([
      const ClearSelectionRequest(),
    ]);
  }

  ScrollableState? _findAncestorScrollable(BuildContext context) {
    final ancestorScrollable = Scrollable.maybeOf(context);
    if (ancestorScrollable == null) {
      return null;
    }

    final direction = ancestorScrollable.axisDirection;
    // If the direction is horizontal, then we are inside a widget like a TabBar
    // or a horizontal ListView, so we can't use the ancestor scrollable
    if (direction == AxisDirection.left || direction == AxisDirection.right) {
      return null;
    }

    return ancestorScrollable;
  }

  @override
  Widget build(BuildContext context) {
    final gestureSettings = MediaQuery.maybeOf(context)?.gestureSettings;
<<<<<<< HEAD
    return RawGestureDetector(
      behavior: HitTestBehavior.translucent,
      gestures: <Type, GestureRecognizerFactory>{
        TapSequenceGestureRecognizer: GestureRecognizerFactoryWithHandlers<TapSequenceGestureRecognizer>(
          () => TapSequenceGestureRecognizer(),
          (TapSequenceGestureRecognizer recognizer) {
            recognizer
              ..onTapDown = _onTapDown
              ..onTapUp = _onTapUp
              ..onDoubleTapDown = _onDoubleTapDown
              ..onTripleTapDown = _onTripleTapDown
              ..gestureSettings = gestureSettings;
          },
        ),
        PanGestureRecognizer: GestureRecognizerFactoryWithHandlers<PanGestureRecognizer>(
          () => PanGestureRecognizer(),
          (PanGestureRecognizer recognizer) {
            recognizer
              ..onStart = _onPanStart
              ..onUpdate = _onPanUpdate
              ..onEnd = _onPanEnd
              ..onCancel = _onPanCancel
              ..gestureSettings = gestureSettings;
          },
        ),
      },
      child: widget.child,
=======
    return OverlayPortal(
      controller: _overlayPortalController,
      overlayChildBuilder: _buildControlsOverlay,
      child: RawGestureDetector(
        behavior: HitTestBehavior.translucent,
        gestures: <Type, GestureRecognizerFactory>{
          TapSequenceGestureRecognizer: GestureRecognizerFactoryWithHandlers<TapSequenceGestureRecognizer>(
            () => TapSequenceGestureRecognizer(),
            (TapSequenceGestureRecognizer recognizer) {
              recognizer
                ..onTapDown = _onTapDown
                ..onTapUp = _onTapUp
                ..onDoubleTapDown = _onDoubleTapDown
                ..onTripleTapDown = _onTripleTapDown
                ..gestureSettings = gestureSettings;
            },
          ),
          VerticalDragGestureRecognizer: GestureRecognizerFactoryWithHandlers<VerticalDragGestureRecognizer>(
            () => VerticalDragGestureRecognizer(),
            (VerticalDragGestureRecognizer recognizer) {
              recognizer
                ..dragStartBehavior = DragStartBehavior.down
                ..onStart = _onPanStart
                ..onUpdate = _onPanUpdate
                ..onEnd = _onPanEnd
                ..onCancel = _onPanCancel
                ..gestureSettings = gestureSettings;
            },
          ),
        },
        child: widget.child,
      ),
>>>>>>> 67c0332a
    );
  }
}

/// Adds and removes an Android-style editor controls overlay, as dictated by an ancestor
/// [SuperEditorAndroidControlsScope].
class SuperEditorAndroidControlsOverlayManager extends StatefulWidget {
  const SuperEditorAndroidControlsOverlayManager({
    super.key,
    required this.document,
    required this.getDocumentLayout,
    required this.selection,
    required this.setSelection,
    required this.scrollChangeSignal,
    required this.dragHandleAutoScroller,
    this.defaultToolbarBuilder,
    this.child,
  });

  final Document document;
  final DocumentLayoutResolver getDocumentLayout;
  final ValueListenable<DocumentSelection?> selection;
  final void Function(DocumentSelection?) setSelection;

  final SignalNotifier scrollChangeSignal;

  final ValueListenable<DragHandleAutoScroller?> dragHandleAutoScroller;

  final DocumentFloatingToolbarBuilder? defaultToolbarBuilder;

  final Widget? child;

  @override
  State<SuperEditorAndroidControlsOverlayManager> createState() => SuperEditorAndroidControlsOverlayManagerState();
}

@visibleForTesting
class SuperEditorAndroidControlsOverlayManagerState extends State<SuperEditorAndroidControlsOverlayManager> {
  final _overlayController = OverlayPortalController();

  SuperEditorAndroidControlsController? _controlsController;
  late FollowerAligner _toolbarAligner;

  // The selection bound that the user is dragging, e.g., base or extent.
  //
  // The drag selection bound varies independently from the drag handle type.
  SelectionBound? _dragHandleSelectionBound;

  // The type of handle that the user started dragging, e.g., upstream or downstream.
  //
  // The drag handle type varies independently from the drag selection bound.
  HandleType? _dragHandleType;

  final _dragHandleSelectionGlobalFocalPoint = ValueNotifier<Offset?>(null);
  final _magnifierFocalPoint = ValueNotifier<Offset?>(null);

  @override
  void initState() {
    super.initState();
    _overlayController.show();
  }

  @override
  void didChangeDependencies() {
    super.didChangeDependencies();

    _controlsController = SuperEditorAndroidControlsScope.rootOf(context);
    // TODO: Replace Cupertino aligner with a generic aligner because this code runs on Android.
    _toolbarAligner = CupertinoPopoverToolbarAligner();
  }

  @override
  void didUpdateWidget(SuperEditorAndroidControlsOverlayManager oldWidget) {
    super.didUpdateWidget(oldWidget);

    if (widget.scrollChangeSignal != oldWidget.scrollChangeSignal) {
      oldWidget.scrollChangeSignal.removeListener(_onDocumentScroll);
      if (_dragHandleType != null) {
        // The user is currently dragging a handle. Listen for scroll changes.
        widget.scrollChangeSignal.addListener(_onDocumentScroll);
      }
    }
  }

  @override
  void dispose() {
    // In case we're disposed in the middle of auto-scrolling, stop auto-scrolling and
    // stop listening for document scroll changes.
    widget.dragHandleAutoScroller.value?.stopAutoScrollHandleMonitoring();
    widget.scrollChangeSignal.removeListener(_onDocumentScroll);

    super.dispose();
  }

  @visibleForTesting
  bool get wantsToDisplayToolbar => _controlsController!.shouldShowToolbar.value;

  @visibleForTesting
  bool get wantsToDisplayMagnifier => _controlsController!.shouldShowMagnifier.value;

  void _onHandlePanStart(DragStartDetails details, HandleType handleType) {
    final selection = widget.selection.value;
    if (selection == null) {
      throw Exception("Tried to drag a collapsed Android handle when there's no selection.");
    }
    if (handleType == HandleType.collapsed && !selection.isCollapsed) {
      throw Exception("Tried to drag a collapsed Android handle but the selection is expanded.");
    }
    if (handleType != HandleType.collapsed && selection.isCollapsed) {
      throw Exception("Tried to drag an expanded Android handle but the selection is collapsed.");
    }

    final isSelectionDownstream = widget.selection.value!.hasDownstreamAffinity(widget.document);
    _dragHandleType = handleType;
    late final DocumentPosition selectionBoundPosition;
    if (isSelectionDownstream) {
      _dragHandleSelectionBound = handleType == HandleType.upstream ? SelectionBound.base : SelectionBound.extent;
      selectionBoundPosition = handleType == HandleType.upstream ? selection.base : selection.extent;
    } else {
      _dragHandleSelectionBound = handleType == HandleType.upstream ? SelectionBound.extent : SelectionBound.base;
      selectionBoundPosition = handleType == HandleType.upstream ? selection.extent : selection.base;
    }

    // Find the global offset for the center of the caret as the selection focal point.
    final documentLayout = widget.getDocumentLayout();
    // FIXME: this logic makes sense for selecting characters, but what about images? Does it make sense to set the focal point at the center of the image?
    final centerOfContentAtOffset = documentLayout.getAncestorOffsetFromDocumentOffset(
      documentLayout.getRectForPosition(selectionBoundPosition)!.center,
    );
    _dragHandleSelectionGlobalFocalPoint.value = centerOfContentAtOffset;

    final myBox = context.findRenderObject() as RenderBox;
    _magnifierFocalPoint.value = myBox.globalToLocal(centerOfContentAtOffset);

    // Update the controls for handle dragging.
    _controlsController!
      ..cancelCollapsedHandleAutoHideCountdown()
      ..doNotBlinkCaret()
      ..showMagnifier()
      ..hideToolbar();

    // Start auto-scrolling based on the drag-handle offset.
    widget.dragHandleAutoScroller.value?.startAutoScrollHandleMonitoring();

    // Listen for scroll changes so that we can update the selection when the user's
    // finger is standing still, but the document is moving beneath it during auto scrolling.
    widget.scrollChangeSignal.addListener(_onDocumentScroll);
  }

  void _onHandlePanUpdate(DragUpdateDetails details) {
    if (_dragHandleSelectionGlobalFocalPoint.value == null) {
      throw Exception(
          "Tried to pan an Android drag handle but the focal point is null. The focal point is set when the drag begins. This shouldn't be possible.");
    }

    // Move the selection focal point by the given delta.
    _dragHandleSelectionGlobalFocalPoint.value = _dragHandleSelectionGlobalFocalPoint.value! + details.delta;

    // Update the selection and magnifier based on the latest drag handle offset.
    _moveSelectionAndMagnifierToDragHandleOffset(dragDx: details.delta.dx);
  }

  void _onHandlePanEnd(DragEndDetails details) {
    _onHandleDragEnd();
  }

  void _onHandlePanCancel() {
    _onHandleDragEnd();
  }

  void _onHandleDragEnd() {
    _dragHandleSelectionBound = null;
    _dragHandleType = null;
    _dragHandleSelectionGlobalFocalPoint.value = null;
    _magnifierFocalPoint.value = null;

    // Start blinking the caret again, and hide the magnifier.
    _controlsController!
      ..blinkCaret()
      ..hideMagnifier();

    // Stop auto-scrolling based on the drag-handle offset.
    widget.dragHandleAutoScroller.value?.stopAutoScrollHandleMonitoring();
    widget.scrollChangeSignal.removeListener(_onDocumentScroll);

    if (widget.selection.value?.isCollapsed == false) {
      // The selection is expanded, show the toolbar.
      _controlsController!.showToolbar();
    } else {
      // The selection is collapsed, start the auto-hide countdown for the handle.
      _controlsController!.startCollapsedHandleAutoHideCountdown();
    }
  }

  void _onDocumentScroll() {
    if (_dragHandleType == null) {
      // The user isn't dragging anything. We don't care that the document moved. Return.
      return;
    }

    // Update the selection based on the handle's offset in the document, now that the
    // document has scrolled.
    _moveSelectionAndMagnifierToDragHandleOffset();
  }

  void _moveSelectionAndMagnifierToDragHandleOffset({
    double dragDx = 0,
  }) {
    // Move the selection to the document position that's nearest the focal point.
    final documentLayout = widget.getDocumentLayout();
    final nearestPosition = documentLayout.getDocumentPositionNearestToOffset(
      documentLayout.getDocumentOffsetFromAncestorOffset(_dragHandleSelectionGlobalFocalPoint.value!),
    )!;

    // Move the magnifier focal point to match the drag x-offset, but always remain focused on the vertical
    // center of the line.
    final myBox = context.findRenderObject() as RenderBox;
    final centerOfContentAtNearestPosition = documentLayout.getAncestorOffsetFromDocumentOffset(
      documentLayout.getRectForPosition(nearestPosition)!.center,
    );
    _magnifierFocalPoint.value = myBox.globalToLocal(
      Offset(
        _magnifierFocalPoint.value!.dx + dragDx,
        centerOfContentAtNearestPosition.dy,
      ),
    );

    switch (_dragHandleType!) {
      case HandleType.collapsed:
        widget.setSelection(DocumentSelection.collapsed(
          position: nearestPosition,
        ));
      case HandleType.upstream:
      case HandleType.downstream:
        switch (_dragHandleSelectionBound!) {
          case SelectionBound.base:
            widget.setSelection(DocumentSelection(
              base: nearestPosition,
              extent: widget.selection.value!.extent,
            ));
          case SelectionBound.extent:
            widget.setSelection(DocumentSelection(
              base: widget.selection.value!.base,
              extent: nearestPosition,
            ));
        }
    }

    // Update the auto-scroll focal point so that the viewport scrolls if we're
    // close to the boundary.
    widget.dragHandleAutoScroller.value?.updateAutoScrollHandleMonitoring(
      dragEndInViewport: centerOfContentAtNearestPosition,
    );
  }

  @override
  Widget build(BuildContext context) {
    return OverlayPortal(
      controller: _overlayController,
      overlayChildBuilder: _buildOverlay,
      child: widget.child ?? const SizedBox(),
    );
  }

  Widget _buildOverlay(BuildContext context) {
    return Stack(
      children: [
        _buildMagnifierFocalPoint(),
        _buildDebugSelectionFocalPoint(),
        _buildMagnifier(),
        // Handles and toolbar are built after the magnifier so that they don't appear in the magnifier.
        _buildCollapsedHandle(),
        ..._buildExpandedHandles(),
        _buildToolbar(),
      ],
    );
  }

  Widget _buildCollapsedHandle() {
    return ValueListenableBuilder(
      valueListenable: _controlsController!.shouldShowCollapsedHandle,
      builder: (context, shouldShow, child) {
        // Note: If we pass this widget as the `child` property, it causes repeated starts and stops
        // of the pan gesture. By building it here, pan events work as expected.
        return Follower.withOffset(
          link: _controlsController!.collapsedHandleFocalPoint,
          leaderAnchor: Alignment.bottomCenter,
          followerAnchor: Alignment.topCenter,
          child: AnimatedOpacity(
            // When the controller doesn't want the handle to be visible, hide it.
            opacity: shouldShow ? 1.0 : 0.0,
            duration: const Duration(milliseconds: 150),
            child: IgnorePointer(
              // Don't let the handle respond to touch events when the handle shouldn't
              // be visible. This is needed because we don't remove the handle from the
              // tree, we just make it invisible. In theory, invisible widgets aren't
              // supposed to be hit-testable, but in tests I found that without this
              // explicit IgnorePointer, gestures were still being captured by this handle.
              ignoring: !shouldShow,
              child: GestureDetector(
                onTapDown: (_) {
                  // Register tap down to win gesture arena ASAP.
                },
                onPanStart: (details) => _onHandlePanStart(details, HandleType.collapsed),
                onPanUpdate: _onHandlePanUpdate,
                onPanEnd: _onHandlePanEnd,
                onPanCancel: _onHandlePanCancel,
                dragStartBehavior: DragStartBehavior.down,
                child: AndroidSelectionHandle(
                  key: DocumentKeys.androidCaretHandle,
                  handleType: HandleType.collapsed,
                  color: _controlsController!.controlsColor ?? Theme.of(context).primaryColor,
                ),
              ),
            ),
          ),
        );
      },
    );
  }

  List<Widget> _buildExpandedHandles() {
    return [
      ValueListenableBuilder(
        valueListenable: _controlsController!.shouldShowExpandedHandles,
        builder: (context, shouldShow, child) {
          if (!shouldShow) {
            return const SizedBox();
          }

          return Follower.withOffset(
            link: _controlsController!.upstreamHandleFocalPoint,
            leaderAnchor: Alignment.bottomLeft,
            followerAnchor: Alignment.topRight,
            child: GestureDetector(
              onTapDown: (_) {
                // Register tap down to win gesture arena ASAP.
              },
              onPanStart: (details) => _onHandlePanStart(details, HandleType.upstream),
              onPanUpdate: _onHandlePanUpdate,
              onPanEnd: _onHandlePanEnd,
              onPanCancel: _onHandlePanCancel,
              dragStartBehavior: DragStartBehavior.down,
              child: AndroidSelectionHandle(
                key: DocumentKeys.upstreamHandle,
                handleType: HandleType.upstream,
                color: _controlsController!.controlsColor ?? Theme.of(context).primaryColor,
              ),
            ),
          );
        },
      ),
      ValueListenableBuilder(
        valueListenable: _controlsController!.shouldShowExpandedHandles,
        builder: (context, shouldShow, child) {
          if (!shouldShow) {
            return const SizedBox();
          }

          return Follower.withOffset(
            link: _controlsController!.downstreamHandleFocalPoint,
            leaderAnchor: Alignment.bottomRight,
            followerAnchor: Alignment.topLeft,
            child: GestureDetector(
              onTapDown: (_) {
                // Register tap down to win gesture arena ASAP.
              },
              onPanStart: (details) => _onHandlePanStart(details, HandleType.downstream),
              onPanUpdate: _onHandlePanUpdate,
              onPanEnd: _onHandlePanEnd,
              onPanCancel: _onHandlePanCancel,
              dragStartBehavior: DragStartBehavior.down,
              child: AndroidSelectionHandle(
                key: DocumentKeys.downstreamHandle,
                handleType: HandleType.downstream,
                color: _controlsController!.controlsColor ?? Theme.of(context).primaryColor,
              ),
            ),
          );
        },
      ),
    ];
  }

  Widget _buildToolbar() {
    return ValueListenableBuilder(
      valueListenable: _controlsController!.shouldShowToolbar,
      builder: (context, shouldShow, child) {
        return shouldShow ? child! : const SizedBox();
      },
      child: Follower.withAligner(
        link: _controlsController!.toolbarFocalPoint,
        aligner: _toolbarAligner,
        boundary: ScreenFollowerBoundary(
          screenSize: MediaQuery.sizeOf(context),
          devicePixelRatio: MediaQuery.devicePixelRatioOf(context),
        ),
        child: _toolbarBuilder(context, DocumentKeys.mobileToolbar, _controlsController!.toolbarFocalPoint),
      ),
    );
  }

  DocumentFloatingToolbarBuilder get _toolbarBuilder {
    return _controlsController!.toolbarBuilder ?? //
        widget.defaultToolbarBuilder ??
        (_, __, ___) => const SizedBox();
  }

  Widget _buildMagnifierFocalPoint() {
    return ValueListenableBuilder(
      valueListenable: _magnifierFocalPoint,
      builder: (context, focalPoint, child) {
        if (focalPoint == null) {
          return const SizedBox();
        }

        return Positioned(
          left: focalPoint.dx,
          top: focalPoint.dy,
          width: 1,
          height: 1,
          child: Leader(
            link: _controlsController!.magnifierFocalPoint,
          ),
        );
      },
    );
  }

  Widget _buildMagnifier() {
    return ValueListenableBuilder(
      valueListenable: _controlsController!.shouldShowMagnifier,
      builder: (context, shouldShow, child) {
        return shouldShow ? child! : const SizedBox();
      },
      child: _controlsController!.magnifierBuilder != null //
          ? _controlsController!.magnifierBuilder!(
              context,
              DocumentKeys.magnifier,
              _controlsController!.magnifierFocalPoint,
            )
          : _buildDefaultMagnifier(
              context,
              DocumentKeys.magnifier,
              _controlsController!.magnifierFocalPoint,
            ),
    );
  }

  Widget _buildDefaultMagnifier(BuildContext context, Key magnifierKey, LeaderLink focalPoint) {
    return Follower.withOffset(
      link: _controlsController!.magnifierFocalPoint,
      offset: const Offset(0, -150),
      leaderAnchor: Alignment.center,
      followerAnchor: Alignment.topLeft,
      // Theoretically, we should be able to use a leaderAnchor and followerAnchor of "center"
      // and avoid the following FractionalTranslation. However, when centering the follower,
      // we don't get the expect focal point within the magnified area. It's off-center. I'm not
      // sure why that happens, but using a followerAnchor of "topLeft" and then pulling back
      // by 50% solve the problem.
      child: FractionalTranslation(
        translation: const Offset(-0.5, -0.5),
        child: AndroidMagnifyingGlass(
          key: magnifierKey,
          magnificationScale: 1.5,
          // In theory, the offsetFromFocalPoint should either be `-150` to match the actual
          // offset, or it should be `-150 / magnificationLevel`. Neither of those align the
          // focal point correctly. The following offset was found empirically to give the
          // desired results, no matter how high the magnification.
          offsetFromFocalPoint: const Offset(0, -58),
        ),
      ),
    );
  }

  Widget _buildDebugSelectionFocalPoint() {
    return ValueListenableBuilder(
      valueListenable: _dragHandleSelectionGlobalFocalPoint,
      builder: (context, focalPoint, child) {
        if (focalPoint == null) {
          return const SizedBox();
        }

        return Positioned(
          left: focalPoint.dx,
          top: focalPoint.dy,
          child: FractionalTranslation(
            translation: const Offset(-0.5, -0.5),
            child: Container(
              width: 5,
              height: 5,
              color: Colors.red,
            ),
          ),
        );
      },
    );
  }
}

enum SelectionHandleType {
  collapsed,
  upstream,
  downstream,
}

enum SelectionBound {
  base,
  extent,
}<|MERGE_RESOLUTION|>--- conflicted
+++ resolved
@@ -460,17 +460,11 @@
   Offset? _startDragPositionOffset;
   double? _dragStartScrollOffset;
   Offset? _globalDragOffset;
-<<<<<<< HEAD
-
-  final _magnifierGlobalOffset = ValueNotifier<Offset?>(null);
-=======
-  Offset? _dragEndInInteractor;
 
   /// Holds the drag gesture that scrolls the document.
   Drag? _scrollingDrag;
 
-  SelectionHandleType? _selectionType;
->>>>>>> 67c0332a
+  final _magnifierGlobalOffset = ValueNotifier<Offset?>(null);
 
   Timer? _tapDownLongPressTimer;
   bool get _isLongPressInProgress => _longPressStrategy != null;
@@ -970,19 +964,6 @@
     // Stop waiting for a long-press to start, if a long press isn't already in-progress.
     _tapDownLongPressTimer?.cancel();
 
-<<<<<<< HEAD
-=======
-    if (!_isLongPressInProgress) {
-      // We only care about starting a pan if we're long-press dragging.
-      _scrollingDrag = scrollPosition.drag(details, () {
-        // Allows receiving touches while scrolling due to scroll momentum.
-        // This is needed to allow the user to stop scrolling by tapping down.
-        scrollPosition.context.setIgnorePointer(false);
-      });
-      return;
-    }
-
->>>>>>> 67c0332a
     _globalStartDragOffset = details.globalPosition;
     _dragStartInDoc = _getDocumentOffsetFromGlobalOffset(details.globalPosition);
 
@@ -1001,101 +982,23 @@
       return;
     }
 
-<<<<<<< HEAD
     if (widget.selection.value?.isCollapsed == true) {
       final caretPosition = widget.selection.value!.extent;
       final tapDocumentOffset = widget.getDocumentLayout().getDocumentOffsetFromAncestorOffset(_globalTapDownOffset!);
       final tapPosition = widget.getDocumentLayout().getDocumentPositionAtOffset(tapDocumentOffset)!;
       final isTapOverCaret = caretPosition.isEquivalentTo(tapPosition);
-=======
-    if (_scrollingDrag != null) {
-      // The user is trying to scroll the document. Change the scroll offset.
-      _scrollingDrag!.update(details);
-    }
-  }
-
-  void _updateLongPressSelection(DocumentSelection newSelection) {
-    if (newSelection != widget.selection.value) {
-      _select(newSelection);
-      HapticFeedback.lightImpact();
-    }
-
-    // Note: this needs to happen even when the selection doesn't change, in case
-    // some controls, like a magnifier, need to follower the user's finger.
-    _updateOverlayControlsOnLongPressDrag();
-  }
-
-  void _updateOverlayControlsOnLongPressDrag() {
-    final extentDocumentOffset = _docLayout.getRectForPosition(widget.selection.value!.extent)!.center;
-    final extentGlobalOffset = _docLayout.getAncestorOffsetFromDocumentOffset(extentDocumentOffset);
-    final extentInteractorOffset = (context.findRenderObject() as RenderBox).globalToLocal(extentGlobalOffset);
-    final extentViewportOffset = _interactorOffsetInViewport(extentInteractorOffset);
-    _handleAutoScrolling.updateAutoScrollHandleMonitoring(dragEndInViewport: extentViewportOffset);
-
-    _longPressMagnifierGlobalOffset.value = extentGlobalOffset;
-    _overlayPortalRebuildSignal.notifyListeners();
-  }
-
-  void _onPanEnd(DragEndDetails details) {
-    if (_isLongPressInProgress) {
-      _onLongPressEnd();
-      return;
-    }
-
-    if (_scrollingDrag != null) {
-      // The user was performing a drag gesture to scroll the document.
-      // End the scroll activity and let the document scrolling with momentum.
-      _scrollingDrag!.end(details);
-    }
-  }
-
-  void _onPanCancel() {
-    if (_isLongPressInProgress) {
-      _onLongPressEnd();
-      return;
-    }
-
-    if (_scrollingDrag != null) {
-      // The user was performing a drag gesture to scroll the document.
-      // End the drag gesture.
-      _scrollingDrag!.cancel();
-    }
-  }
-
-  void _onLongPressEnd() {
-    _longPressStrategy!.onLongPressEnd();
-
-    // Cancel any on-going long-press.
-    _longPressStrategy = null;
-    _longPressMagnifierGlobalOffset.value = null;
-
-    _handleAutoScrolling.stopAutoScrollHandleMonitoring();
-    scrollPosition.removeListener(_updateDragSelection);
-
-    _editingController
-      ..allowHandles()
-      ..hideMagnifier();
-    if (!widget.selection.value!.isCollapsed) {
-      _editingController.showToolbar();
-      _positionToolbar();
-    }
-    _overlayPortalRebuildSignal.notifyListeners();
-  }
-
-  void _showEditingControlsOverlay() {
-    _overlayPortalController.show();
-  }
-
-  void _removeEditingOverlayControls() {
-    _overlayPortalController.hide();
-  }
->>>>>>> 67c0332a
 
       if (isTapOverCaret) {
         _onCaretDragPanStart(details);
         return;
       }
     }
+
+    _scrollingDrag = scrollPosition.drag(details, () {
+      // Allows receiving touches while scrolling due to scroll momentum.
+      // This is needed to allow the user to stop scrolling by tapping down.
+      scrollPosition.context.setIgnorePointer(false);
+    });
   }
 
   void _onLongPressPanStart(DragStartDetails details) {
@@ -1138,8 +1041,10 @@
       return;
     }
 
-    // The user is trying to scroll the document. Change the scroll offset.
-    scrollPosition.jumpTo(scrollPosition.pixels - details.delta.dy);
+    if (_scrollingDrag != null) {
+      // The user is trying to scroll the document. Change the scroll offset.
+      _scrollingDrag!.update(details);
+    }
   }
 
   void _onLongPressPanUpdate(DragUpdateDetails details) {
@@ -1193,10 +1098,10 @@
       return;
     }
 
-    final pos = scrollPosition;
-    if (pos is ScrollPositionWithSingleContext) {
-      pos.goBallistic(-details.velocity.pixelsPerSecond.dy);
-      pos.context.setIgnorePointer(false);
+    if (_scrollingDrag != null) {
+      // The user was performing a drag gesture to scroll the document.
+      // End the scroll activity and let the document scrolling with momentum.
+      _scrollingDrag!.end(details);
     }
   }
 
@@ -1209,6 +1114,12 @@
     if (_isCaretDragInProgress) {
       _onCaretDragEnd();
       return;
+    }
+
+    if (_scrollingDrag != null) {
+      // The user was performing a drag gesture to scroll the document.
+      // End the drag gesture.
+      _scrollingDrag!.cancel();
     }
   }
 
@@ -1333,7 +1244,6 @@
   @override
   Widget build(BuildContext context) {
     final gestureSettings = MediaQuery.maybeOf(context)?.gestureSettings;
-<<<<<<< HEAD
     return RawGestureDetector(
       behavior: HitTestBehavior.translucent,
       gestures: <Type, GestureRecognizerFactory>{
@@ -1348,10 +1258,11 @@
               ..gestureSettings = gestureSettings;
           },
         ),
-        PanGestureRecognizer: GestureRecognizerFactoryWithHandlers<PanGestureRecognizer>(
-          () => PanGestureRecognizer(),
-          (PanGestureRecognizer recognizer) {
+        VerticalDragGestureRecognizer: GestureRecognizerFactoryWithHandlers<VerticalDragGestureRecognizer>(
+          () => VerticalDragGestureRecognizer(),
+          (VerticalDragGestureRecognizer recognizer) {
             recognizer
+              ..dragStartBehavior = DragStartBehavior.down
               ..onStart = _onPanStart
               ..onUpdate = _onPanUpdate
               ..onEnd = _onPanEnd
@@ -1361,40 +1272,6 @@
         ),
       },
       child: widget.child,
-=======
-    return OverlayPortal(
-      controller: _overlayPortalController,
-      overlayChildBuilder: _buildControlsOverlay,
-      child: RawGestureDetector(
-        behavior: HitTestBehavior.translucent,
-        gestures: <Type, GestureRecognizerFactory>{
-          TapSequenceGestureRecognizer: GestureRecognizerFactoryWithHandlers<TapSequenceGestureRecognizer>(
-            () => TapSequenceGestureRecognizer(),
-            (TapSequenceGestureRecognizer recognizer) {
-              recognizer
-                ..onTapDown = _onTapDown
-                ..onTapUp = _onTapUp
-                ..onDoubleTapDown = _onDoubleTapDown
-                ..onTripleTapDown = _onTripleTapDown
-                ..gestureSettings = gestureSettings;
-            },
-          ),
-          VerticalDragGestureRecognizer: GestureRecognizerFactoryWithHandlers<VerticalDragGestureRecognizer>(
-            () => VerticalDragGestureRecognizer(),
-            (VerticalDragGestureRecognizer recognizer) {
-              recognizer
-                ..dragStartBehavior = DragStartBehavior.down
-                ..onStart = _onPanStart
-                ..onUpdate = _onPanUpdate
-                ..onEnd = _onPanEnd
-                ..onCancel = _onPanCancel
-                ..gestureSettings = gestureSettings;
-            },
-          ),
-        },
-        child: widget.child,
-      ),
->>>>>>> 67c0332a
     );
   }
 }
