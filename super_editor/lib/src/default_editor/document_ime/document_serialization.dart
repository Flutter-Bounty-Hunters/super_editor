import 'dart:math';

import 'package:collection/collection.dart';
import 'package:flutter/services.dart';
import 'package:super_editor/src/core/document.dart';
import 'package:super_editor/src/core/document_selection.dart';
import 'package:super_editor/src/default_editor/selection_upstream_downstream.dart';
import 'package:super_editor/src/default_editor/text.dart';
import 'package:super_editor/src/infrastructure/_logging.dart';

/// Serializes a [Document] and [DocumentSelection] into a form that's understood by
/// the Input Method Engine (IME), and vis-a-versa.
///
/// The IME only understands strings of plain text. Therefore, to make [Document] content
/// available for IME editing, the [Document] structure needs to be serialized into a run of text.
///
/// When the IME alters the given content, that plain text needs to be deserialized back into
/// a [Document] structure.
///
/// This class implements both [Document] serialization and deserialization for the IME.
class DocumentImeSerializer {
  static const _leadingCharacter = '. ';

  DocumentImeSerializer(
    this._doc,
    this.selection,
    this.composingRegion, [
    // Always prepend the placeholder characters because
    // changing the editing value when the IME is composing
    // causes the IME composition to restart.
    //
    // See https://github.com/superlistapp/super_editor/issues/1641 for details.
    this._prependedCharacterPolicy = PrependedCharacterPolicy.include,
  ]) {
    _serialize();
  }

  final Document _doc;
  DocumentSelection selection;
  DocumentRange? composingRegion;
  final imeRangesToDocTextNodes = <TextRange, NodePath>{};
  final docTextNodesToImeRanges = <NodePath, TextRange>{};
  final selectedNodes = <DocumentNode>[];
  late String imeText;
  final PrependedCharacterPolicy _prependedCharacterPolicy;
  String _prependedPlaceholder = '';

  // TextNode(1) - Hello world
  // TextNode(2) - Paragraph 2
  // ImageNode(3)
  // TextNode(4) - YOLO
  // CompositeNode(5)
  //    TextNode(6) - Inner paragraph
  //    ListItemNode(7) - Item 1
  //    ListItemNode(8) - Item 2
  //    ListItemNode(9) - Item 3
  // TextNode(10) - Final paragraph

  // CompositeNode(5)
  //    TextNode(6) - Inner para|graph
  //
  // CompositeNodePosition
  //  - node ID: "5"
  //  - child node ID: "6"
  //  - child node position: TextNodePosition(offset: 10)
  //
  // .Inner Paragraph

  void _serialize() {
    editorImeLog.fine("Creating an IME model from document, selection, and composing region");
    print("Serializing document to send to the IME");
    final buffer = StringBuffer();
    int characterCount = 0;

    if (_shouldPrependPlaceholder()) {
      // Put an arbitrary character at the front of the text so that
      // the IME will report backspace buttons when the caret sits at
      // the beginning of the node. For example, the caret is at the
      // beginning of some text and we want to combine this text with
      // the text above it when the user presses backspace.
      //
      //     Text above...
      //     |The selected text node.
      _prependedPlaceholder = _leadingCharacter;
      buffer.write(_prependedPlaceholder);
      characterCount = _prependedPlaceholder.length;
    } else {
      _prependedPlaceholder = '';
    }

    print("Selection: $selection");
    print("");
    selectedNodes.clear();
    selectedNodes.addAll(_doc.getNodesInContentOrder(selection));
    for (int i = 0; i < selectedNodes.length; i += 1) {
      // Append a newline character before appending another node's text.
      //
      // The choice to separate each node with a newline was a judgement call.
      // There is no OS-level expectation for how structured content should
      // collapse down to IME content.
      if (i != 0) {
        buffer.write('\n');
        characterCount += 1;
      }

      var node = selectedNodes[i];
      final nodePath = NodePath.forNode(node.id);
      print("Serializing node for IME: $node");
      if (node is CompositeDocumentNode) {
        final serializedCharacterCount = _serializeCompositeNode(NodePath.forNode(node.id), node, buffer);
        characterCount += serializedCharacterCount;

        continue;
      }

      if (node is! TextNode) {
        buffer.write('~');
        characterCount += 1;

        final imeRange = TextRange(start: characterCount - 1, end: characterCount);
        imeRangesToDocTextNodes[imeRange] = nodePath;
        docTextNodesToImeRanges[nodePath] = imeRange;

        continue;
      }

      // Cache mappings between the IME text range and the document position
      // so that we can easily convert between the two, when requested.
      final imeRange = TextRange(start: characterCount, end: characterCount + node.text.length);
<<<<<<< HEAD
      editorImeLog.finer("IME range $imeRange -> text node content '${node.text.text}'");
      imeRangesToDocTextNodes[imeRange] = nodePath;
      docTextNodesToImeRanges[nodePath] = imeRange;
=======
      editorImeLog.finer("IME range $imeRange -> text node content '${node.text.toPlainText()}'");
      imeRangesToDocTextNodes[imeRange] = node.id;
      docTextNodesToImeRanges[node.id] = imeRange;
>>>>>>> 96eb788b

      // Concatenate this node's text with the previous nodes.
      buffer.write(node.text.toPlainText());
      characterCount += node.text.length;
    }

    imeText = buffer.toString();
    editorImeLog.fine("IME serialization:\n'$imeText'");
  }

  int _serializeCompositeNode(NodePath nodePath, CompositeDocumentNode node, StringBuffer buffer) {
    int characterCount = 0;
    for (final innerNode in node.nodes) {
      final innerNodePath = nodePath.addSubPath(innerNode.id);
      if (innerNode is CompositeDocumentNode) {
        characterCount += _serializeCompositeNode(innerNodePath, innerNode, buffer);
        continue;
      }

      characterCount += _serializeNonCompositeNode(innerNodePath, node, buffer, characterCount);

      if (innerNode != node.nodes.last) {
        buffer.write('\n');
        characterCount += 1;
      }
    }

    return characterCount;
  }

  int _serializeNonCompositeNode(NodePath nodePath, DocumentNode node, StringBuffer buffer, int characterCount) {
    if (node is! TextNode) {
      buffer.write('~');

      final imeRange = TextRange(start: characterCount - 1, end: characterCount);
      imeRangesToDocTextNodes[imeRange] = nodePath;
      docTextNodesToImeRanges[nodePath] = imeRange;

      return 1;
    }

    // Cache mappings between the IME text range and the document position
    // so that we can easily convert between the two, when requested.
    final imeRange = TextRange(start: characterCount, end: characterCount + node.text.length);
    editorImeLog.finer("IME range $imeRange -> text node content '${node.text.text}'");
    imeRangesToDocTextNodes[imeRange] = nodePath;
    docTextNodesToImeRanges[nodePath] = imeRange;

    // Concatenate this node's text with the previous nodes.
    buffer.write(node.text.text);
    return node.text.length;
  }

  bool _shouldPrependPlaceholder() {
    if (_prependedCharacterPolicy == PrependedCharacterPolicy.include) {
      // The client explicitly requested prepended characters. This is
      // useful, for example, when a client has an existing serialization that
      // includes prepended characters and wants to compare that serialization
      // to a new serialization. The client wants to ensure that the new
      // serialization has prepended characters, too.
      return true;
    } else if (_prependedCharacterPolicy == PrependedCharacterPolicy.exclude) {
      return false;
    }

    // We want to prepend an arbitrary placeholder character whenever the
    // user's selection is collapsed at the beginning of a node. Without the
    // arbitrary character, the IME would assume that there's no content
    // before the current node and therefore it wouldn't report the backspace
    // button.
    final selectedNode = _doc.getNode(selection.extent)!;
    return selection.isCollapsed && selection.extent.nodePosition == selectedNode.beginningPosition;
  }

  bool get didPrependPlaceholder => _prependedPlaceholder.isNotEmpty;

  DocumentSelection? imeToDocumentSelection(TextSelection imeSelection) {
    editorImeLog.fine("Creating doc selection from IME selection: $imeSelection");
    if (!imeSelection.isValid) {
      editorImeLog.fine("The IME selection is empty. Returning a null document selection.");
      return null;
    }

    if (didPrependPlaceholder) {
      // The IME might be trying to select our invisible prepended characters.
      // If so, we need to adjust the IME selection bounds.
      if ((imeSelection.isCollapsed && imeSelection.extentOffset < _prependedPlaceholder.length) ||
          (imeSelection.start < _prependedPlaceholder.length && imeSelection.end == _prependedPlaceholder.length)) {
        // The IME is only trying to select our invisible characters. Return null
        // for an empty document selection.
        editorImeLog.fine("The IME only selected invisible characters. Returning a null document selection.");
        return null;
      } else if (imeSelection.start < _prependedPlaceholder.length) {
        // The IME is trying to select some invisible characters and some real
        // characters. Remove the invisible characters from the IME selection before
        // converting it to a document selection.
        editorImeLog.fine("Removing invisible characters from IME selection.");
        imeSelection = imeSelection.copyWith(
          baseOffset: max(imeSelection.baseOffset, _prependedPlaceholder.length),
          extentOffset: max(imeSelection.extentOffset, _prependedPlaceholder.length),
        );
        editorImeLog.fine("Adjusted IME selection is: $imeSelection");
      } else {
        editorImeLog.fine("The IME only selected visible characters. No adjustment necessary.");
      }
    } else {
      editorImeLog.fine("The serialization doesn't have any invisible characters. No adjustment necessary.");
    }

    editorImeLog.fine("Calculating the base DocumentPosition for the DocumentSelection");
    final base = _imeToDocumentPosition(
      imeSelection.base,
      isUpstream: imeSelection.base.affinity == TextAffinity.upstream,
    );
    editorImeLog.fine("Selection base: $base");

    editorImeLog.fine("Calculating the extent DocumentPosition for the DocumentSelection");
    final extent = _imeToDocumentPosition(
      imeSelection.extent,
      isUpstream: imeSelection.extent.affinity == TextAffinity.upstream,
    );
    editorImeLog.fine("Selection extent: $extent");

    return DocumentSelection(base: base, extent: extent);
  }

  DocumentRange? imeToDocumentRange(TextRange imeRange) {
    editorImeLog.fine("Creating doc range from IME range: $imeRange");
    if (!imeRange.isValid) {
      editorImeLog.fine("The IME range is empty. Returning null document range.");
      // The range is empty. Return null.
      return null;
    }

    if (didPrependPlaceholder) {
      // The IME might be trying to select our invisible prepended characters.
      // If so, we need to adjust the IME selection bounds.
      if ((imeRange.isCollapsed && imeRange.end < _prependedPlaceholder.length) ||
          (imeRange.start < _prependedPlaceholder.length && imeRange.end == _prependedPlaceholder.length)) {
        // The IME is only trying to select our invisible characters. Return null
        // for an empty document range.
        editorImeLog
            .fine("The IME tried to create a range around invisible characters. Returning null document range.");
        return null;
      } else {
        // The IME is trying to select some invisible characters and some real
        // characters. Remove the invisible characters from the IME range before
        // converting it to a document range.
        editorImeLog.fine("Removing arbitrary character from IME range.");
        editorImeLog.fine("Before adjustment, range: $imeRange");
        editorImeLog.fine("Prepended characters length: ${_prependedPlaceholder.length}");
        imeRange = TextRange(
          start: max(imeRange.start, _prependedPlaceholder.length),
          end: max(imeRange.end, _prependedPlaceholder.length),
        );
        editorImeLog.fine("Adjusted IME range to: $imeRange");
      }
    } else {
      editorImeLog.fine("The IME is only composing visible characters. No adjustment necessary.");
    }

    return DocumentRange(
      start: _imeToDocumentPosition(
        TextPosition(offset: imeRange.start),
        isUpstream: false,
      ),
      end: _imeToDocumentPosition(
        TextPosition(offset: imeRange.end),
        isUpstream: false,
      ),
    );
  }

  /// Returns `true` if the [imePosition] is inside the prepended placeholder,
  /// or `false` otherwise.
  ///
  /// The placeholder is a sequence of characters that are sent to the IME, but are
  /// invisible to the user.
  bool isPositionInsidePlaceholder(TextPosition imePosition) {
    if (!didPrependPlaceholder) {
      return false;
    }

    if (imePosition.offset <= -1) {
      // The given imePosition might be a selection or a composing region.
      // The IME composing position always has a value. When the IME wants
      // to describe the absence of a composing region, the offset is set to -1.
      // Therefore, this position refers to the absence of a composing region, so
      // this position isn't sitting in the placeholder.
      return false;
    }

    if (imePosition.offset >= _prependedPlaceholder.length) {
      return false;
    }

    return true;
  }

  /// Returns the first visible position in the IME content.
  ///
  /// If a placeholder is prepended, returns the first position after the placeholder,
  /// otherwise, returns the first position.
  TextPosition get firstVisiblePosition {
    return didPrependPlaceholder //
        ? TextPosition(offset: _prependedPlaceholder.length)
        : const TextPosition(offset: 0);
  }

  DocumentPosition _imeToDocumentPosition(TextPosition imePosition, {required bool isUpstream}) {
    for (final range in imeRangesToDocTextNodes.keys) {
      if (range.start <= imePosition.offset && imePosition.offset <= range.end) {
        final nodePath = imeRangesToDocTextNodes[range]!;
        final node = _doc.getNodeById(nodePath.nodeIds.last)!;

        late NodePosition contentNodePosition;
        if (node is TextNode) {
          contentNodePosition = TextNodePosition(offset: imePosition.offset - range.start);
          // return DocumentPosition(
          //   nodeId: node.id,
          //   nodePosition: TextNodePosition(offset: imePosition.offset - range.start),
          // );
        } else {
          if (imePosition.offset <= range.start) {
            // Return a position at the start of the node.
            contentNodePosition = node.beginningPosition;
            // return DocumentPosition(
            //   nodeId: node.id,
            //   nodePosition: node.beginningPosition,
            // );
          } else {
            // Return a position at the end of the node.
            contentNodePosition = node.endPosition;
            // return DocumentPosition(
            //   nodeId: node.id,
            //   nodePosition: node.endPosition,
            // );
          }
        }

        if (nodePath.nodeIds.length == 1) {
          // This is a single node - not a composite node. Return it as-is.
          return DocumentPosition(
            nodeId: node.id,
            nodePosition: contentNodePosition,
          );
        }

        NodePosition compositeNodePosition = contentNodePosition;
        for (int i = nodePath.nodeIds.length - 2; i >= 0; i -= 1) {
          compositeNodePosition = CompositeNodePosition(
            compositeNodeId: nodePath.nodeIds[i],
            childNodeId: nodePath.nodeIds[i + 1],
            childNodePosition: compositeNodePosition,
          );
        }
        return DocumentPosition(
          nodeId: nodePath.nodeIds.first,
          nodePosition: compositeNodePosition,
        );
      }
    }

    editorImeLog.shout("---------------DocumentImeSerializer----------------------");
    editorImeLog.shout("Couldn't map an IME position to a document position.");
    editorImeLog.shout("Desired IME position: '$imePosition'");
    editorImeLog.shout("");
    editorImeLog.shout("IME text: '$imeText'");
    editorImeLog.shout("IME prepended placeholder: '$_prependedPlaceholder'");
    editorImeLog.shout("");
    editorImeLog.shout("Document selection: $selection");
    editorImeLog.shout("Document composing region: $composingRegion");
    editorImeLog.shout("");
    editorImeLog.shout("IME Ranges to text nodes:");
    for (final entry in imeRangesToDocTextNodes.entries) {
      editorImeLog.shout(" - IME range: ${entry.key} -> Text node: ${entry.value}");
<<<<<<< HEAD
      editorImeLog.shout("    ^ node content: '${_getTextNodeAtNodePath(entry.value).text.text}'");
=======
      editorImeLog.shout("    ^ node content: '${(_doc.getNodeById(entry.value) as TextNode).text.toPlainText()}'");
>>>>>>> 96eb788b
    }
    editorImeLog.shout("-----------------------------------------------------------");
    throw Exception(
        "Couldn't map an IME position to a document position. \nTextEditingValue: '$imeText'\nIME position: $imePosition");
  }

  TextNode _getTextNodeAtNodePath(NodePath path) {
    return _doc.getNodeById(path.nodeIds.last) as TextNode;
  }

  TextSelection documentToImeSelection(DocumentSelection docSelection) {
    editorImeLog.fine("Converting doc selection to ime selection: $docSelection");
    final selectionAffinity = _doc.getAffinityForSelection(docSelection);
    final startImePosition = _documentToImePosition(docSelection.base);
    final endImePosition = _documentToImePosition(docSelection.extent);

    editorImeLog.fine("Start IME position: $startImePosition");
    editorImeLog.fine("End IME position: $endImePosition");
    return TextSelection(
      baseOffset: startImePosition.offset,
      extentOffset: endImePosition.offset,
      affinity: selectionAffinity,
    );
  }

  TextRange documentToImeRange(DocumentRange? documentRange) {
    editorImeLog.fine("Converting doc range to ime range: $documentRange");
    if (documentRange == null) {
      editorImeLog.fine("The document range is null. Returning an empty IME range.");
      return const TextRange(start: -1, end: -1);
    }

    final startImePosition = _documentToImePosition(documentRange.start);
    final endImePosition = _documentToImePosition(documentRange.end);

    editorImeLog.fine("After converting DocumentRange to TextRange:");
    editorImeLog.fine("Start IME position: $startImePosition");
    editorImeLog.fine("End IME position: $endImePosition");
    return TextRange(
      start: startImePosition.offset,
      end: endImePosition.offset,
    );
  }

  TextPosition _documentToImePosition(DocumentPosition docPosition) {
    editorImeLog.fine("Converting DocumentPosition to IME TextPosition: $docPosition");
    final imeRange = docTextNodesToImeRanges[docPosition.nodeId];
    if (imeRange == null) {
      throw Exception("No such document position in the IME content: $docPosition");
    }

    final nodePosition = docPosition.nodePosition;

    if (nodePosition is UpstreamDownstreamNodePosition) {
      if (nodePosition.affinity == TextAffinity.upstream) {
        editorImeLog.fine("The doc position is an upstream position on a block.");
        // Return the text position before the special character,
        // e.g., "|~".
        return TextPosition(offset: imeRange.start);
      } else {
        editorImeLog.fine("The doc position is a downstream position on a block.");
        // Return the text position after the special character,
        // e.g., "~|".
        return TextPosition(offset: imeRange.start + 1);
      }
    }

    if (nodePosition is TextNodePosition) {
      return TextPosition(offset: imeRange.start + (docPosition.nodePosition as TextNodePosition).offset);
    }

    if (nodePosition is CompositeNodePosition) {
      final innerDocumentPosition =
          DocumentPosition(nodeId: nodePosition.childNodeId, nodePosition: nodePosition.childNodePosition);

      // Recursive call to create the IME text position for the content within the composite node.
      return _documentToImePosition(innerDocumentPosition);
    }

    throw Exception("Super Editor doesn't know how to convert a $nodePosition into an IME-compatible selection");
  }

  TextEditingValue toTextEditingValue() {
    editorImeLog.fine("Creating TextEditingValue from document. Selection: $selection");
    editorImeLog.fine("Text:\n'$imeText'");
    final imeSelection = documentToImeSelection(selection);
    editorImeLog.fine("Selection: $imeSelection");
    final imeComposingRegion = documentToImeRange(composingRegion);
    editorImeLog.fine("Composing region: $imeComposingRegion");

    return TextEditingValue(
      text: imeText,
      selection: imeSelection,
      composing: imeComposingRegion,
    );
  }
}

enum PrependedCharacterPolicy {
  automatic,
  include,
  exclude,
}<|MERGE_RESOLUTION|>--- conflicted
+++ resolved
@@ -127,15 +127,9 @@
       // Cache mappings between the IME text range and the document position
       // so that we can easily convert between the two, when requested.
       final imeRange = TextRange(start: characterCount, end: characterCount + node.text.length);
-<<<<<<< HEAD
-      editorImeLog.finer("IME range $imeRange -> text node content '${node.text.text}'");
+      editorImeLog.finer("IME range $imeRange -> text node content '${node.text.toPlainText()}'");
       imeRangesToDocTextNodes[imeRange] = nodePath;
       docTextNodesToImeRanges[nodePath] = imeRange;
-=======
-      editorImeLog.finer("IME range $imeRange -> text node content '${node.text.toPlainText()}'");
-      imeRangesToDocTextNodes[imeRange] = node.id;
-      docTextNodesToImeRanges[node.id] = imeRange;
->>>>>>> 96eb788b
 
       // Concatenate this node's text with the previous nodes.
       buffer.write(node.text.toPlainText());
@@ -412,11 +406,7 @@
     editorImeLog.shout("IME Ranges to text nodes:");
     for (final entry in imeRangesToDocTextNodes.entries) {
       editorImeLog.shout(" - IME range: ${entry.key} -> Text node: ${entry.value}");
-<<<<<<< HEAD
-      editorImeLog.shout("    ^ node content: '${_getTextNodeAtNodePath(entry.value).text.text}'");
-=======
-      editorImeLog.shout("    ^ node content: '${(_doc.getNodeById(entry.value) as TextNode).text.toPlainText()}'");
->>>>>>> 96eb788b
+      editorImeLog.shout("    ^ node content: '${_getTextNodeAtNodePath(entry.value).text.toPlainText()}'");
     }
     editorImeLog.shout("-----------------------------------------------------------");
     throw Exception(
