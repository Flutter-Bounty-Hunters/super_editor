import 'package:attributed_text/attributed_text.dart';
import 'package:flutter/foundation.dart';
import 'package:flutter/services.dart';
import 'package:super_editor/src/core/document.dart';
import 'package:super_editor/src/core/document_composer.dart';
import 'package:super_editor/src/core/document_layout.dart';
import 'package:super_editor/src/core/document_selection.dart';
import 'package:super_editor/src/core/editor.dart';
import 'package:super_editor/src/default_editor/common_editor_operations.dart';
import 'package:super_editor/src/default_editor/list_items.dart';
import 'package:super_editor/src/default_editor/multi_node_editing.dart';
import 'package:super_editor/src/default_editor/paragraph.dart';
import 'package:super_editor/src/default_editor/selection_upstream_downstream.dart';
import 'package:super_editor/src/default_editor/tasks.dart';
import 'package:super_editor/src/default_editor/text.dart';
import 'package:super_editor/src/infrastructure/_logging.dart';
import 'package:super_editor/src/infrastructure/platforms/platform.dart';

import 'document_serialization.dart';

/// Applies software keyboard text deltas to a document.
class TextDeltasDocumentEditor {
  TextDeltasDocumentEditor({
    required this.editor,
    required this.document,
    required this.documentLayoutResolver,
    required this.selection,
    required this.composerPreferences,
    required this.composingRegion,
    required this.commonOps,
    required this.onPerformAction,
  });

  final Editor editor;
  final Document document;
  final DocumentLayoutResolver documentLayoutResolver;
  final ValueListenable<DocumentSelection?> selection;
  final ValueListenable<DocumentRange?> composingRegion;
  final ComposerPreferences composerPreferences;
  final CommonEditorOperations commonOps;

  /// Handles newlines that are inserted as text, e.g., "\n" in deltas.
  final void Function(TextInputAction) onPerformAction;

  late DocumentImeSerializer _serializedDoc;
  late TextEditingValue _previousImeValue;
  TextEditingValue? _nextImeValue;

  /// Applies the given [textEditingDeltas] to the [Document].
  void applyDeltas(List<TextEditingDelta> textEditingDeltas) {
    editorImeLog.info("Applying ${textEditingDeltas.length} IME deltas to document");

    editorImeDeltasLog.fine("Incoming deltas:");
    for (final delta in textEditingDeltas) {
      editorImeDeltasLog.fine(delta);
    }

    // Apply deltas to the document.
    editorImeLog.fine("Serializing document to perform IME operations");
    _serializedDoc = DocumentImeSerializer(
      document,
      selection.value!,
      composingRegion.value,
    );

    _previousImeValue = TextEditingValue(
      text: _serializedDoc.imeText,
      selection: selection.value != null
          ? _serializedDoc.documentToImeSelection(selection.value!)
          : const TextSelection.collapsed(offset: -1),
      composing: _serializedDoc.documentToImeRange(_serializedDoc.composingRegion),
    );

    // Start an editor transaction so that all changes made during this delta
    // application is considered a single undo-able change.
    editor.startTransaction();

    for (final delta in textEditingDeltas) {
      editorImeLog.info("---------------------------------------------------");

      editorImeLog.info("Applying delta: $delta");

      _nextImeValue = delta.apply(_previousImeValue);
      if (delta is TextEditingDeltaInsertion) {
        _applyInsertion(delta);
      } else if (delta is TextEditingDeltaReplacement) {
        _applyReplacement(delta);
      } else if (delta is TextEditingDeltaDeletion) {
        _applyDeletion(delta);
      } else if (delta is TextEditingDeltaNonTextUpdate) {
        _applyNonTextChange(delta);
      } else {
        editorImeLog.shout("Unknown IME delta type: ${delta.runtimeType}");
      }

      editorImeLog.info("---------------------------------------------------");
    }

    // Update the editor's IME composing region based on the composing region
    // for the last delta. If the version of our document serialized hidden
    // characters in the IME, adjust for those hidden characters before setting
    // the IME composing region.
    editorImeLog.fine("After applying all deltas, converting the final composing region to a document range.");
    editorImeLog.fine("Raw IME delta composing region: ${textEditingDeltas.last.composing}");
<<<<<<< HEAD
    final newComposingRegion = _serializedDoc.imeToDocumentRange(textEditingDeltas.last.composing);
    if (newComposingRegion != composingRegion.value) {
      editor.execute([
        ChangeComposingRegionRequest(
          _serializedDoc.imeToDocumentRange(textEditingDeltas.last.composing),
        ),
      ]);
    }
=======

    DocumentRange? docComposingRegion = _calculateNewComposingRegion(textEditingDeltas);

    editor.execute([
      ChangeComposingRegionRequest(
        docComposingRegion,
      ),
    ]);
>>>>>>> e083e6bb
    editorImeLog.fine("Document composing region: ${composingRegion.value}");

    // End the editor transaction for all deltas in this call.
    editor.endTransaction();

    _nextImeValue = null;
  }

  void _applyInsertion(TextEditingDeltaInsertion delta) {
    editorImeLog.fine('Inserted text: "${delta.textInserted}"');
    editorImeLog.fine("Insertion offset: ${delta.insertionOffset}");
    editorImeLog.fine("Selection: ${delta.selection}");
    editorImeLog.fine("Composing: ${delta.composing}");
    editorImeLog.fine('Old text: "${delta.oldText}"');

    if (delta.textInserted == "\n") {
      // On iOS, newlines are reported here and also to performAction().
      // On Android, newlines are only reported here. So, on Android,
      // we forward the newline action to performAction.
      if (defaultTargetPlatform == TargetPlatform.android) {
        editorImeLog.fine("Received a newline insertion on Android. Forwarding to newline input action.");
        onPerformAction(TextInputAction.newline);
      } else {
        editorImeLog.fine("Skipping insertion delta because its a newline");
      }

      // Update the local IME value that changes with each delta.
      _previousImeValue = delta.apply(_previousImeValue);

      return;
    }

    if (delta.textInserted == "\t" && (defaultTargetPlatform == TargetPlatform.iOS)) {
      // On iOS, tabs pressed at the the software keyboard are reported here.
      commonOps.indentListItem();

      // Update the local IME value that changes with each delta.
      _previousImeValue = delta.apply(_previousImeValue);

      return;
    }

    editorImeLog.fine(
        "Inserting text: '${delta.textInserted}', at insertion offset: ${delta.insertionOffset}, with ime selection: ${delta.selection}");

    final insertionPosition = TextPosition(
      offset: delta.insertionOffset,
      affinity: delta.selection.affinity,
    );

    if (delta.textInserted == ' ' && _serializedDoc.isPositionInsidePlaceholder(insertionPosition)) {
      // The IME is trying to insert a space inside the invisible range. This is a situation that happens
      // on iOS when the user is composing a character at the beginning of a node using a korean keyboard.
      // The IME deletes the first visible character and the space from the invisible characters,
      // them it inserts the space back. We already adjust the deletion to avoid deleting the invisible space,
      // so we should ignore this insertion.
      //
      // For more information, see #1828.
      return;
    }

    editorImeLog.fine("Converting IME insertion offset into a DocumentSelection");
    final insertionSelection = _serializedDoc.imeToDocumentSelection(
      TextSelection.fromPosition(insertionPosition),
    )!;

    // Update the local IME value that changes with each delta.
    _previousImeValue = delta.apply(_previousImeValue);

    insert(insertionSelection, delta.textInserted);

    // Update the IME to document serialization based on the insertion changes.
    _serializedDoc = DocumentImeSerializer(
      document,
      selection.value!,
      composingRegion.value,
      _serializedDoc.didPrependPlaceholder ? PrependedCharacterPolicy.include : PrependedCharacterPolicy.exclude,
    )..imeText = _previousImeValue.text;

    // The delta's composing region is based on the content after insertion, so we
    // apply the composing region here instead of during insertion operation above.
    final insertionComposingRegion = _serializedDoc.imeToDocumentRange(delta.composing);
    editor.execute([
      ChangeComposingRegionRequest(insertionComposingRegion),
    ]);
  }

  void _applyReplacement(TextEditingDeltaReplacement delta) {
    editorImeLog.fine("Text replaced: '${delta.textReplaced}'");
    editorImeLog.fine("Replacement text: '${delta.replacementText}'");
    editorImeLog.fine("Replaced range: ${delta.replacedRange}");
    editorImeLog.fine("Selection: ${delta.selection}");
    editorImeLog.fine("Composing: ${delta.composing}");
    editorImeLog.fine('Old text: "${delta.oldText}"');

    if (delta.replacementText == "\n") {
      // On iOS, newlines are reported here and also to performAction().
      // On Android, newlines are only reported here. So, on Android,
      // we forward the newline action to performAction.
      if (defaultTargetPlatform == TargetPlatform.android) {
        editorImeLog.fine("Received a newline replacement on Android. Forwarding to newline input action.");
        onPerformAction(TextInputAction.newline);
      } else {
        editorImeLog.fine("Skipping replacement delta because its a newline");
      }
      return;
    }

    if (delta.replacementText == "\t" && (defaultTargetPlatform == TargetPlatform.iOS)) {
      // On iOS, tabs pressed at the the software keyboard are reported here.
      commonOps.indentListItem();
      return;
    }

    replace(delta.replacedRange, delta.replacementText);

    // Update the local IME value that changes with each delta.
    _previousImeValue = delta.apply(_previousImeValue);

    // Update the IME to document serialization based on the replacement changes.
    // It's possible that the replacement text have a different length from the replaced text.
    // Therefore, we need to update our mapping from the IME positions to document positions.
    _serializedDoc = DocumentImeSerializer(
      document,
      selection.value!,
      composingRegion.value,
      _serializedDoc.didPrependPlaceholder ? PrependedCharacterPolicy.include : PrependedCharacterPolicy.exclude,
    )..imeText = _previousImeValue.text;

    // The delta's composing region is based on the content after insertion, so we
    // apply the composing region here instead of during the replacement operation above.
    final insertionComposingRegion = _serializedDoc.imeToDocumentRange(delta.composing);
    editor.execute([
      ChangeComposingRegionRequest(insertionComposingRegion),
    ]);
  }

  void _applyDeletion(TextEditingDeltaDeletion delta) {
    editorImeLog.fine("Delete delta:\n"
        "Text deleted: '${delta.textDeleted}'\n"
        "Deleted Range: ${delta.deletedRange}\n"
        "Selection: ${delta.selection}\n"
        "Composing: ${delta.composing}\n"
        "Old text: '${delta.oldText}'");

    delete(delta.deletedRange);

    // Update the local IME value that changes with each delta.
    _previousImeValue = delta.apply(_previousImeValue);

    editorImeLog.fine("Deletion operation complete");
  }

  void _applyNonTextChange(TextEditingDeltaNonTextUpdate delta) {
    editorImeLog.fine("Non-text change:");
    editorImeLog.fine("OS-side selection - ${delta.selection}");
    editorImeLog.fine("OS-side composing - ${delta.composing}");

    DocumentSelection? docSelection = _calculateNewDocumentSelection(delta);
    DocumentRange? docComposingRegion = _calculateNewComposingRegion([delta]);

    if (docSelection != null) {
      // We got a selection from the platform.
      // This could happen in some software keyboards, like GBoard,
      // where the user can swipe over the spacebar to change the selection.
      editor.execute([
        ChangeSelectionRequest(
          docSelection,
          docSelection.isCollapsed ? SelectionChangeType.placeCaret : SelectionChangeType.expandSelection,
          SelectionReason.userInteraction,
        ),
        ChangeComposingRegionRequest(docComposingRegion),
      ]);
    }

    // Update the local IME value that changes with each delta.
    _previousImeValue = delta.apply(_previousImeValue);
  }

  void insert(DocumentSelection insertionSelection, String textInserted) {
    editorImeLog.fine('Inserting "$textInserted" at position "$insertionSelection"');
    editorImeLog
        .fine("Updating the Document Composer's selection to place caret at insertion offset:\n$insertionSelection");
    final selectionBeforeInsertion = selection.value;
    // editor.execute([
    //   ChangeSelectionRequest(
    //     insertionSelection,
    //     SelectionChangeType.placeCaret,
    //     SelectionReason.userInteraction,
    //   ),
    // ]);

    editorImeLog.fine("Inserting the text at the Document Composer's selection");
    final didInsert = _insertPlainText(
      insertionSelection,
      textInserted,
    );
    editorImeLog.fine("Insertion successful? $didInsert");

    if (!didInsert) {
      editorImeLog.fine("Failed to insert characters. Restoring previous selection.");
      editor.execute([
        ChangeSelectionRequest(
          selectionBeforeInsertion,
          SelectionChangeType.placeCaret,
          SelectionReason.contentChange,
        ),
      ]);
    }
  }

  bool _insertPlainText(
    DocumentSelection insertionSelection,
    String text,
  ) {
    DocumentPosition insertionPosition = insertionSelection.extent;
    editorOpsLog.fine('Attempting to insert "$text" at position: $insertionPosition');

    DocumentNode? insertionNode = document.getNodeById(insertionPosition.nodeId);
    if (insertionNode == null) {
      editorOpsLog.warning('Attempted to insert text using a non-existing node');
      return false;
    }

    if (insertionPosition.nodePosition is UpstreamDownstreamNodePosition) {
      editorOpsLog.fine("The selected position is an UpstreamDownstreamPosition. Inserting new paragraph first.");
      commonOps.insertBlockLevelNewline();

      // After inserting a block level new line, the selection changes to another node.
      // Therefore, we need to update the insertion position.
      insertionNode = document.getNodeById(selection.value!.extent.nodeId)!;
      insertionPosition = DocumentPosition(nodeId: insertionNode.id, nodePosition: insertionNode.endPosition);
    }

    if (insertionNode is! TextNode || insertionPosition.nodePosition is! TextNodePosition) {
      editorOpsLog.fine(
          "Couldn't insert text because Super Editor doesn't know how to handle a node of type: $insertionNode, with position: ${insertionPosition.nodePosition}");
      return false;
    }

    editorOpsLog.fine("Executing text insertion command.");
    editorOpsLog.finer("Text before insertion: '${insertionNode.text.text}'");
    editor.execute([
      ChangeSelectionRequest(
        insertionSelection,
        SelectionChangeType.placeCaret,
        SelectionReason.userInteraction,
      ),
      InsertTextRequest(
        documentPosition: insertionPosition,
        textToInsert: text,
        attributions: composerPreferences.currentAttributions,
      ),
    ]);
    editorOpsLog.finer("Text after insertion: '${insertionNode.text.text}'");

    return true;
  }

  void replace(TextRange replacedRange, String replacementText) {
    final replacementSelection = _serializedDoc.imeToDocumentSelection(TextSelection(
      baseOffset: replacedRange.start,
      // TODO: the delta API is wrong for TextRange.end, it should be exclusive,
      //       but it's implemented as inclusive. Change this code when Flutter
      //       fixes the problem.
      extentOffset: replacedRange.end,
    ));

    if (replacementSelection != null) {
      editor.execute([
        ChangeSelectionRequest(
          replacementSelection,
          SelectionChangeType.expandSelection,
          SelectionReason.contentChange,
        ),
      ]);
    }
    editorImeLog.fine("Replacing selection: $replacementSelection");
    editorImeLog.fine('With text: "$replacementText"');

    if (replacementText == "\n") {
      onPerformAction(TextInputAction.newline);
      return;
    }

    commonOps.insertPlainText(replacementText);
  }

  void delete(TextRange deletedRange) {
    final rangeToDelete = deletedRange;
    final docSelectionToDelete = _serializedDoc.imeToDocumentSelection(TextSelection(
      baseOffset: rangeToDelete.start,
      extentOffset: rangeToDelete.end,
    ));
    editorImeLog.fine("Doc selection to delete: $docSelectionToDelete");

    if (docSelectionToDelete == null) {
      final selectedNodeIndex = document.getNodeIndexById(
        selection.value!.extent.nodeId,
      );
      // The user is trying to delete upstream at the start of a node.
      // This action requires intervention because the IME doesn't know
      // that there's more content before this node. Instruct the editor
      // to run a delete action upstream, which will take the desired
      // "backspace" behavior at the start of this node.
      editor.execute([
        DeleteUpstreamAtBeginningOfNodeRequest(
          document.getNodeAt(selectedNodeIndex)!,
        ),
      ]);
      return;
    }

    editorImeLog.fine("Running selection deletion operation");
    editor.execute([
      ChangeSelectionRequest(
        docSelectionToDelete,
        docSelectionToDelete.isCollapsed ? SelectionChangeType.collapseSelection : SelectionChangeType.expandSelection,
        SelectionReason.contentChange,
      ),
    ]);
    commonOps.deleteSelection();
  }

  void insertNewline() {
    if (_nextImeValue != null) {
      _insertNewlineInDeltas();
    } else {
      _insertNewlineFromHardwareKey();
    }
  }

  void _insertNewlineInDeltas() {
    assert(selection.value != null && selection.value!.isCollapsed);

    editorOpsLog.fine("Inserting block-level newline");

    final caretPosition = selection.value!.extent;
    final extentNode = document.getNodeById(caretPosition.nodeId)!;

    final newNodeId = Editor.createNodeId();

    if (extentNode is ListItemNode) {
      if (extentNode.text.text.isEmpty) {
        // The list item is empty. Convert it to a paragraph.
        editorOpsLog.finer(
            "The current node is an empty list item. Converting it to a paragraph instead of inserting block-level newline.");
        editor.execute([
          ConvertTextNodeToParagraphRequest(nodeId: extentNode.id),
        ]);
        return;
      }

      // Split the list item into two.
      editorOpsLog.finer("Splitting list item in two.");
      editor.execute([
        SplitListItemRequest(
          nodeId: extentNode.id,
          splitPosition: caretPosition.nodePosition as TextNodePosition,
          newNodeId: newNodeId,
        ),
        ChangeSelectionRequest(
          DocumentSelection.collapsed(
            position: DocumentPosition(
              nodeId: newNodeId,
              nodePosition: const TextNodePosition(offset: 0),
            ),
          ),
          SelectionChangeType.insertContent,
          SelectionReason.userInteraction,
        ),
      ]);
      final newListItemNode = document.getNodeById(newNodeId)!;

      _updateImeRangeMappingAfterNodeSplit(originNode: extentNode, newNode: newListItemNode);
    } else if (extentNode is ParagraphNode) {
      // Split the paragraph into two. This includes headers, blockquotes, and
      // any other block-level paragraph.
      final currentExtentPosition = caretPosition.nodePosition as TextNodePosition;
      final endOfParagraph = extentNode.endPosition;

      editorOpsLog.finer("Splitting paragraph in two.");
      editor.execute([
        SplitParagraphRequest(
          nodeId: extentNode.id,
          splitPosition: currentExtentPosition,
          newNodeId: newNodeId,
          replicateExistingMetadata: currentExtentPosition.offset != endOfParagraph.offset,
        ),
      ]);

      final newTextNode = document.getNodeById(newNodeId)!;
      editor.execute([
        ChangeSelectionRequest(
          DocumentSelection.collapsed(
            position: DocumentPosition(
              nodeId: newTextNode.id,
              nodePosition: newTextNode.beginningPosition,
            ),
          ),
          SelectionChangeType.insertContent,
          SelectionReason.userInteraction,
        ),
      ]);

      _updateImeRangeMappingAfterNodeSplit(originNode: extentNode, newNode: newTextNode);
    } else if (caretPosition.nodePosition is UpstreamDownstreamNodePosition) {
      final extentPosition = caretPosition.nodePosition as UpstreamDownstreamNodePosition;
      if (extentPosition.affinity == TextAffinity.downstream) {
        // The caret sits on the downstream edge of block-level content. Insert
        // a new paragraph after this node.
        editorOpsLog.finer("Inserting paragraph after block-level node.");
        editor.execute([
          InsertNodeAfterNodeRequest(
            existingNodeId: extentNode.id,
            newNode: ParagraphNode(
              id: newNodeId,
              text: AttributedText(),
            ),
          ),
          ChangeSelectionRequest(
            DocumentSelection.collapsed(
              position: DocumentPosition(
                nodeId: newNodeId,
                nodePosition: const TextNodePosition(offset: 0),
              ),
            ),
            SelectionChangeType.insertContent,
            SelectionReason.userInteraction,
          ),
        ]);
      } else {
        // The caret sits on the upstream edge of block-level content. Insert
        // a new paragraph before this node.
        editorOpsLog.finer("Inserting paragraph before block-level node.");
        editor.execute([
          InsertNodeBeforeNodeRequest(
            existingNodeId: extentNode.id,
            newNode: ParagraphNode(
              id: newNodeId,
              text: AttributedText(),
            ),
          ),
        ]);
      }
    } else if (extentNode is TaskNode) {
      final splitOffset = (caretPosition.nodePosition as TextNodePosition).offset;

      editor.execute([
        SplitExistingTaskRequest(
          existingNodeId: extentNode.id,
          splitOffset: splitOffset,
          newNodeId: newNodeId,
        ),
        ChangeSelectionRequest(
          DocumentSelection.collapsed(
            position: DocumentPosition(
              nodeId: newNodeId,
              nodePosition: const TextNodePosition(offset: 0),
            ),
          ),
          SelectionChangeType.insertContent,
          SelectionReason.userInteraction,
        ),
      ]);
      final newTaskNode = document.getNodeById(newNodeId)!;

      _updateImeRangeMappingAfterNodeSplit(originNode: extentNode, newNode: newTaskNode);
    } else {
      // We don't know how to handle this type of node position. Do nothing.
      editorOpsLog.fine("Can't insert new block-level inline because we don't recognize the selected content type.");
      return;
    }
  }

  void _insertNewlineFromHardwareKey() {
    if (!selection.value!.isCollapsed) {
      commonOps.deleteSelection();
    }
    commonOps.insertBlockLevelNewline();
  }

  /// Updates mappings from Document nodes to IME ranges and IME ranges to Document nodes.
  void _updateImeRangeMappingAfterNodeSplit({
    required DocumentNode originNode,
    required DocumentNode newNode,
  }) {
    final newImeValue = _nextImeValue!;
    final imeNewlineIndex = newImeValue.text.indexOf("\n");
    final topImeToDocTextRange = TextRange(start: 0, end: imeNewlineIndex);
    final bottomImeToDocTextRange = TextRange(start: imeNewlineIndex + 1, end: newImeValue.text.length);

    // Update mapping from Document nodes to IME ranges.
    _serializedDoc.docTextNodesToImeRanges[originNode.id] = topImeToDocTextRange;
    _serializedDoc.docTextNodesToImeRanges[newNode.id] = bottomImeToDocTextRange;

    // Remove old mapping from IME TextRange to Document node.
    late final MapEntry<TextRange, String> oldImeToDoc;
    for (final entry in _serializedDoc.imeRangesToDocTextNodes.entries) {
      if (entry.value != originNode.id) {
        continue;
      }

      oldImeToDoc = entry;
      break;
    }
    _serializedDoc.imeRangesToDocTextNodes.remove(oldImeToDoc.key);

    // Update and add mapping from IME TextRanges to Document nodes.
    _serializedDoc.imeRangesToDocTextNodes[topImeToDocTextRange] = originNode.id;
    _serializedDoc.imeRangesToDocTextNodes[bottomImeToDocTextRange] = newNode.id;
  }

  DocumentSelection? _calculateNewDocumentSelection(TextEditingDelta delta) {
    if (CurrentPlatform.isWeb &&
        delta.selection.isCollapsed &&
        _serializedDoc.isPositionInsidePlaceholder(delta.selection.extent)) {
      // On web, pressing CMD + LEFT ARROW generates a non-text delta moving
      // the selection to the first character. However, the first character is in a region
      // invisible to the user. Adjust the document selection to be the first visible character.
      // Expanded selection are already adjusted by the serializer.
      return _serializedDoc.imeToDocumentSelection(
        TextSelection.collapsed(
          offset: _serializedDoc.firstVisiblePosition.offset,
        ),
      );
    }
    return _serializedDoc.imeToDocumentSelection(delta.selection);
  }

  DocumentRange? _calculateNewComposingRegion(List<TextEditingDelta> deltas) {
    final lastDelta = deltas.last;
    if (CurrentPlatform.isWeb &&
        lastDelta.composing.isCollapsed &&
        _serializedDoc.isPositionInsidePlaceholder(TextPosition(offset: lastDelta.composing.end))) {
      // On web, pressing CMD + LEFT ARROW generates a non-text delta moving
      // the selection, and possibly the composing region to the first character. However, the first character
      // is in a region invisible to the user. Adjust the document composing region to be the first visible character.
      // Expanded regions are already adjusted by the serializer.
      return _serializedDoc.imeToDocumentRange(
        TextRange.collapsed(
          _serializedDoc.firstVisiblePosition.offset,
        ),
      );
    }
    return _serializedDoc.imeToDocumentRange(lastDelta.composing);
  }
}<|MERGE_RESOLUTION|>--- conflicted
+++ resolved
@@ -102,25 +102,16 @@
     // the IME composing region.
     editorImeLog.fine("After applying all deltas, converting the final composing region to a document range.");
     editorImeLog.fine("Raw IME delta composing region: ${textEditingDeltas.last.composing}");
-<<<<<<< HEAD
-    final newComposingRegion = _serializedDoc.imeToDocumentRange(textEditingDeltas.last.composing);
-    if (newComposingRegion != composingRegion.value) {
+
+    DocumentRange? docComposingRegion = _calculateNewComposingRegion(textEditingDeltas);
+
+    if (docComposingRegion != composingRegion.value) {
       editor.execute([
         ChangeComposingRegionRequest(
-          _serializedDoc.imeToDocumentRange(textEditingDeltas.last.composing),
-        ),
-      ]);
-    }
-=======
-
-    DocumentRange? docComposingRegion = _calculateNewComposingRegion(textEditingDeltas);
-
-    editor.execute([
-      ChangeComposingRegionRequest(
-        docComposingRegion,
-      ),
-    ]);
->>>>>>> e083e6bb
+          docComposingRegion,
+        ),
+      ]);
+    }
     editorImeLog.fine("Document composing region: ${composingRegion.value}");
 
     // End the editor transaction for all deltas in this call.
