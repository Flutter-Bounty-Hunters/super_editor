--- conflicted
+++ resolved
@@ -101,12 +101,8 @@
   }
 
   void _startOrStopBlinking() {
-<<<<<<< HEAD
-    final wantsToBlink = widget.composer.selection != null && widget.composer.selection!.isCollapsed;
-=======
     // TODO: allow a configurable policy as to whether to show the caret at all when the selection is expanded: https://github.com/superlistapp/super_editor/issues/234
     final wantsToBlink = widget.composer.selection != null;
->>>>>>> 185cce5a
     if (wantsToBlink && _blinkController.isBlinking) {
       return;
     }
