import 'package:flutter/material.dart';
import 'package:flutter/services.dart';
import 'package:super_editor/super_editor.dart';

/// This file includes everything needed to add the concept of a task
/// to Super Editor. This includes:
///
///  * [TaskNode], which represents a logical task.
///  * [TaskComponentViewModel], which configures the visual appearance
///    of a task in a document.
///  * [taskStyles], which applies desired styles to tasks in a document.
///  * [TaskComponentBuilder], which creates new [TaskComponentViewModel]s
///    and [TaskComponent]s, for every [TaskNode] in the document.
///  * [TaskComponent], which renders a task in a document.

/// [DocumentNode] that represents a task to complete.
///
/// A task can either be complete, or incomplete.
class TaskNode extends TextNode {
  TaskNode({
    required String id,
    required AttributedText text,
    Map<String, dynamic>? metadata,
    required bool isComplete,
  })  : _isComplete = isComplete,
        super(id: id, text: text, metadata: metadata) {
    // Set a block type so that TaskNode's can be styled by
    // StyleRule's.
    putMetadataValue("blockType", const NamedAttribution("task"));
  }

  /// Whether this task is complete.
  bool get isComplete => _isComplete;
  bool _isComplete;
  set isComplete(bool newValue) {
    if (newValue == _isComplete) {
      return;
    }

    _isComplete = newValue;
    notifyListeners();
  }

  @override
  bool hasEquivalentContent(DocumentNode other) {
    return other is TaskNode && isComplete == other.isComplete && text == other.text;
  }

  @override
  bool operator ==(Object other) =>
      identical(this, other) ||
      super == other && other is TaskNode && runtimeType == other.runtimeType && isComplete == other.isComplete;

  @override
  int get hashCode => super.hashCode ^ isComplete.hashCode;
}

/// Styles all task components to apply top padding
final taskStyles = StyleRule(
  const BlockSelector("task"),
  (document, node) {
    if (node is! TaskNode) {
      return {};
    }

    return {
      "padding": const CascadingPadding.only(top: 24),
    };
  },
);

/// Builds [TaskComponentViewModel]s and [TaskComponent]s for every
/// [TaskNode] in a document.
class TaskComponentBuilder implements ComponentBuilder {
  TaskComponentBuilder(this._editor);

  final Editor _editor;

  @override
  TaskComponentViewModel? createViewModel(Document document, DocumentNode node) {
    if (node is! TaskNode) {
      return null;
    }

    return TaskComponentViewModel(
      nodeId: node.id,
      padding: EdgeInsets.zero,
      isComplete: node.isComplete,
      setComplete: (bool isComplete) {
        _editor.execute([
          ChangeTaskCompletionRequest(
            nodeId: node.id,
            isComplete: isComplete,
          ),
        ]);
      },
      text: node.text,
      textStyleBuilder: noStyleBuilder,
      selectionColor: const Color(0x00000000),
    );
  }

  @override
  Widget? createComponent(
      SingleColumnDocumentComponentContext componentContext, SingleColumnLayoutComponentViewModel componentViewModel) {
    if (componentViewModel is! TaskComponentViewModel) {
      return null;
    }

    return TaskComponent(
      key: componentContext.componentKey,
      viewModel: componentViewModel,
    );
  }
}

/// View model that configures the appearance of a [TaskComponent].
///
/// View models move through various style phases, which fill out
/// various properties in the view model. For example, one phase applies
/// all [StyleRule]s, and another phase configures content selection
/// and caret appearance.
class TaskComponentViewModel extends SingleColumnLayoutComponentViewModel with TextComponentViewModel {
  TaskComponentViewModel({
    required String nodeId,
    double? maxWidth,
    required EdgeInsetsGeometry padding,
    required this.isComplete,
    required this.setComplete,
    required this.text,
    required this.textStyleBuilder,
    this.textDirection = TextDirection.ltr,
    this.textAlignment = TextAlign.left,
    this.selection,
    required this.selectionColor,
    this.highlightWhenEmpty = false,
    this.composingRegion,
    this.showComposingUnderline = false,
  }) : super(nodeId: nodeId, maxWidth: maxWidth, padding: padding);

  bool isComplete;
  void Function(bool) setComplete;

  @override
  AttributedText text;
  @override
  AttributionStyleBuilder textStyleBuilder;
  @override
  TextDirection textDirection;
  @override
  TextAlign textAlignment;
  @override
  TextSelection? selection;
  @override
  Color selectionColor;
  @override
  bool highlightWhenEmpty;
  @override
  TextRange? composingRegion;
  @override
  bool showComposingUnderline;

  @override
  TaskComponentViewModel copy() {
    return TaskComponentViewModel(
      nodeId: nodeId,
      maxWidth: maxWidth,
      padding: padding,
      isComplete: isComplete,
      setComplete: setComplete,
      text: text,
      textStyleBuilder: textStyleBuilder,
      textDirection: textDirection,
      selection: selection,
      selectionColor: selectionColor,
      highlightWhenEmpty: highlightWhenEmpty,
      composingRegion: composingRegion,
      showComposingUnderline: showComposingUnderline,
    );
  }

  @override
  bool operator ==(Object other) =>
      identical(this, other) ||
      super == other &&
          other is TaskComponentViewModel &&
          runtimeType == other.runtimeType &&
          isComplete == other.isComplete &&
          setComplete == other.setComplete &&
          text == other.text &&
          textDirection == other.textDirection &&
          textAlignment == other.textAlignment &&
          selection == other.selection &&
          selectionColor == other.selectionColor &&
          highlightWhenEmpty == other.highlightWhenEmpty &&
          composingRegion == other.composingRegion &&
          showComposingUnderline == other.showComposingUnderline;

  @override
  int get hashCode =>
      super.hashCode ^
      isComplete.hashCode ^
      setComplete.hashCode ^
      text.hashCode ^
      textDirection.hashCode ^
      textAlignment.hashCode ^
      selection.hashCode ^
      selectionColor.hashCode ^
      highlightWhenEmpty.hashCode ^
      composingRegion.hashCode ^
      showComposingUnderline.hashCode;
}

/// A document component that displays a complete-able task.
///
/// This is the widget that appears in the document layout for
/// an individual task. This widget includes a checkbox that the
/// user can tap to toggle the completeness of the task.
///
/// The appearance of a [TaskComponent] is configured by the given
/// [viewModel].
class TaskComponent extends StatefulWidget {
  const TaskComponent({
    Key? key,
    required this.viewModel,
    this.showDebugPaint = false,
  }) : super(key: key);

  final TaskComponentViewModel viewModel;
  final bool showDebugPaint;

  @override
  State<TaskComponent> createState() => _TaskComponentState();
}

class _TaskComponentState extends State<TaskComponent> with ProxyDocumentComponent<TaskComponent>, ProxyTextComposable {
  final _textKey = GlobalKey();

  @override
  GlobalKey<State<StatefulWidget>> get childDocumentComponentKey => _textKey;

  @override
  TextComposable get childTextComposable => childDocumentComponentKey.currentState as TextComposable;

  /// Computes the [TextStyle] for this task's inner [TextComponent].
  TextStyle _computeStyles(Set<Attribution> attributions) {
    // Show a strikethrough across the entire task if it's complete.
    final style = widget.viewModel.textStyleBuilder(attributions);
    return widget.viewModel.isComplete
        ? style.copyWith(
            decoration: style.decoration == null
                ? TextDecoration.lineThrough
                : TextDecoration.combine([TextDecoration.lineThrough, style.decoration!]),
          )
        : style;
  }

  @override
  Widget build(BuildContext context) {
    return Row(
      crossAxisAlignment: CrossAxisAlignment.start,
      children: [
        Padding(
          padding: const EdgeInsets.only(left: 16, right: 4),
          child: Checkbox(
            value: widget.viewModel.isComplete,
            onChanged: (newValue) {
              widget.viewModel.setComplete(newValue!);
            },
          ),
        ),
        Expanded(
          child: TextComponent(
            key: _textKey,
            text: widget.viewModel.text,
            textStyleBuilder: _computeStyles,
            textSelection: widget.viewModel.selection,
            selectionColor: widget.viewModel.selectionColor,
            highlightWhenEmpty: widget.viewModel.highlightWhenEmpty,
            composingRegion: widget.viewModel.composingRegion,
            showComposingUnderline: widget.viewModel.showComposingUnderline,
            showDebugPaint: widget.showDebugPaint,
          ),
        ),
      ],
    );
  }
}

ExecutionInstruction enterToInsertNewTask({
  required SuperEditorContext editContext,
  required KeyEvent keyEvent,
}) {
  if (keyEvent is! KeyDownEvent && keyEvent is! KeyRepeatEvent) {
    return ExecutionInstruction.continueExecution;
  }

  // We only care about ENTER.
  if (keyEvent.logicalKey != LogicalKeyboardKey.enter && keyEvent.logicalKey != LogicalKeyboardKey.numpadEnter) {
    return ExecutionInstruction.continueExecution;
  }

  // We only care when the selection is collapsed to a caret.
  final selection = editContext.composer.selection;
  if (selection == null || !selection.isCollapsed) {
    return ExecutionInstruction.continueExecution;
  }

  // We only care about TaskNodes.
  final node = editContext.document.getNodeById(selection.extent.nodeId);
  if (node is! TaskNode) {
    return ExecutionInstruction.continueExecution;
  }

  final splitOffset = (selection.extent.nodePosition as TextNodePosition).offset;

  editContext.editor.execute([
    SplitExistingTaskRequest(
      existingNodeId: node.id,
      splitOffset: splitOffset,
    ),
  ]);

  return ExecutionInstruction.haltExecution;
}

ExecutionInstruction backspaceToConvertTaskToParagraph({
  required SuperEditorContext editContext,
  required KeyEvent keyEvent,
}) {
  if (keyEvent is! KeyDownEvent && keyEvent is! KeyRepeatEvent) {
    return ExecutionInstruction.continueExecution;
  }

  if (keyEvent.logicalKey != LogicalKeyboardKey.backspace) {
    return ExecutionInstruction.continueExecution;
  }

  if (editContext.composer.selection == null) {
    return ExecutionInstruction.continueExecution;
  }
  if (!editContext.composer.selection!.isCollapsed) {
    return ExecutionInstruction.continueExecution;
  }

  final node = editContext.document.getNodeById(editContext.composer.selection!.extent.nodeId);
  if (node is! TaskNode) {
    return ExecutionInstruction.continueExecution;
  }

  if ((editContext.composer.selection!.extent.nodePosition as TextPosition).offset > 0) {
    // The selection isn't at the beginning.
    return ExecutionInstruction.continueExecution;
  }

  editContext.editor.execute([
    DeleteUpstreamAtBeginningOfNodeRequest(node),
  ]);

  return ExecutionInstruction.haltExecution;
}

class ChangeTaskCompletionRequest implements EditRequest {
  ChangeTaskCompletionRequest({required this.nodeId, required this.isComplete});

  final String nodeId;
  final bool isComplete;

  @override
  bool operator ==(Object other) =>
      identical(this, other) ||
      other is ChangeTaskCompletionRequest &&
          runtimeType == other.runtimeType &&
          nodeId == other.nodeId &&
          isComplete == other.isComplete;

  @override
  int get hashCode => nodeId.hashCode ^ isComplete.hashCode;
}

class ChangeTaskCompletionCommand implements EditCommand {
  ChangeTaskCompletionCommand({required this.nodeId, required this.isComplete});

  final String nodeId;
  final bool isComplete;

  @override
  void execute(EditContext context, CommandExecutor executor) {
    final taskNode = context.find<MutableDocument>(Editor.documentKey).getNodeById(nodeId);
    if (taskNode is! TaskNode) {
      return;
    }

    taskNode.isComplete = isComplete;

    executor.logChanges([
      DocumentEdit(
        NodeChangeEvent(nodeId),
      ),
    ]);
  }
}

class ConvertParagraphToTaskRequest implements EditRequest {
  const ConvertParagraphToTaskRequest({
    required this.nodeId,
    this.isComplete = false,
  });

  final String nodeId;
  final bool isComplete;

  @override
  bool operator ==(Object other) =>
      identical(this, other) ||
      other is ConvertParagraphToTaskRequest &&
          runtimeType == other.runtimeType &&
          nodeId == other.nodeId &&
          isComplete == other.isComplete;

  @override
  int get hashCode => nodeId.hashCode ^ isComplete.hashCode;
}

class ConvertParagraphToTaskCommand implements EditCommand {
  const ConvertParagraphToTaskCommand({
    required this.nodeId,
    this.isComplete = false,
  });

  final String nodeId;
  final bool isComplete;

  @override
  void execute(EditContext context, CommandExecutor executor) {
    final document = context.find<MutableDocument>(Editor.documentKey);
    final existingNode = document.getNodeById(nodeId);
    if (existingNode is! ParagraphNode) {
      editorOpsLog.warning(
          "Tried to convert ParagraphNode with ID '$nodeId' to TaskNode, but that node has the wrong type: ${existingNode.runtimeType}");
      return;
    }

    final taskNode = TaskNode(
      id: existingNode.id,
      text: existingNode.text,
      isComplete: false,
    );

    executor.executeCommand(
      ReplaceNodeCommand(existingNodeId: existingNode.id, newNode: taskNode),
    );
  }
}

class ConvertTaskToParagraphCommand implements EditCommand {
  const ConvertTaskToParagraphCommand({
    required this.nodeId,
    this.paragraphMetadata,
  });

  final String nodeId;
  final Map<String, dynamic>? paragraphMetadata;

  @override
  void execute(EditContext context, CommandExecutor executor) {
    final document = context.find<MutableDocument>(Editor.documentKey);
    final node = document.getNodeById(nodeId);
    final taskNode = node as TaskNode;
    final newMetadata = Map<String, dynamic>.from(paragraphMetadata ?? {});
    newMetadata["blockType"] = paragraphAttribution;

    final newParagraphNode = ParagraphNode(
      id: taskNode.id,
      text: taskNode.text,
      metadata: newMetadata,
    );
    document.replaceNode(oldNode: taskNode, newNode: newParagraphNode);

    executor.logChanges([
      DocumentEdit(
        NodeChangeEvent(taskNode.id),
      )
    ]);
  }
}

class SplitExistingTaskRequest implements EditRequest {
  const SplitExistingTaskRequest({
    required this.existingNodeId,
    required this.splitOffset,
    this.newNodeId,
  });

  final String existingNodeId;
  final int splitOffset;
  final String? newNodeId;
}

class SplitExistingTaskCommand implements EditCommand {
  const SplitExistingTaskCommand({
    required this.nodeId,
    required this.splitOffset,
    this.newNodeId,
  });

  final String nodeId;
  final int splitOffset;
  final String? newNodeId;

  @override
  void execute(EditContext editContext, CommandExecutor executor) {
    final document = editContext.find<MutableDocument>(Editor.documentKey);
    final composer = editContext.find<MutableDocumentComposer>(Editor.composerKey);
    final selection = composer.selection;

    // We only care when the caret sits at the end of a TaskNode.
    if (selection == null || !selection.isCollapsed) {
      return;
    }

    // We only care about TaskNodes.
    final node = document.getNodeById(selection.extent.nodeId);
    if (node is! TaskNode) {
      return;
    }

    // Ensure the split offset is valid.
    if (splitOffset < 0 || splitOffset > node.text.text.length + 1) {
      return;
    }

    final newTaskNode = TaskNode(
      id: newNodeId ?? Editor.createNodeId(),
      text: node.text.copyText(splitOffset),
      isComplete: false,
    );

    // Remove the text after the caret from the currently selected TaskNode.
    node.text = node.text.removeRegion(startOffset: splitOffset, endOffset: node.text.text.length);

    // Insert a new TextNode after the currently selected TaskNode.
    document.insertNodeAfter(existingNode: node, newNode: newTaskNode);

    // Move the caret to the beginning of the new TaskNode.
    final oldSelection = composer.selection;
    final oldComposingRegion = composer.composingRegion.value;
    final newSelection = DocumentSelection.collapsed(
      position: DocumentPosition(
        nodeId: newTaskNode.id,
        nodePosition: const TextNodePosition(offset: 0),
      ),
    );

    composer.setSelectionWithReason(newSelection, SelectionReason.userInteraction);
    composer.setComposingRegion(null);

    executor.logChanges([
      SplitTaskIntention.start(),
      DocumentEdit(
        NodeChangeEvent(node.id),
      ),
      DocumentEdit(
        NodeInsertedEvent(newTaskNode.id, document.getNodeIndexById(newTaskNode.id)),
      ),
      SelectionChangeEvent(
        oldSelection: oldSelection,
        newSelection: newSelection,
        changeType: SelectionChangeType.pushCaret,
        reason: SelectionReason.userInteraction,
      ),
<<<<<<< HEAD
      ComposingRegionChangeEvent(
        oldComposingRegion: oldComposingRegion,
        newComposingRegion: null,
      ),
=======
      SplitTaskIntention.end(),
>>>>>>> edbb977b
    ]);
  }
}

class SplitTaskIntention extends Intention {
  SplitTaskIntention.start() : super.start();

  SplitTaskIntention.end() : super.end();
}<|MERGE_RESOLUTION|>--- conflicted
+++ resolved
@@ -569,14 +569,11 @@
         changeType: SelectionChangeType.pushCaret,
         reason: SelectionReason.userInteraction,
       ),
-<<<<<<< HEAD
       ComposingRegionChangeEvent(
         oldComposingRegion: oldComposingRegion,
         newComposingRegion: null,
       ),
-=======
       SplitTaskIntention.end(),
->>>>>>> edbb977b
     ]);
   }
 }
