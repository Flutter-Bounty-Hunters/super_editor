import 'package:attributed_text/attributed_text.dart';
import 'package:flutter/material.dart';
import 'package:flutter/services.dart';
import 'package:super_editor/src/core/document.dart';
import 'package:super_editor/src/core/document_composer.dart';
import 'package:super_editor/src/core/document_layout.dart';
import 'package:super_editor/src/core/document_selection.dart';
import 'package:super_editor/src/core/edit_context.dart';
import 'package:super_editor/src/core/editor.dart';
import 'package:super_editor/src/core/styles.dart';
import 'package:super_editor/src/default_editor/blocks/indentation.dart';
import 'package:super_editor/src/default_editor/multi_node_editing.dart';
import 'package:super_editor/src/default_editor/paragraph.dart';
import 'package:super_editor/src/default_editor/text.dart';
import 'package:super_editor/src/default_editor/text_tools.dart';
import 'package:super_editor/src/infrastructure/_logging.dart';
import 'package:super_editor/src/infrastructure/attributed_text_styles.dart';
import 'package:super_editor/src/infrastructure/composable_text.dart';
import 'package:super_editor/src/infrastructure/keyboard.dart';
import 'package:super_text_layout/super_text_layout.dart';

import 'attributions.dart';
import 'layout_single_column/layout_single_column.dart';

/// This file includes everything needed to add the concept of a task
/// to Super Editor. This includes:
///
///  * [TaskNode], which represents a logical task.
///  * [TaskComponentViewModel], which configures the visual appearance
///    of a task in a document.
///  * [taskStyles], which applies desired styles to tasks in a document.
///  * [TaskComponentBuilder], which creates new [TaskComponentViewModel]s
///    and [TaskComponent]s, for every [TaskNode] in the document.
///  * [TaskComponent], which renders a task in a document.

/// [DocumentNode] that represents a task to complete.
///
/// A task can either be complete, or incomplete.
@immutable
class TaskNode extends TextNode {
  TaskNode({
    required super.id,
    required super.text,
    super.metadata,
    required this.isComplete,
    this.indent = 0,
  }) {
    // Set a block type so that TaskNode's can be styled by
    // StyleRule's.
    initAddToMetadata({"blockType": const NamedAttribution("task")});
  }

  /// Whether this task is complete.
  final bool isComplete;

  /// The indent level of this task - `0` is no indent.
  ///
  /// A task can only be indented one level beyond its parent task.
  final int indent;

  @override
  bool hasEquivalentContent(DocumentNode other) {
    return other is TaskNode && isComplete == other.isComplete && text == other.text;
  }

  TaskNode copyTaskWith({
    String? id,
    AttributedText? text,
    Map<String, dynamic>? metadata,
    bool? isComplete,
    int? indent,
  }) {
    return TaskNode(
      id: id ?? this.id,
      text: text ?? this.text,
      metadata: metadata ?? this.metadata,
      isComplete: isComplete ?? this.isComplete,
      indent: indent ?? this.indent,
    );
  }

  @override
  TaskNode copyTextNodeWith({
    String? id,
    AttributedText? text,
    Map<String, dynamic>? metadata,
  }) {
    return copyTaskWith(
      id: id,
      text: text,
      metadata: metadata,
    );
  }

  @override
  TaskNode copyAndReplaceMetadata(Map<String, dynamic> newMetadata) {
    return copyTaskWith(
      metadata: newMetadata,
    );
  }

  @override
  TaskNode copyWithAddedMetadata(Map<String, dynamic> newProperties) {
    return copyTaskWith(
      metadata: {
        ...metadata,
        ...newProperties,
      },
    );
  }

  @override
  TaskNode copy() {
    return TaskNode(
      id: id,
      text: text.copyText(0),
      metadata: Map.from(metadata),
      isComplete: isComplete,
    );
  }

  @override
  bool operator ==(Object other) =>
      identical(this, other) ||
      super == other &&
          other is TaskNode &&
          runtimeType == other.runtimeType &&
          isComplete == other.isComplete &&
          indent == other.indent;

  @override
  int get hashCode => super.hashCode ^ isComplete.hashCode ^ indent.hashCode;
}

extension TaskNodeType on DocumentNode {
  TaskNode get asTask => this as TaskNode;
}

/// Styles all task components to apply top padding
final taskStyles = StyleRule(
  const BlockSelector("task"),
  (document, node) {
    if (node is! TaskNode) {
      return {};
    }

    return {
      Styles.padding: const CascadingPadding.only(top: 24),
    };
  },
);

/// Builds [TaskComponentViewModel]s and [TaskComponent]s for every
/// [TaskNode] in a document.
class TaskComponentBuilder implements ComponentBuilder {
  TaskComponentBuilder(this._editor);

  final Editor _editor;

  @override
  TaskComponentViewModel? createViewModel(Document document, DocumentNode node) {
    if (node is! TaskNode) {
      return null;
    }

    final textDirection = getParagraphDirection(node.text.toPlainText());

    return TaskComponentViewModel(
      nodeId: node.id,
      padding: EdgeInsets.zero,
      indent: node.indent,
      isComplete: node.isComplete,
      setComplete: (bool isComplete) {
        _editor.execute([
          ChangeTaskCompletionRequest(
            nodeId: node.id,
            isComplete: isComplete,
          ),
        ]);
      },
      text: node.text,
      textDirection: textDirection,
      textAlignment: textDirection == TextDirection.ltr ? TextAlign.left : TextAlign.right,
      textStyleBuilder: noStyleBuilder,
      selectionColor: const Color(0x00000000),
    );
  }

  @override
  Widget? createComponent(
      SingleColumnDocumentComponentContext componentContext, SingleColumnLayoutComponentViewModel componentViewModel) {
    if (componentViewModel is! TaskComponentViewModel) {
      return null;
    }

    return TaskComponent(
      key: componentContext.componentKey,
      viewModel: componentViewModel,
    );
  }
}

/// View model that configures the appearance of a [TaskComponent].
///
/// View models move through various style phases, which fill out
/// various properties in the view model. For example, one phase applies
/// all [StyleRule]s, and another phase configures content selection
/// and caret appearance.
class TaskComponentViewModel extends SingleColumnLayoutComponentViewModel with TextComponentViewModel {
  TaskComponentViewModel({
    required super.nodeId,
    super.maxWidth,
    required super.padding,
    super.opacity = 1.0,
    super.metadata,
    this.indent = 0,
    this.indentCalculator = defaultTaskIndentCalculator,
    required this.isComplete,
    required this.setComplete,
    required this.text,
    required this.textStyleBuilder,
    this.inlineWidgetBuilders = const [],
    this.textDirection = TextDirection.ltr,
    this.textAlignment = TextAlign.left,
    this.selection,
    required this.selectionColor,
    this.highlightWhenEmpty = false,
    TextRange? composingRegion,
    bool showComposingRegionUnderline = false,
    UnderlineStyle spellingErrorUnderlineStyle = const SquiggleUnderlineStyle(color: Colors.red),
    List<TextRange> spellingErrors = const <TextRange>[],
    UnderlineStyle grammarErrorUnderlineStyle = const SquiggleUnderlineStyle(color: Colors.blue),
    List<TextRange> grammarErrors = const <TextRange>[],
  }) {
    this.composingRegion = composingRegion;
    this.showComposingRegionUnderline = showComposingRegionUnderline;

    this.spellingErrorUnderlineStyle = spellingErrorUnderlineStyle;
    this.spellingErrors = spellingErrors;

    this.grammarErrorUnderlineStyle = grammarErrorUnderlineStyle;
    this.grammarErrors = grammarErrors;
  }

  int indent;
  TextBlockIndentCalculator indentCalculator;

  bool isComplete;
  void Function(bool)? setComplete;

  @override
  AttributedText text;
  @override
  AttributionStyleBuilder textStyleBuilder;
  @override
  InlineWidgetBuilderChain inlineWidgetBuilders;
  @override
  TextDirection textDirection;
  @override
  TextAlign textAlignment;
  @override
  TextSelection? selection;
  @override
  Color selectionColor;
  @override
  bool highlightWhenEmpty;

  @override
  TaskComponentViewModel copy() {
<<<<<<< HEAD
    return TaskComponentViewModel(
      nodeId: nodeId,
      maxWidth: maxWidth,
      padding: padding,
      opacity: opacity,
      metadata: metadata,
      indent: indent,
      indentCalculator: indentCalculator,
      isComplete: isComplete,
      setComplete: setComplete,
      text: text.copy(),
      textStyleBuilder: textStyleBuilder,
      inlineWidgetBuilders: inlineWidgetBuilders,
      textDirection: textDirection,
      textAlignment: textAlignment,
      selection: selection,
      selectionColor: selectionColor,
      highlightWhenEmpty: highlightWhenEmpty,
      spellingErrorUnderlineStyle: spellingErrorUnderlineStyle,
      spellingErrors: List.from(spellingErrors),
      grammarErrorUnderlineStyle: grammarErrorUnderlineStyle,
      grammarErrors: List.from(grammarErrors),
      composingRegion: composingRegion,
      showComposingRegionUnderline: showComposingRegionUnderline,
=======
    return internalCopy(
      TaskComponentViewModel(
        nodeId: nodeId,
        padding: padding,
        text: text,
        textStyleBuilder: textStyleBuilder,
        selectionColor: selectionColor,
        indent: indent,
        isComplete: isComplete,
        setComplete: setComplete,
      ),
>>>>>>> 8ed2d208
    );
  }

  @override
  TaskComponentViewModel internalCopy(TaskComponentViewModel viewModel) {
    final copy = super.internalCopy(viewModel) as TaskComponentViewModel;

    copy
      ..indent = indent
      ..isComplete = isComplete
      ..setComplete = setComplete;

    return copy;
  }

  @override
  bool operator ==(Object other) =>
      identical(this, other) ||
      super == other &&
          other is TaskComponentViewModel &&
          runtimeType == other.runtimeType &&
          textViewModelEquals(other) &&
          indent == other.indent &&
          isComplete == other.isComplete;

  @override
  int get hashCode => super.hashCode ^ textViewModelHashCode ^ indent.hashCode ^ isComplete.hashCode;
}

/// The standard [TextBlockIndentCalculator] used by tasks in `SuperEditor`.
double defaultTaskIndentCalculator(TextStyle textStyle, int indent) {
  return (textStyle.fontSize! * 0.60) * 4 * indent;
}

/// A document component that displays a complete-able task.
///
/// This is the widget that appears in the document layout for
/// an individual task. This widget includes a checkbox that the
/// user can tap to toggle the completeness of the task.
///
/// The appearance of a [TaskComponent] is configured by the given
/// [viewModel].
class TaskComponent extends StatefulWidget {
  const TaskComponent({
    Key? key,
    required this.viewModel,
    this.showDebugPaint = false,
  }) : super(key: key);

  final TaskComponentViewModel viewModel;
  final bool showDebugPaint;

  @override
  State<TaskComponent> createState() => _TaskComponentState();
}

class _TaskComponentState extends State<TaskComponent> with ProxyDocumentComponent<TaskComponent>, ProxyTextComposable {
  final _textKey = GlobalKey();

  @override
  GlobalKey<State<StatefulWidget>> get childDocumentComponentKey => _textKey;

  @override
  TextComposable get childTextComposable => childDocumentComponentKey.currentState as TextComposable;

  /// Computes the [TextStyle] for this task's inner [TextComponent].
  TextStyle _computeStyles(Set<Attribution> attributions) {
    // Show a strikethrough across the entire task if it's complete.
    final style = widget.viewModel.textStyleBuilder(attributions);
    return widget.viewModel.isComplete
        ? style.copyWith(
            decoration: style.decoration == null
                ? TextDecoration.lineThrough
                : TextDecoration.combine([TextDecoration.lineThrough, style.decoration!]),
          )
        : style;
  }

  @override
  Widget build(BuildContext context) {
    return Directionality(
      textDirection: widget.viewModel.textDirection,
      child: Row(
        crossAxisAlignment: CrossAxisAlignment.start,
        children: [
          SizedBox(
            width: widget.viewModel.indentCalculator(
              widget.viewModel.textStyleBuilder({}),
              widget.viewModel.indent,
            ),
          ),
          Padding(
            padding: const EdgeInsets.only(left: 16, right: 4),
            child: Checkbox(
              visualDensity: Theme.of(context).visualDensity,
              value: widget.viewModel.isComplete,
              onChanged: widget.viewModel.setComplete != null
                  ? (newValue) {
                      widget.viewModel.setComplete!(newValue!);
                    }
                  : null,
            ),
          ),
          Expanded(
            child: TextComponent(
              key: _textKey,
              text: widget.viewModel.text,
              textDirection: widget.viewModel.textDirection,
              textAlign: widget.viewModel.textAlignment,
              textStyleBuilder: _computeStyles,
              inlineWidgetBuilders: widget.viewModel.inlineWidgetBuilders,
              textSelection: widget.viewModel.selection,
              selectionColor: widget.viewModel.selectionColor,
              highlightWhenEmpty: widget.viewModel.highlightWhenEmpty,
              underlines: widget.viewModel.createUnderlines(),
              showDebugPaint: widget.showDebugPaint,
            ),
          ),
        ],
      ),
    );
  }
}

ExecutionInstruction enterToInsertNewTask({
  required SuperEditorContext editContext,
  required KeyEvent keyEvent,
}) {
  if (keyEvent is! KeyDownEvent && keyEvent is! KeyRepeatEvent) {
    return ExecutionInstruction.continueExecution;
  }

  // We only care about ENTER.
  if (keyEvent.logicalKey != LogicalKeyboardKey.enter && keyEvent.logicalKey != LogicalKeyboardKey.numpadEnter) {
    return ExecutionInstruction.continueExecution;
  }

  // We only care when the selection is collapsed to a caret.
  final selection = editContext.composer.selection;
  if (selection == null || !selection.isCollapsed) {
    return ExecutionInstruction.continueExecution;
  }

  // We only care about TaskNodes.
  final node = editContext.document.getNodeById(selection.extent.nodeId);
  if (node is! TaskNode) {
    return ExecutionInstruction.continueExecution;
  }

  editContext.editor.execute([
    InsertNewlineAtCaretRequest(Editor.createNodeId()),
  ]);

  return ExecutionInstruction.haltExecution;
}

ExecutionInstruction backspaceToConvertTaskToParagraph({
  required SuperEditorContext editContext,
  required KeyEvent keyEvent,
}) {
  if (keyEvent is! KeyDownEvent && keyEvent is! KeyRepeatEvent) {
    return ExecutionInstruction.continueExecution;
  }

  if (keyEvent.logicalKey != LogicalKeyboardKey.backspace) {
    return ExecutionInstruction.continueExecution;
  }

  if (editContext.composer.selection == null) {
    return ExecutionInstruction.continueExecution;
  }
  if (!editContext.composer.selection!.isCollapsed) {
    return ExecutionInstruction.continueExecution;
  }

  final node = editContext.document.getNodeById(editContext.composer.selection!.extent.nodeId);
  if (node is! TaskNode) {
    return ExecutionInstruction.continueExecution;
  }

  if ((editContext.composer.selection!.extent.nodePosition as TextPosition).offset > 0) {
    // The selection isn't at the beginning.
    return ExecutionInstruction.continueExecution;
  }

  editContext.editor.execute([
    DeleteUpstreamAtBeginningOfNodeRequest(node),
  ]);

  return ExecutionInstruction.haltExecution;
}

ExecutionInstruction tabToIndentTask({
  required SuperEditorContext editContext,
  required KeyEvent keyEvent,
}) {
  if (keyEvent is! KeyDownEvent && keyEvent is! KeyRepeatEvent) {
    return ExecutionInstruction.continueExecution;
  }

  if (keyEvent.logicalKey != LogicalKeyboardKey.tab) {
    return ExecutionInstruction.continueExecution;
  }

  if (HardwareKeyboard.instance.isShiftPressed) {
    // Don't indent if Shift is pressed - that's for un-indenting.
    return ExecutionInstruction.continueExecution;
  }

  final selection = editContext.composer.selection;
  if (selection == null) {
    return ExecutionInstruction.continueExecution;
  }

  if (selection.base.nodeId != selection.extent.nodeId) {
    // Selection spans nodes, so even if this selection includes a task,
    // it includes other stuff, too. So we can't treat this as a task indentation.
    return ExecutionInstruction.continueExecution;
  }

  final node = editContext.document.getNodeById(editContext.composer.selection!.extent.nodeId);
  if (node is! TaskNode) {
    return ExecutionInstruction.continueExecution;
  }

  final taskAbove = editContext.document.getNodeBefore(node);
  if (taskAbove == null) {
    // No task above us, so we can't indent.
    return ExecutionInstruction.continueExecution;
  }
  if (taskAbove is! TaskNode) {
    // The node above isn't a task. We can't indent.
    return ExecutionInstruction.continueExecution;
  }

  final maxIndent = taskAbove.indent + 1;
  if (node.indent >= maxIndent) {
    // Can't indent any further.
    return ExecutionInstruction.continueExecution;
  }

  editContext.editor.execute([
    IndentTaskRequest(node.id),
  ]);

  return ExecutionInstruction.haltExecution;
}

ExecutionInstruction shiftTabToUnIndentTask({
  required SuperEditorContext editContext,
  required KeyEvent keyEvent,
}) {
  if (keyEvent is! KeyDownEvent && keyEvent is! KeyRepeatEvent) {
    return ExecutionInstruction.continueExecution;
  }

  if (keyEvent.logicalKey != LogicalKeyboardKey.tab) {
    return ExecutionInstruction.continueExecution;
  }
  if (!HardwareKeyboard.instance.isShiftPressed) {
    return ExecutionInstruction.continueExecution;
  }

  final selection = editContext.composer.selection;
  if (selection == null) {
    return ExecutionInstruction.continueExecution;
  }

  if (selection.base.nodeId != selection.extent.nodeId) {
    // Selection spans nodes, so even if this selection includes a task,
    // it includes other stuff, too. So we can't treat this as a task indentation.
    return ExecutionInstruction.continueExecution;
  }

  final node = editContext.document.getNodeById(editContext.composer.selection!.extent.nodeId);
  if (node is! TaskNode) {
    return ExecutionInstruction.continueExecution;
  }

  if (node.indent == 0) {
    // Can't un-indent any further.
    return ExecutionInstruction.continueExecution;
  }

  editContext.editor.execute([
    UnIndentTaskRequest(node.id),
  ]);

  return ExecutionInstruction.haltExecution;
}

ExecutionInstruction backspaceToUnIndentTask({
  required SuperEditorContext editContext,
  required KeyEvent keyEvent,
}) {
  if (keyEvent is! KeyDownEvent && keyEvent is! KeyRepeatEvent) {
    return ExecutionInstruction.continueExecution;
  }

  if (keyEvent.logicalKey != LogicalKeyboardKey.backspace) {
    return ExecutionInstruction.continueExecution;
  }

  final selection = editContext.composer.selection;
  if (selection == null) {
    return ExecutionInstruction.continueExecution;
  }

  if (selection.base.nodeId != selection.extent.nodeId) {
    // Selection spans nodes, so even if this selection includes a task,
    // it includes other stuff, too. So we can't treat this as a task indentation.
    return ExecutionInstruction.continueExecution;
  }

  final node = editContext.document.getNodeById(editContext.composer.selection!.extent.nodeId);
  if (node is! TaskNode) {
    return ExecutionInstruction.continueExecution;
  }
  if ((editContext.composer.selection!.extent.nodePosition as TextPosition).offset > 0) {
    // Backspace should only un-indent if the caret is at the start of the text.
    return ExecutionInstruction.continueExecution;
  }

  if (node.indent == 0) {
    // Can't un-indent any further.
    return ExecutionInstruction.continueExecution;
  }

  editContext.editor.execute([
    UnIndentTaskRequest(node.id),
  ]);

  return ExecutionInstruction.haltExecution;
}

/// An [EditCommand] that inserts a newline when the caret sits within a [TaskNode].
///
/// This command adds the following behaviors beyond the usual:
///  * When the caret is in the middle of a task, splits the task into two tasks.
///
///  * When the caret is at the end of a task, inserts a new empty task, instead of an
///    empty paragraph.
///
///  * Inserting a newline into an empty task converts it into a paragraph instead of
///    inserting a new task.
class InsertNewlineInTaskAtCaretCommand extends BaseInsertNewlineAtCaretCommand {
  const InsertNewlineInTaskAtCaretCommand(this.newNodeId);

  /// {@macro newNodeId}
  final String newNodeId;

  @override
  void doInsertNewline(
    EditContext context,
    CommandExecutor executor,
    DocumentPosition caretPosition,
    NodePosition caretNodePosition,
  ) {
    final node = context.document.getNodeById(caretPosition.nodeId);
    if (caretNodePosition is! TextNodePosition || node is! TaskNode) {
      // We don't know how to deal with this kind of node.
      return;
    }

    if (node.text.isEmpty) {
      // The task is empty. Convert it to a paragraph.
      executor.executeCommand(
        ConvertTaskToParagraphCommand(nodeId: node.id),
      );
      return;
    }

    executor
      ..executeCommand(
        SplitExistingTaskCommand(
          nodeId: node.id,
          splitOffset: caretNodePosition.offset,
          newNodeId: newNodeId,
        ),
      )
      ..executeCommand(
        ChangeSelectionCommand(
          DocumentSelection.collapsed(
            position: DocumentPosition(
              nodeId: newNodeId,
              nodePosition: const TextNodePosition(offset: 0),
            ),
          ),
          SelectionChangeType.insertContent,
          SelectionReason.userInteraction,
        ),
      );
  }
}

class ChangeTaskCompletionRequest implements EditRequest {
  ChangeTaskCompletionRequest({required this.nodeId, required this.isComplete});

  final String nodeId;
  final bool isComplete;

  @override
  bool operator ==(Object other) =>
      identical(this, other) ||
      other is ChangeTaskCompletionRequest &&
          runtimeType == other.runtimeType &&
          nodeId == other.nodeId &&
          isComplete == other.isComplete;

  @override
  int get hashCode => nodeId.hashCode ^ isComplete.hashCode;
}

class ChangeTaskCompletionCommand extends EditCommand {
  ChangeTaskCompletionCommand({required this.nodeId, required this.isComplete});

  final String nodeId;
  final bool isComplete;

  @override
  HistoryBehavior get historyBehavior => HistoryBehavior.undoable;

  @override
  void execute(EditContext context, CommandExecutor executor) {
    final taskNode = context.document.getNodeById(nodeId);
    if (taskNode is! TaskNode) {
      return;
    }

    context.document.replaceNodeById(
      taskNode.id,
      taskNode.copyTaskWith(isComplete: isComplete),
    );

    executor.logChanges([
      DocumentEdit(
        NodeChangeEvent(nodeId),
      ),
    ]);
  }
}

class ConvertParagraphToTaskRequest implements EditRequest {
  const ConvertParagraphToTaskRequest({
    required this.nodeId,
    this.isComplete = false,
  });

  final String nodeId;
  final bool isComplete;

  @override
  bool operator ==(Object other) =>
      identical(this, other) ||
      other is ConvertParagraphToTaskRequest &&
          runtimeType == other.runtimeType &&
          nodeId == other.nodeId &&
          isComplete == other.isComplete;

  @override
  int get hashCode => nodeId.hashCode ^ isComplete.hashCode;
}

class ConvertParagraphToTaskCommand extends EditCommand {
  const ConvertParagraphToTaskCommand({
    required this.nodeId,
    this.isComplete = false,
  });

  final String nodeId;
  final bool isComplete;

  @override
  HistoryBehavior get historyBehavior => HistoryBehavior.undoable;

  @override
  void execute(EditContext context, CommandExecutor executor) {
    final document = context.document;
    final existingNode = document.getNodeById(nodeId);
    if (existingNode is! ParagraphNode) {
      editorOpsLog.warning(
          "Tried to convert ParagraphNode with ID '$nodeId' to TaskNode, but that node has the wrong type: ${existingNode.runtimeType}");
      return;
    }

    final taskNode = TaskNode(
      id: existingNode.id,
      text: existingNode.text,
      isComplete: isComplete,
    );

    executor.executeCommand(
      ReplaceNodeCommand(existingNodeId: existingNode.id, newNode: taskNode),
    );
  }
}

class ConvertTaskToParagraphRequest implements EditRequest {
  const ConvertTaskToParagraphRequest({
    required this.nodeId,
    this.paragraphMetadata,
  });

  final String nodeId;
  final Map<String, dynamic>? paragraphMetadata;

  @override
  bool operator ==(Object other) =>
      identical(this, other) ||
      other is ConvertTaskToParagraphRequest &&
          runtimeType == other.runtimeType &&
          nodeId == other.nodeId &&
          paragraphMetadata == other.paragraphMetadata;

  @override
  int get hashCode => nodeId.hashCode ^ paragraphMetadata.hashCode;
}

class ConvertTaskToParagraphCommand extends EditCommand {
  const ConvertTaskToParagraphCommand({
    required this.nodeId,
    this.paragraphMetadata,
  });

  final String nodeId;
  final Map<String, dynamic>? paragraphMetadata;

  @override
  HistoryBehavior get historyBehavior => HistoryBehavior.undoable;

  @override
  void execute(EditContext context, CommandExecutor executor) {
    final document = context.document;
    final node = document.getNodeById(nodeId);
    final taskNode = node as TaskNode;
    final newMetadata = Map<String, dynamic>.from(paragraphMetadata ?? {});
    newMetadata["blockType"] = paragraphAttribution;

    final newParagraphNode = ParagraphNode(
      id: taskNode.id,
      text: taskNode.text,
      metadata: newMetadata,
    );
    document.replaceNodeById(taskNode.id, newParagraphNode);

    executor.logChanges([
      DocumentEdit(
        NodeChangeEvent(taskNode.id),
      )
    ]);
  }
}

class SplitExistingTaskRequest implements EditRequest {
  const SplitExistingTaskRequest({
    required this.existingNodeId,
    required this.splitOffset,
    this.newNodeId,
  });

  final String existingNodeId;
  final int splitOffset;
  final String? newNodeId;
}

class SplitExistingTaskCommand extends EditCommand {
  const SplitExistingTaskCommand({
    required this.nodeId,
    required this.splitOffset,
    this.newNodeId,
  });

  final String nodeId;
  final int splitOffset;
  final String? newNodeId;

  @override
  HistoryBehavior get historyBehavior => HistoryBehavior.undoable;

  @override
  void execute(EditContext editContext, CommandExecutor executor) {
    final document = editContext.document;
    final composer = editContext.find<MutableDocumentComposer>(Editor.composerKey);
    final selection = composer.selection;

    // We only care when the caret sits at the end of a TaskNode.
    if (selection == null || !selection.isCollapsed) {
      return;
    }

    // We only care about TaskNodes.
    final node = document.getNodeById(selection.extent.nodeId);
    if (node is! TaskNode) {
      return;
    }

    // Ensure the split offset is valid.
    if (splitOffset < 0 || splitOffset > node.text.length + 1) {
      return;
    }

    final newTaskNode = TaskNode(
      id: newNodeId ?? Editor.createNodeId(),
      text: node.text.copyText(splitOffset),
      isComplete: false,
    );

    // Remove the text after the caret from the currently selected TaskNode.
    final updatedNode = node.copyTextNodeWith(
      text: node.text.removeRegion(startOffset: splitOffset, endOffset: node.text.length),
    );
    document.replaceNodeById(node.id, updatedNode);

    // Insert a new TextNode after the currently selected TaskNode.
    document.insertNodeAfter(existingNodeId: updatedNode.id, newNode: newTaskNode);

    // Move the caret to the beginning of the new TaskNode.
    final oldSelection = composer.selection;
    final oldComposingRegion = composer.composingRegion.value;
    final newSelection = DocumentSelection.collapsed(
      position: DocumentPosition(
        nodeId: newTaskNode.id,
        nodePosition: const TextNodePosition(offset: 0),
      ),
    );

    composer.setSelectionWithReason(newSelection, SelectionReason.userInteraction);
    composer.setComposingRegion(null);

    executor.logChanges([
      SplitTaskIntention.start(),
      DocumentEdit(
        NodeChangeEvent(node.id),
      ),
      DocumentEdit(
        NodeInsertedEvent(newTaskNode.id, document.getNodeIndexById(newTaskNode.id)),
      ),
      SelectionChangeEvent(
        oldSelection: oldSelection,
        newSelection: newSelection,
        changeType: SelectionChangeType.pushCaret,
        reason: SelectionReason.userInteraction,
      ),
      ComposingRegionChangeEvent(
        oldComposingRegion: oldComposingRegion,
        newComposingRegion: null,
      ),
      SplitTaskIntention.end(),
    ]);
  }
}

class SplitTaskIntention extends Intention {
  SplitTaskIntention.start() : super.start();

  SplitTaskIntention.end() : super.end();
}

class IndentTaskRequest implements EditRequest {
  const IndentTaskRequest(this.nodeId);

  final String nodeId;
}

class IndentTaskCommand extends EditCommand {
  const IndentTaskCommand(this.nodeId);

  final String nodeId;

  @override
  void execute(EditContext context, CommandExecutor executor) {
    final document = context.document;

    final task = document.getNodeById(nodeId);
    if (task is! TaskNode) {
      // The specified node isn't a task. Nothing for us to indent.
      return;
    }

    final taskAbove = document.getNodeBefore(task);
    if (taskAbove is! TaskNode) {
      // There's no task above this task, therefore it can't be indented.
      return;
    }

    final maxIndent = taskAbove.indent + 1;
    if (task.indent >= maxIndent) {
      // This task is already at max indentation.
      return;
    }

    // Increase the task indentation.
    document.replaceNodeById(
      task.id,
      task.copyTaskWith(indent: task.indent + 1),
    );

    executor.logChanges([
      DocumentEdit(
        NodeChangeEvent(task.id),
      ),
    ]);
  }
}

class UnIndentTaskRequest implements EditRequest {
  const UnIndentTaskRequest(this.nodeId);

  final String nodeId;
}

class UnIndentTaskCommand extends EditCommand {
  const UnIndentTaskCommand(this.nodeId);

  final String nodeId;

  @override
  void execute(EditContext context, CommandExecutor executor) {
    final document = context.document;

    final task = document.getNodeById(nodeId);
    if (task is! TaskNode) {
      // The specified node isn't a task. Nothing for us to indent.
      return;
    }

    if (task.indent == 0) {
      // This task is already at minimum indent. Nothing to do.
      return;
    }

    final subTasks = <TaskNode>[];
    var nextNode = document.getNodeAfter(task);
    while (nextNode != null) {
      final subTask = nextNode;
      if (subTask is! TaskNode) {
        break;
      }
      if (subTask.indent <= task.indent) {
        break;
      }

      subTasks.add(subTask);
      nextNode = document.getNodeAfter(nextNode);
    }

    final changeLog = <DocumentEdit>[];

    // Decrease the task indentation of the desired task.
    document.replaceNodeById(
      task.id,
      task.copyTaskWith(indent: task.indent - 1),
    );

    changeLog.add(
      DocumentEdit(
        NodeChangeEvent(task.id),
      ),
    );

    // Decrease the indentation of the sub-tasks.
    for (final subTask in subTasks) {
      document.replaceNodeById(
        subTask.id,
        subTask.copyTaskWith(indent: subTask.indent - 1),
      );

      changeLog.add(
        DocumentEdit(
          NodeChangeEvent(subTask.id),
        ),
      );
    }

    // Log all changes.
    executor.logChanges(changeLog);
  }
}

/// Sets the indent of the task with ID [nodeId] to the given [indent].
///
/// This request doesn't verify any rules about allowed indentation
/// levels. It blindly applies the indent. Therefore, this request should
/// only be issued from places that have already validated the result.
class SetTaskIndentRequest implements EditRequest {
  const SetTaskIndentRequest(this.nodeId, this.indent);

  final String nodeId;
  final int indent;
}

class SetTaskIndentCommand extends EditCommand {
  const SetTaskIndentCommand(this.nodeId, this.indent);

  final String nodeId;
  final int indent;

  @override
  void execute(EditContext context, CommandExecutor executor) {
    final document = context.document;

    final task = document.getNodeById(nodeId);
    if (task is! TaskNode) {
      // The specified node isn't a task. Nothing for us to indent.
      return;
    }

    document.replaceNodeById(
      task.id,
      task.copyTaskWith(indent: indent),
    );

    executor.logChanges([
      DocumentEdit(
        NodeChangeEvent(task.id),
      ),
    ]);
  }
}

class UpdateSubTaskIndentAfterTaskDeletionReaction extends EditReaction {
  @override
  void modifyContent(EditContext editorContext, RequestDispatcher requestDispatcher, List<EditEvent> changeList) {
    final didDeleteTask = changeList
        .whereType<DocumentEdit>()
        .where((edit) => edit.change is NodeRemovedEvent && (edit.change as NodeRemovedEvent).removedNode is TaskNode)
        .isNotEmpty;
    if (!didDeleteTask) {
      // No tasks were deleted, so there are no task indentations to fix.
      return;
    }

    // At least one task was deleted. We're not sure where in the document the
    // tasks were before being deleted. Therefore, we check and fix every task
    // indentation in the document.
    final document = editorContext.document;
    final changeIndentationRequests = <EditRequest>[];
    int maxIndentation = 0;
    for (final node in document) {
      if (node is! TaskNode) {
        // This node isn't a task. The first task in a list of tasks
        // can't have an indent, so reset the max indent back to zero.
        maxIndentation = 0;
        continue;
      }

      if (node.indent > maxIndentation) {
        // This task has an indent that's too deep. Fix it by
        // settings its indent to the max allowed.
        changeIndentationRequests.add(
          SetTaskIndentRequest(node.id, maxIndentation),
        );

        // A task that follows this one is allowed (up to) the previous
        // max + 1.
        maxIndentation += 1;
        continue;
      }

      // This is a task with a legitimate indent. Update the
      // max indent tracker based on this task's level.
      maxIndentation = node.indent + 1;
    }

    if (changeIndentationRequests.isEmpty) {
      // No changes needed.
      return;
    }

    // Adjust all tasks with illegal indentations.
    requestDispatcher.execute(changeIndentationRequests);
  }
}<|MERGE_RESOLUTION|>--- conflicted
+++ resolved
@@ -267,44 +267,19 @@
 
   @override
   TaskComponentViewModel copy() {
-<<<<<<< HEAD
-    return TaskComponentViewModel(
-      nodeId: nodeId,
-      maxWidth: maxWidth,
-      padding: padding,
-      opacity: opacity,
-      metadata: metadata,
-      indent: indent,
-      indentCalculator: indentCalculator,
-      isComplete: isComplete,
-      setComplete: setComplete,
-      text: text.copy(),
-      textStyleBuilder: textStyleBuilder,
-      inlineWidgetBuilders: inlineWidgetBuilders,
-      textDirection: textDirection,
-      textAlignment: textAlignment,
-      selection: selection,
-      selectionColor: selectionColor,
-      highlightWhenEmpty: highlightWhenEmpty,
-      spellingErrorUnderlineStyle: spellingErrorUnderlineStyle,
-      spellingErrors: List.from(spellingErrors),
-      grammarErrorUnderlineStyle: grammarErrorUnderlineStyle,
-      grammarErrors: List.from(grammarErrors),
-      composingRegion: composingRegion,
-      showComposingRegionUnderline: showComposingRegionUnderline,
-=======
     return internalCopy(
       TaskComponentViewModel(
         nodeId: nodeId,
+        metadata: metadata,
         padding: padding,
-        text: text,
+        text: text.copy(),
         textStyleBuilder: textStyleBuilder,
+        opacity: opacity,
         selectionColor: selectionColor,
         indent: indent,
         isComplete: isComplete,
         setComplete: setComplete,
       ),
->>>>>>> 8ed2d208
     );
   }
 
