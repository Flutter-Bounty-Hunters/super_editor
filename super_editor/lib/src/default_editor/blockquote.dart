import 'package:attributed_text/attributed_text.dart';
import 'package:collection/collection.dart';
import 'package:flutter/material.dart';
import 'package:super_editor/src/core/styles.dart';
import 'package:super_editor/src/default_editor/attributions.dart';
import 'package:super_editor/src/default_editor/blocks/indentation.dart';
import 'package:super_editor/src/infrastructure/_logging.dart';
import 'package:super_editor/src/infrastructure/attributed_text_styles.dart';
import 'package:super_text_layout/super_text_layout.dart';

import '../core/document.dart';
import 'layout_single_column/layout_single_column.dart';
import 'paragraph.dart';
import 'text.dart';
import 'text_tools.dart';

// ignore: unused_element
final _log = Logger(scope: 'blockquote.dart');

class BlockquoteComponentBuilder implements ComponentBuilder {
  const BlockquoteComponentBuilder();

  @override
  SingleColumnLayoutComponentViewModel? createViewModel(Document document, DocumentNode node) {
    if (node is! ParagraphNode) {
      return null;
    }
    if (node.getMetadataValue('blockType') != blockquoteAttribution) {
      return null;
    }

    final textDirection = getParagraphDirection(node.text.toPlainText());

    TextAlign textAlign = (textDirection == TextDirection.ltr) ? TextAlign.left : TextAlign.right;
    final textAlignName = node.getMetadataValue('textAlign');
    switch (textAlignName) {
      case 'left':
        textAlign = TextAlign.left;
        break;
      case 'center':
        textAlign = TextAlign.center;
        break;
      case 'right':
        textAlign = TextAlign.right;
        break;
      case 'justify':
        textAlign = TextAlign.justify;
        break;
    }

    return BlockquoteComponentViewModel(
      nodeId: node.id,
      text: node.text,
      textStyleBuilder: noStyleBuilder,
      indent: node.indent,
      backgroundColor: const Color(0x00000000),
      borderRadius: BorderRadius.zero,
      textDirection: textDirection,
      textAlignment: textAlign,
      selectionColor: const Color(0x00000000),
      metadata: node.metadata,
    );
  }

  @override
  Widget? createComponent(
      SingleColumnDocumentComponentContext componentContext, SingleColumnLayoutComponentViewModel componentViewModel) {
    if (componentViewModel is! BlockquoteComponentViewModel) {
      return null;
    }

    return BlockquoteComponent(
      textKey: componentContext.componentKey,
      text: componentViewModel.text,
      styleBuilder: componentViewModel.textStyleBuilder,
      indent: componentViewModel.indent,
      indentCalculator: componentViewModel.indentCalculator,
      backgroundColor: componentViewModel.backgroundColor,
      borderRadius: componentViewModel.borderRadius,
      textSelection: componentViewModel.selection,
      selectionColor: componentViewModel.selectionColor,
      highlightWhenEmpty: componentViewModel.highlightWhenEmpty,
      underlines: componentViewModel.createUnderlines(),
    );
  }
}

class BlockquoteComponentViewModel extends SingleColumnLayoutComponentViewModel with TextComponentViewModel {
  BlockquoteComponentViewModel({
    required super.nodeId,
    super.maxWidth,
    super.padding = EdgeInsets.zero,
    super.opacity = 1.0,
    super.metadata,
    required this.text,
    required this.textStyleBuilder,
    this.inlineWidgetBuilders = const [],
    this.textDirection = TextDirection.ltr,
    this.textAlignment = TextAlign.left,
    this.indent = 0,
    this.indentCalculator = defaultParagraphIndentCalculator,
    required this.backgroundColor,
    required this.borderRadius,
    this.selection,
    required this.selectionColor,
    this.highlightWhenEmpty = false,
    TextRange? composingRegion,
    bool showComposingRegionUnderline = false,
    UnderlineStyle spellingErrorUnderlineStyle = const SquiggleUnderlineStyle(color: Color(0xFFFF0000)),
    List<TextRange> spellingErrors = const <TextRange>[],
    UnderlineStyle grammarErrorUnderlineStyle = const SquiggleUnderlineStyle(color: Colors.blue),
    List<TextRange> grammarErrors = const <TextRange>[],
  }) {
    this.composingRegion = composingRegion;
    this.showComposingRegionUnderline = showComposingRegionUnderline;

    this.spellingErrorUnderlineStyle = spellingErrorUnderlineStyle;
    this.spellingErrors = spellingErrors;

    this.grammarErrorUnderlineStyle = grammarErrorUnderlineStyle;
    this.grammarErrors = grammarErrors;
  }

  @override
  AttributedText text;
  @override
  AttributionStyleBuilder textStyleBuilder;
  @override
  InlineWidgetBuilderChain inlineWidgetBuilders;
  @override
  TextDirection textDirection;
  @override
  TextAlign textAlignment;

  int indent;
  TextBlockIndentCalculator indentCalculator;

  @override
  TextSelection? selection;
  @override
  Color selectionColor;
  @override
  bool highlightWhenEmpty;

  Color backgroundColor;
  BorderRadius borderRadius;

  @override
  void applyStyles(Map<String, dynamic> styles) {
    super.applyStyles(styles);
    backgroundColor = styles[Styles.backgroundColor] ?? Colors.transparent;
    borderRadius = styles[Styles.borderRadius] ?? BorderRadius.zero;
  }

  @override
  BlockquoteComponentViewModel copy() {
<<<<<<< HEAD
    return BlockquoteComponentViewModel(
      nodeId: nodeId,
      maxWidth: maxWidth,
      padding: padding,
      opacity: opacity,
      metadata: metadata,
      text: text.copy(),
      textStyleBuilder: textStyleBuilder,
      inlineWidgetBuilders: inlineWidgetBuilders,
      textDirection: textDirection,
      textAlignment: textAlignment,
      indent: indent,
      indentCalculator: indentCalculator,
      backgroundColor: backgroundColor,
      borderRadius: borderRadius,
      selection: selection,
      selectionColor: selectionColor,
      highlightWhenEmpty: highlightWhenEmpty,
      spellingErrorUnderlineStyle: spellingErrorUnderlineStyle,
      spellingErrors: List.from(spellingErrors),
      grammarErrorUnderlineStyle: grammarErrorUnderlineStyle,
      grammarErrors: List.from(grammarErrors),
      composingRegion: composingRegion,
      showComposingRegionUnderline: showComposingRegionUnderline,
=======
    return internalCopy(
      BlockquoteComponentViewModel(
        nodeId: nodeId,
        text: text,
        textStyleBuilder: textStyleBuilder,
        selectionColor: selectionColor,
        backgroundColor: backgroundColor,
        borderRadius: borderRadius,
      ),
>>>>>>> 8ed2d208
    );
  }

  @override
  BlockquoteComponentViewModel internalCopy(BlockquoteComponentViewModel viewModel) {
    final copy = super.internalCopy(viewModel) as BlockquoteComponentViewModel;

    copy
      ..indent = indent
      ..indentCalculator = indentCalculator
      ..backgroundColor = backgroundColor
      ..borderRadius = borderRadius;

    return copy;
  }

  @override
  bool operator ==(Object other) =>
      identical(this, other) ||
      super == other &&
          other is BlockquoteComponentViewModel &&
          runtimeType == other.runtimeType &&
          textViewModelEquals(other) &&
          indent == other.indent &&
          backgroundColor == other.backgroundColor &&
          borderRadius == other.borderRadius;

  @override
  int get hashCode =>
      super.hashCode ^ textViewModelHashCode ^ indent.hashCode ^ backgroundColor.hashCode ^ borderRadius.hashCode;
}

/// Displays a blockquote in a document.
class BlockquoteComponent extends StatelessWidget {
  const BlockquoteComponent({
    Key? key,
    required this.textKey,
    required this.text,
    required this.styleBuilder,
    this.inlineWidgetBuilders = const [],
    this.textSelection,
    this.indent = 0,
    this.indentCalculator = defaultParagraphIndentCalculator,
    this.selectionColor = Colors.lightBlueAccent,
    required this.backgroundColor,
    required this.borderRadius,
    this.highlightWhenEmpty = false,
    this.underlines = const [],
    this.showDebugPaint = false,
  }) : super(key: key);

  final GlobalKey textKey;
  final AttributedText text;
  final AttributionStyleBuilder styleBuilder;
  final InlineWidgetBuilderChain inlineWidgetBuilders;
  final TextSelection? textSelection;
  final int indent;
  final TextBlockIndentCalculator indentCalculator;
  final Color selectionColor;
  final Color backgroundColor;
  final BorderRadius borderRadius;
  final bool highlightWhenEmpty;
  final List<Underlines> underlines;
  final bool showDebugPaint;

  @override
  Widget build(BuildContext context) {
    return IgnorePointer(
      child: Container(
        padding: const EdgeInsets.symmetric(horizontal: 16, vertical: 16),
        decoration: BoxDecoration(
          borderRadius: borderRadius,
          color: backgroundColor,
        ),
        child: Row(
          children: [
            // Indent spacing on left.
            SizedBox(
              width: indentCalculator(
                styleBuilder({}),
                indent,
              ),
            ),
            // The actual paragraph UI.
            Expanded(
              child: TextComponent(
                key: textKey,
                text: text,
                textStyleBuilder: styleBuilder,
                inlineWidgetBuilders: inlineWidgetBuilders,
                textSelection: textSelection,
                selectionColor: selectionColor,
                highlightWhenEmpty: highlightWhenEmpty,
                underlines: underlines,
                showDebugPaint: showDebugPaint,
              ),
            ),
          ],
        ),
      ),
    );
  }
}<|MERGE_RESOLUTION|>--- conflicted
+++ resolved
@@ -154,42 +154,17 @@
 
   @override
   BlockquoteComponentViewModel copy() {
-<<<<<<< HEAD
-    return BlockquoteComponentViewModel(
-      nodeId: nodeId,
-      maxWidth: maxWidth,
-      padding: padding,
-      opacity: opacity,
-      metadata: metadata,
-      text: text.copy(),
-      textStyleBuilder: textStyleBuilder,
-      inlineWidgetBuilders: inlineWidgetBuilders,
-      textDirection: textDirection,
-      textAlignment: textAlignment,
-      indent: indent,
-      indentCalculator: indentCalculator,
-      backgroundColor: backgroundColor,
-      borderRadius: borderRadius,
-      selection: selection,
-      selectionColor: selectionColor,
-      highlightWhenEmpty: highlightWhenEmpty,
-      spellingErrorUnderlineStyle: spellingErrorUnderlineStyle,
-      spellingErrors: List.from(spellingErrors),
-      grammarErrorUnderlineStyle: grammarErrorUnderlineStyle,
-      grammarErrors: List.from(grammarErrors),
-      composingRegion: composingRegion,
-      showComposingRegionUnderline: showComposingRegionUnderline,
-=======
     return internalCopy(
       BlockquoteComponentViewModel(
         nodeId: nodeId,
-        text: text,
+        metadata: metadata,
+        text: text.copy(),
         textStyleBuilder: textStyleBuilder,
+        opacity: opacity,
         selectionColor: selectionColor,
         backgroundColor: backgroundColor,
         borderRadius: borderRadius,
       ),
->>>>>>> 8ed2d208
     );
   }
 
