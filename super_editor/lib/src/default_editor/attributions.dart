import 'dart:ui';

import 'package:attributed_text/attributed_text.dart';

/// Header 1 style block attribution.
const header1Attribution = NamedAttribution('header1');

/// Header 2 style block attribution.
const header2Attribution = NamedAttribution('header2');

/// Header 3 style block attribution.
const header3Attribution = NamedAttribution('header3');

/// Header 4 style block attribution.
const header4Attribution = NamedAttribution('header4');

/// Header 5 style block attribution.
const header5Attribution = NamedAttribution('header5');

/// Header 6 style block attribution.
const header6Attribution = NamedAttribution('header6');

/// Plain paragraph block attribution.
const paragraphAttribution = NamedAttribution('paragraph');

/// Blockquote attribution
const blockquoteAttribution = NamedAttribution('blockquote');

/// Bold style attribution.
const boldAttribution = NamedAttribution('bold');

/// Italics style attribution.
const italicsAttribution = NamedAttribution('italics');

/// Underline style attribution.
const underlineAttribution = NamedAttribution('underline');

/// Strikethrough style attribution.
const strikethroughAttribution = NamedAttribution('strikethrough');

/// Superscript style attribution.
const superscriptAttribution = ScriptAttribution.superscript();

/// Subscript style attribution.
const subscriptAttribution = ScriptAttribution.subscript();

/// Code style attribution.
const codeAttribution = NamedAttribution('code');

/// Spelling error attribution.
const spellingErrorAttribution = NamedAttribution('spelling-error');

/// Grammar error attribution.
const grammarErrorAttribution = NamedAttribution('grammar-error');

/// An attribution for superscript and subscript text.
class ScriptAttribution implements Attribution {
  static const typeSuper = "superscript";
  static const typeSub = "subscript";

  const ScriptAttribution.superscript() : type = typeSuper;

  const ScriptAttribution.subscript() : type = typeSub;

  @override
  String get id => "script";

  final String type;

  @override
  bool canMergeWith(Attribution other) {
    return other is ScriptAttribution && type == other.type;
  }
}

/// Attribution to be used within [AttributedText] to
/// represent an inline span of a text color change.
///
/// Every [ColorAttribution] is considered equivalent so
/// that [AttributedText] prevents multiple [ColorAttribution]s
/// from overlapping.
class ColorAttribution implements Attribution {
  const ColorAttribution(this.color);

  @override
  String get id => 'color';

  final Color color;

  @override
  bool canMergeWith(Attribution other) {
    return this == other;
  }

  @override
  bool operator ==(Object other) =>
      identical(this, other) || other is ColorAttribution && runtimeType == other.runtimeType && color == other.color;

  @override
  int get hashCode => color.hashCode;

  @override
  String toString() {
    return '[ColorAttribution]: $color';
  }
}

/// Attribution to be used within [AttributedText] to
/// represent an inline span of a background color change.
///
/// Every [BackgroundColorAttribution] is considered equivalent so
/// that [AttributedText] prevents multiple [BackgroundColorAttribution]s
/// from overlapping.
class BackgroundColorAttribution implements Attribution {
  const BackgroundColorAttribution(this.color);

  @override
  String get id => 'background_color';

  final Color color;

  @override
  bool canMergeWith(Attribution other) {
    return this == other;
  }

  @override
  bool operator ==(Object other) =>
      identical(this, other) ||
      other is BackgroundColorAttribution && runtimeType == other.runtimeType && color == other.color;

  @override
  int get hashCode => color.hashCode;

  @override
  String toString() {
    return '[BackgroundColorAttribution]: $color';
  }
}

<<<<<<< HEAD
/// Attribution to be used within [AttributedText] to apply a given [opacity]
/// to a span of text.
class OpacityAttribution implements Attribution {
  const OpacityAttribution(this.opacity);

  @override
  String get id => 'opacity';

  final double opacity;
=======
/// Attribution to be used within [AttributedText] to mark text that should be painted
/// with a custom underline.
///
/// A custom underline is an underline that's painted by Super Editor, rather than
/// painted by the text layout package, inside of the Flutter engine. Flutter's standard
/// text underline doesn't allow for any stylistic configuration. It always has the
/// same thickness, the same end-caps, sits the same distance from the text, and has
/// the same color as the text. This is insufficient for real world document editing
/// use-cases.
///
/// A [CustomUnderlineAttribution] tells Super Editor that a user wants to paint a
/// custom underline beneath a span of text. From there, various pieces of the Super Editor
/// styling system process the attribution, and paint the desired underline.
///
/// ## Other Approaches to Underlines
/// [CustomUnderlineAttribution]s refer to visual style choices, similar to bold, italics,
/// and strikethrough. In other words, this attribution is for painting underlines in situations
/// where the spans of text don't represent some other semantic meaning.
///
/// Super Editor includes other underlined content that does include semantic meaning.
/// Therefore, those underlines don't use [CustomUnderlineAttribution]s.
///
/// One example is the user's composing region. Super Editor underlines the composing region,
/// but that region doesn't have a [CustomUnderlineAttribution] applied to it. Instead,
/// Super Editor explicitly tracks the user's composing region in a variable.
///
/// Another example is spelling and grammar errors. These, too, display underlines.
/// However, the placement of spelling and grammar error spans is managed by the
/// spelling and grammar check system. These spans don't simply represent a stylistic
/// underline, they carry semantic meaning. In this case that meaning is a misspelled
/// word, or a grammatically incorrect structure.
///
/// [CustomUnderlineAttribution] is provided for situations where the underline doesn't
/// mean anything more than an underline.
class CustomUnderlineAttribution implements Attribution {
  static const standard = "standard";

  const CustomUnderlineAttribution([this.type = standard]);

  @override
  String get id => 'custom_underline';

  /// The type of underline that should be applied to the attributed text.
  ///
  /// The type can be anything. The meaning of the term is enforced by the developer's
  /// styling system. Super Editor ships with some pre-defined terms for obvious
  /// use-cases, e.g., [standard].
  final String type;
>>>>>>> 8ed2d208

  @override
  bool canMergeWith(Attribution other) {
    return this == other;
  }

  @override
  bool operator ==(Object other) =>
      identical(this, other) ||
<<<<<<< HEAD
      other is OpacityAttribution && runtimeType == other.runtimeType && opacity == other.opacity;

  @override
  int get hashCode => opacity.hashCode;

  @override
  String toString() {
    return '[Opacity]: $opacity';
=======
      other is CustomUnderlineAttribution && runtimeType == other.runtimeType && type == other.type;

  @override
  int get hashCode => type.hashCode;

  @override
  String toString() {
    return '[CustomUnderlineAttribution]: $type';
>>>>>>> 8ed2d208
  }
}

/// Attribution to be used within [AttributedText] to
/// represent an inline span of a font size change.
///
/// Every [FontSizeAttribution] is considered equivalent so
/// that [AttributedText] prevents multiple [FontSizeAttribution]s
/// from overlapping.
class FontSizeAttribution implements Attribution {
  const FontSizeAttribution(this.fontSize);

  @override
  String get id => 'font_size';

  final double fontSize;

  @override
  bool canMergeWith(Attribution other) {
    return this == other;
  }

  @override
  bool operator ==(Object other) =>
      identical(this, other) ||
      other is FontSizeAttribution && runtimeType == other.runtimeType && fontSize == other.fontSize;

  @override
  int get hashCode => fontSize.hashCode;

  @override
  String toString() {
    return '[FontSizeAttribution]: $fontSize';
  }
}

/// Attribution that says the text within it should use the given
/// [fontFamily].
///
/// Every [FontFamilyAttribution] is considered equivalent so
/// that [AttributedText] prevents multiple [FontFamilyAttribution]s
/// from overlapping.
class FontFamilyAttribution implements Attribution {
  const FontFamilyAttribution(this.fontFamily);

  @override
  String get id => 'font_family';

  final String fontFamily;

  @override
  bool canMergeWith(Attribution other) {
    return this == other;
  }

  @override
  bool operator ==(Object other) =>
      identical(this, other) ||
      other is FontFamilyAttribution && runtimeType == other.runtimeType && fontFamily == other.fontFamily;

  @override
  int get hashCode => fontFamily.hashCode;

  @override
  String toString() {
    return '[FontFamilyAttribution]: $fontFamily';
  }
}

/// Attribution to be used within [AttributedText] to
/// represent a link.
///
/// A link might be a URL or a URI. URLs are a subset of URIs.
/// A URL begins with a scheme and "://", e.g., "https://" or
/// "obsidian://". A URI begins with a scheme and a ":", e.g.,
/// "mailto:" or "spotify:".
///
/// Every [LinkAttribution] is considered equivalent so
/// that [AttributedText] prevents multiple [LinkAttribution]s
/// from overlapping.
///
/// If [LinkAttribution] does not meet your development needs,
/// a different class or value can be used to implement links
/// within [AttributedText]. This class doesn't have a special
/// relationship with [AttributedText].
class LinkAttribution implements Attribution {
  /// Creates a [LinkAttribution] from a structured [URI] (instead of plain text).
  ///
  /// The [plainTextUri] for the returned [LinkAttribution] is set to
  /// the [uri]'s `toString()` value.
  factory LinkAttribution.fromUri(Uri uri) {
    if (!uri.hasScheme) {
      // Without a scheme, a URI is fairly useless. We can't be sure
      // that any other part of the URI was parsed correctly if it
      // didn't begin with a scheme. Fallback to a plain text-only
      // attribution.
      return LinkAttribution(uri.toString());
    }

    return LinkAttribution(uri.toString(), uri);
  }

  /// Create a [LinkAttribution] based on a given [email] address.
  ///
  /// This factory is equivalent to calling [LinkAttribution.fromUri]
  /// with a [Uri] whose `scheme` is "mailto" and whose `path` is [email].
  factory LinkAttribution.fromEmail(String email) {
    return LinkAttribution.fromUri(
      Uri(
        scheme: "mailto",
        path: email,
      ),
    );
  }

  /// Creates a [LinkAttribution] whose plain-text URI is [plainTextUri], and
  /// which (optionally) includes a structured [Uri] version of the
  /// same URI.
  ///
  /// [LinkAttribution] allows for text only creation because there may
  /// be situations where apps must apply link attributions to invalid
  /// URIs, such as when loading documents created elsewhere.
  const LinkAttribution(this.plainTextUri, [this.uri]);

  @override
  String get id => 'link';

  @Deprecated("Use plainTextUri instead. The term 'url' was a lie - it could always have been a URI.")
  String get url => plainTextUri;

  /// The URI associated with the attributed text, as a `String`.
  final String plainTextUri;

  /// Returns `true` if this [LinkAttribution] has [uri], which is
  /// a structured representation of the associated URI.
  bool get hasStructuredUri => uri != null;

  /// The structured [Uri] associated with this attribution's [plainTextUri].
  ///
  /// In the nominal case, this [uri] has the same value as the [plainTextUri].
  /// However, in some cases, linkified text may have a [plainTextUri] that isn't
  /// a valid [Uri]. This can happen when an app creates or loads documents from
  /// other sources - one wants to retain link attributions, even if they're invalid.
  final Uri? uri;

  /// Returns a best-guess version of this URI that an operating system can launch.
  ///
  /// In the nominal case, this value is the same as [uri] and [plainTextUri].
  ///
  /// When no [uri] is available, this property either returns [plainTextUri] as-is,
  /// or inserts a best-guess scheme.
  Uri get launchableUri {
    if (hasStructuredUri) {
      return uri!;
    }

    if (plainTextUri.contains("://")) {
      // It looks like the plain text URI has URL scheme. Return it as-is.
      return Uri.parse(plainTextUri);
    }

    if (plainTextUri.contains("@")) {
      // Our best guess is that this is a URL.
      return Uri.parse("mailto:$plainTextUri");
    }

    // Our best guess is that this is a web URL.
    return Uri.parse("https://$plainTextUri");
  }

  @override
  bool canMergeWith(Attribution other) {
    return this == other;
  }

  @override
  bool operator ==(Object other) =>
      identical(this, other) ||
      other is LinkAttribution && runtimeType == other.runtimeType && plainTextUri == other.plainTextUri;

  @override
  int get hashCode => plainTextUri.hashCode;

  @override
  String toString() {
    return '[LinkAttribution]: $plainTextUri${hasStructuredUri ? ' ($uri)' : ''}';
  }
}<|MERGE_RESOLUTION|>--- conflicted
+++ resolved
@@ -138,17 +138,6 @@
   }
 }
 
-<<<<<<< HEAD
-/// Attribution to be used within [AttributedText] to apply a given [opacity]
-/// to a span of text.
-class OpacityAttribution implements Attribution {
-  const OpacityAttribution(this.opacity);
-
-  @override
-  String get id => 'opacity';
-
-  final double opacity;
-=======
 /// Attribution to be used within [AttributedText] to mark text that should be painted
 /// with a custom underline.
 ///
@@ -197,17 +186,44 @@
   /// styling system. Super Editor ships with some pre-defined terms for obvious
   /// use-cases, e.g., [standard].
   final String type;
->>>>>>> 8ed2d208
-
-  @override
-  bool canMergeWith(Attribution other) {
-    return this == other;
-  }
-
-  @override
-  bool operator ==(Object other) =>
-      identical(this, other) ||
-<<<<<<< HEAD
+
+  @override
+  bool canMergeWith(Attribution other) {
+    return this == other;
+  }
+
+  @override
+  bool operator ==(Object other) =>
+      identical(this, other) ||
+      other is CustomUnderlineAttribution && runtimeType == other.runtimeType && type == other.type;
+
+  @override
+  int get hashCode => type.hashCode;
+
+  @override
+  String toString() {
+    return '[CustomUnderlineAttribution]: $type';
+  }
+}
+
+/// Attribution to be used within [AttributedText] to apply a given [opacity]
+/// to a span of text.
+class OpacityAttribution implements Attribution {
+  const OpacityAttribution(this.opacity);
+
+  @override
+  String get id => 'opacity';
+
+  final double opacity;
+
+  @override
+  bool canMergeWith(Attribution other) {
+    return this == other;
+  }
+
+  @override
+  bool operator ==(Object other) =>
+      identical(this, other) ||
       other is OpacityAttribution && runtimeType == other.runtimeType && opacity == other.opacity;
 
   @override
@@ -216,16 +232,6 @@
   @override
   String toString() {
     return '[Opacity]: $opacity';
-=======
-      other is CustomUnderlineAttribution && runtimeType == other.runtimeType && type == other.type;
-
-  @override
-  int get hashCode => type.hashCode;
-
-  @override
-  String toString() {
-    return '[CustomUnderlineAttribution]: $type';
->>>>>>> 8ed2d208
   }
 }
 
