import 'package:attributed_text/attributed_text.dart';
import 'package:flutter/foundation.dart';
import 'package:flutter/material.dart';
import 'package:flutter/services.dart';
import 'package:super_editor/src/infrastructure/attributed_text_styles.dart';
import 'package:super_editor/src/infrastructure/super_textfield/android/android_textfield.dart';
import 'package:super_editor/src/infrastructure/super_textfield/desktop/desktop_textfield.dart';
import 'package:super_editor/src/infrastructure/super_textfield/infrastructure/attributed_text_editing_controller.dart';
import 'package:super_editor/src/infrastructure/super_textfield/infrastructure/hint_text.dart';
import 'package:super_editor/src/infrastructure/super_textfield/input_method_engine/_ime_text_editing_controller.dart';
import 'package:super_editor/src/infrastructure/super_textfield/ios/ios_textfield.dart';
import 'package:super_text_layout/super_text_layout.dart';

import 'styles.dart';

export 'android/android_textfield.dart';
export 'desktop/desktop_textfield.dart';
export 'infrastructure/attributed_text_editing_controller.dart';
export 'infrastructure/hint_text.dart';
export 'infrastructure/magnifier.dart';
export 'infrastructure/text_scrollview.dart';
export 'input_method_engine/_ime_text_editing_controller.dart';
export 'ios/ios_textfield.dart';
export 'styles.dart';

/// Custom text field implementations that offer greater control than traditional
/// Flutter text fields.
///
/// For example, the custom text fields in this package use [AttributedText]
/// instead of regular `String`s or `InlineSpan`s, which makes it easier style
/// text and add other text metadata.

/// Text field that supports styled text.
///
/// [SuperTextField] adapts to the expectations of the current platform, or
/// conforms to a specified [configuration].
///
///  - desktop uses physical keyboard handlers with a blinking cursor and
///    mouse gestures
///  - Android uses IME text input with draggable handles in the Android style
///  - iOS uses IME text input with draggable handles in the iOS style
///
/// [SuperTextField] is built on top of platform-specific text field implementations,
/// which may offer additional customization beyond that of [SuperTextField]:
///
///  - [SuperDesktopTextField], which uses physical keyboard handlers and mouse
///    gestures
///  - [SuperAndroidTextField], which uses IME text input with Android-style handles
///  - [SuperIOSTextField], which uses IME text input with iOS-style handles
class SuperTextField extends StatefulWidget {
  const SuperTextField({
    Key? key,
    this.focusNode,
    this.configuration,
    this.textController,
    this.textAlign = TextAlign.left,
    this.textStyleBuilder = defaultTextFieldStyleBuilder,
    this.hintBehavior = HintBehavior.displayHintUntilFocus,
    this.hintBuilder,
    this.controlsColor,
    this.selectionColor,
    this.minLines,
    this.maxLines = 1,
    this.lineHeight,
    this.padding = EdgeInsets.zero,
    this.keyboardHandlers = defaultTextFieldKeyboardHandlers,
  }) : super(key: key);

  final FocusNode? focusNode;

  /// The platform-style configuration for this text field, or `null` to
  /// automatically configure for the current platform.
  final SuperTextFieldPlatformConfiguration? configuration;

  /// Controller that holds the current text and selection for this field,
  /// similar to a standard Flutter `TextEditingController`.
  final AttributedTextEditingController? textController;

  /// The alignment of the text in this text field.
  final TextAlign textAlign;

  /// Text style factory that creates styles for the content in
  /// [textController] based on the attributions in that content.
  final AttributionStyleBuilder textStyleBuilder;

  /// Policy for when the hint should be displayed.
  final HintBehavior hintBehavior;

  /// Builder that creates the hint widget, when a hint is displayed.
  ///
  /// To easily build a hint with styled text, see [StyledHintBuilder].
  final WidgetBuilder? hintBuilder;

  /// The color of the caret, drag handles, and other controls.
  final Color? controlsColor;

  /// The color of selection rectangles that appear around selected text.
  final Color? selectionColor;

  /// The minimum height of this text field, represented as a
  /// line count.
  ///
  /// If [minLines] is non-null and greater than `1`, [lineHeight]
  /// must also be provided because there is no guarantee that all
  /// lines of text have the same height.
  ///
  /// See also:
  ///
  ///  * [maxLines]
  ///  * [lineHeight]
  final int? minLines;

  /// The maximum height of this text field, represented as a
  /// line count.
  ///
  /// If text exceeds the maximum line height, scrolling dynamics
  /// are added to accommodate the overflowing text.
  ///
  /// If [maxLines] is non-null and greater than `1`, [lineHeight]
  /// must also be provided because there is no guarantee that all
  /// lines of text have the same height.
  ///
  /// See also:
  ///
  ///  * [minLines]
  ///  * [lineHeight]
  final int? maxLines;

  /// The height of a single line of text in this text field, used
  /// with [minLines] and [maxLines] to size the text field.
  ///
  /// An explicit [lineHeight] is required because rich text in this
  /// text field might have lines of varying height, which would
  /// result in a constantly changing text field height during scrolling.
  /// To avoid that situation, a single, explicit [lineHeight] is
  /// provided and used for all text field height calculations.
  final double? lineHeight;

  /// "Space added around the text in the field, which also responds to gestures."
  ///
  /// Defaults to `EdgeInsets.zero`.
  final EdgeInsetsGeometry padding;

  /// Priority list of handlers that process all physical keyboard
  /// key presses, for text input, deletion, caret movement, etc.
  ///
  /// Only used on desktop.
  final List<TextFieldKeyboardHandler> keyboardHandlers;

  @override
  State<SuperTextField> createState() => SuperTextFieldState();
}

class SuperTextFieldState extends State<SuperTextField> {
  final _platformFieldKey = GlobalKey();
  late ImeAttributedTextEditingController _controller;

  @override
  void initState() {
    super.initState();

    _controller = widget.textController != null
        ? widget.textController is ImeAttributedTextEditingController
            ? (widget.textController as ImeAttributedTextEditingController)
            : ImeAttributedTextEditingController(controller: widget.textController, disposeClientController: false)
        : ImeAttributedTextEditingController();
  }

  @override
  void didUpdateWidget(SuperTextField oldWidget) {
    super.didUpdateWidget(oldWidget);

    if (widget.textController != oldWidget.textController) {
      _controller = widget.textController != null
          ? widget.textController is ImeAttributedTextEditingController
              ? (widget.textController as ImeAttributedTextEditingController)
              : ImeAttributedTextEditingController(controller: widget.textController, disposeClientController: false)
          : ImeAttributedTextEditingController();
    }
  }

  @visibleForTesting
  AttributedTextEditingController get controller => _controller;

  @visibleForTesting
  ProseTextLayout get textLayout => (_platformFieldKey.currentState as ProseTextBlock).textLayout;

  bool get _isMultiline => (widget.minLines ?? 1) != 1 || (widget.maxLines ?? 1) != 1;

  SuperTextFieldPlatformConfiguration get _configuration {
    if (widget.configuration != null) {
      return widget.configuration!;
    }

    switch (defaultTargetPlatform) {
      case TargetPlatform.android:
        return SuperTextFieldPlatformConfiguration.android;
      case TargetPlatform.iOS:
        return SuperTextFieldPlatformConfiguration.iOS;
      case TargetPlatform.fuchsia:
      case TargetPlatform.linux:
      case TargetPlatform.macOS:
      case TargetPlatform.windows:
        return SuperTextFieldPlatformConfiguration.desktop;
    }
  }

  /// Shortcuts that should be ignored on web.
  ///
  /// Without this we can't handle space and arrow keys inside [SuperTextField].
  ///
  /// For exemple, when [SuperTextField] is inside a [ScrollView],
  /// pressing [LogicalKeyboardKey.space] scrolls the scrollview.
  final Map<LogicalKeySet, Intent> _scrollShortcutOverrides = kIsWeb
      ? {
          LogicalKeySet(LogicalKeyboardKey.space): DoNothingAndStopPropagationIntent(),
          LogicalKeySet(LogicalKeyboardKey.arrowUp): DoNothingAndStopPropagationIntent(),
          LogicalKeySet(LogicalKeyboardKey.arrowDown): DoNothingAndStopPropagationIntent(),
          LogicalKeySet(LogicalKeyboardKey.arrowLeft): DoNothingAndStopPropagationIntent(),
          LogicalKeySet(LogicalKeyboardKey.arrowRight): DoNothingAndStopPropagationIntent(),
        }
      : const <LogicalKeySet, Intent>{};

  @override
  Widget build(BuildContext context) {
    switch (_configuration) {
      case SuperTextFieldPlatformConfiguration.desktop:
        return SuperDesktopTextField(
          key: _platformFieldKey,
          focusNode: widget.focusNode,
          textController: _controller,
          textAlign: widget.textAlign,
          textStyleBuilder: widget.textStyleBuilder,
          hintBehavior: widget.hintBehavior,
          hintBuilder: widget.hintBuilder,
          selectionHighlightStyle: SelectionHighlightStyle(
            color: widget.selectionColor ?? defaultSelectionColor,
          ),
          caretStyle: CaretStyle(
            color: widget.controlsColor ?? defaultDesktopCaretColor,
            width: 1,
            borderRadius: BorderRadius.zero,
          ),
          padding: widget.padding,
          minLines: widget.minLines,
          maxLines: widget.maxLines,
          keyboardHandlers: widget.keyboardHandlers,
        );
      case SuperTextFieldPlatformConfiguration.android:
        return Shortcuts(
          shortcuts: _scrollShortcutOverrides,
          child: SuperAndroidTextField(
            key: _platformFieldKey,
            focusNode: widget.focusNode,
            textController: _controller,
            textAlign: widget.textAlign,
            textStyleBuilder: widget.textStyleBuilder,
            hintBehavior: widget.hintBehavior,
            hintBuilder: widget.hintBuilder,
            caretColor: widget.controlsColor ?? defaultAndroidControlsColor,
            selectionColor: widget.selectionColor ?? defaultSelectionColor,
            handlesColor: widget.controlsColor ?? defaultAndroidControlsColor,
            minLines: widget.minLines,
            maxLines: widget.maxLines,
            lineHeight: widget.lineHeight,
            textInputAction: _isMultiline ? TextInputAction.newline : TextInputAction.done,
<<<<<<< HEAD
            padding: widget.padding,
=======
>>>>>>> 2529aedc
          ),
        );
      case SuperTextFieldPlatformConfiguration.iOS:
        return Shortcuts(
          shortcuts: _scrollShortcutOverrides,
          child: SuperIOSTextField(
            key: _platformFieldKey,
            focusNode: widget.focusNode,
            textController: _controller,
            textAlign: widget.textAlign,
            textStyleBuilder: widget.textStyleBuilder,
            hintBehavior: widget.hintBehavior,
            hintBuilder: widget.hintBuilder,
            caretColor: widget.controlsColor ?? defaultIOSControlsColor,
            selectionColor: widget.selectionColor ?? defaultSelectionColor,
            handlesColor: widget.controlsColor ?? defaultIOSControlsColor,
            minLines: widget.minLines,
            maxLines: widget.maxLines,
            lineHeight: widget.lineHeight,
            textInputAction: _isMultiline ? TextInputAction.newline : TextInputAction.done,
<<<<<<< HEAD
            padding: widget.padding,
=======
>>>>>>> 2529aedc
          ),
        );
    }
  }
}

/// Configures a [SuperTextField] for the given platform.
///
/// Desktop uses physical keyboard handlers, while mobile uses the IME.
///
/// Desktop uses a blinking caret, while mobile uses a draggable caret
/// and selection handles, styled per platform.
enum SuperTextFieldPlatformConfiguration {
  desktop,
  android,
  iOS,
}<|MERGE_RESOLUTION|>--- conflicted
+++ resolved
@@ -264,10 +264,8 @@
             maxLines: widget.maxLines,
             lineHeight: widget.lineHeight,
             textInputAction: _isMultiline ? TextInputAction.newline : TextInputAction.done,
-<<<<<<< HEAD
             padding: widget.padding,
-=======
->>>>>>> 2529aedc
+
           ),
         );
       case SuperTextFieldPlatformConfiguration.iOS:
@@ -288,10 +286,7 @@
             maxLines: widget.maxLines,
             lineHeight: widget.lineHeight,
             textInputAction: _isMultiline ? TextInputAction.newline : TextInputAction.done,
-<<<<<<< HEAD
             padding: widget.padding,
-=======
->>>>>>> 2529aedc
           ),
         );
     }
