--- conflicted
+++ resolved
@@ -672,9 +672,6 @@
     }
   }
 
-<<<<<<< HEAD
-  @override
-=======
   /// Computes a zero width `Rect` that represents the x and y offsets and the height
   /// of the upstream or downstream handle in content space.
   ///
@@ -723,7 +720,6 @@
   }
 
   @protected
->>>>>>> 7fdd33cd
   DocumentSelectionLayout? computeLayoutDataWithDocumentLayout(
       BuildContext contentLayersContext, BuildContext documentContext, DocumentLayout documentLayout) {
     final selection = widget.selection.value;
