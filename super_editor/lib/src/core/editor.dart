import 'dart:math';

import 'package:attributed_text/attributed_text.dart';
import 'package:clock/clock.dart';
import 'package:collection/collection.dart';
import 'package:super_editor/src/default_editor/paragraph.dart';
import 'package:super_editor/src/default_editor/text.dart';
import 'package:super_editor/src/infrastructure/_logging.dart';
import 'package:uuid/uuid.dart';

import 'document.dart';
import 'document_composer.dart';

/// Editor for a document editing experience.
///
/// An [Editor] is the entry point for all mutations within a document editing experience.
/// Such changes might impact a [Document], [DocumentComposer], and any other relevant objects
/// or data structures associated with a document editing experience.
///
/// The following artifacts are involved with making changes to pieces of a document editing
/// experience:
///
///  - [EditRequest] - a desired change.
///  - [EditCommand] - mutates [Editable]s to achieve a change.
///  - [EditEvent] - describes a change that was made.
///  - [EditReaction] - (optionally) requests more changes after some original change.
///  - [EditListener] - is notified of all changes made by an [Editor].
class Editor implements RequestDispatcher {
  static const Uuid _uuid = Uuid();

  /// Service locator key to obtain a [Document] from [find], if a [Document]
  /// is available in the [EditContext].
  static const documentKey = "document";

  /// Service locator key to obtain a [DocumentComposer] from [find], if a
  /// [DocumentComposer] is available in the [EditContext].
  static const composerKey = "composer";

  /// Service locator key to obtain a [DocumentLayoutEditable] from [find], if
  /// a [DocumentLayoutEditable] is available in the [EditContext].
  static const layoutKey = "layout";

  /// Generates a new ID for a [DocumentNode].
  ///
  /// Each generated node ID is universally unique.
  static String createNodeId() => _uuid.v4();

  /// Constructs an [Editor] with:
  ///  - [editables], which contains all artifacts that will be mutated by [EditCommand]s, such
  ///    as a [Document] and [DocumentComposer].
  ///  - [requestHandlers], which map each [EditRequest] to an [EditCommand].
  ///  - [reactionPipeline], which contains all possible [EditReaction]s in the order that they will
  ///    react.
  ///  - [listeners], which contains an initial set of [EditListener]s.
  Editor({
    required Map<String, Editable> editables,
    List<EditRequestHandler>? requestHandlers,
    this.historyGroupingPolicy = neverMergePolicy,
    List<EditReaction>? reactionPipeline,
    List<EditListener>? listeners,
    this.isHistoryEnabled = false,
  })  : requestHandlers = requestHandlers ?? [],
        reactionPipeline = reactionPipeline ?? [],
        _changeListeners = listeners ?? [] {
    context = EditContext(editables);
    _commandExecutor = _DocumentEditorCommandExecutor(context);
  }

  void dispose() {
    reactionPipeline.clear();
    _changeListeners.clear();
  }

  /// Chain of Responsibility that maps a given [EditRequest] to an [EditCommand].
  final List<EditRequestHandler> requestHandlers;

  /// Service Locator that provides all resources that are relevant for document editing.
  late final EditContext context;

  /// Whether history tracking (and undo/redo) are enabled.
  ///
  /// When [isHistoryEnabled] is `false`, undo/redo is disabled, calling [undo] and [redo]
  /// will have no effect, and [history] and [future] are always empty.
  final bool isHistoryEnabled;

  /// Policies that determine when a new transaction of changes should be combined with the
  /// previous transaction, impacting what is undone by undo.
  final HistoryGroupingPolicy historyGroupingPolicy;

  /// Executes [EditCommand]s and collects a list of changes.
  late final _DocumentEditorCommandExecutor _commandExecutor;

  /// A list of editor transactions that were run previously, leading to the current
  /// state of the document, and other editables.
  List<CommandTransaction> get history => List.from(_history);
  final _history = <CommandTransaction>[];

  /// A list of editor transactions that were undone since the last time a change was
  /// made.
  ///
  /// As soon as a new change is made through the editor, the [future] list is cleared
  /// out, because the editor no longer knows if the [future] changes can be applied
  /// to the document and other editables.
  List<CommandTransaction> get future => List.from(_future);
  final _future = <CommandTransaction>[];

  /// A pipeline of objects that receive change-lists from command execution
  /// and get the first opportunity to spawn additional commands before the
  /// change list is dispatched to regular listeners.
  final List<EditReaction> reactionPipeline;

  /// Listeners that are notified of changes in the form of a change list
  /// after all pending [EditCommand]s are executed, and all members of
  /// the reaction pipeline are done reacting.
  final List<EditListener> _changeListeners;

  /// Adds a [listener], which is notified of each series of [EditEvent]s
  /// after a batch of [EditCommand]s complete.
  ///
  /// Listeners are held and called as a list because some listeners might need
  /// to be notified ahead of others. Generally, you should avoid that complexity,
  /// if possible, but sometimes its relevant. For example, by default, the
  /// [Document] is the highest priority listener that's registered with this
  /// [Editor]. That's because document structure is central to everything
  /// else, and therefore, we don't want other parts of the system being notified
  /// about changes, before the [Document], itself.
  void addListener(EditListener listener, {int? index}) {
    if (index != null) {
      _changeListeners.insert(index, listener);
    } else {
      _changeListeners.add(listener);
    }
  }

  /// Removes a [listener] from the set of change listeners.
  void removeListener(EditListener listener) {
    _changeListeners.remove(listener);
  }

  /// An accumulation of changes during the current execution stack.
  ///
  /// This list is tracked in local state to facilitate reactions. When Reaction 1 runs,
  /// it might submit another request, which adds more changes. When Reaction 2 runs, that
  /// reaction needs to know about the original change list, plus all changes caused by
  /// Reaction 1. This list lives across multiple request executions to make that possible.
  List<EditEvent>? _activeChangeList;

  /// Tracks the number of request executions that are in the process of running.
  int _activeCommandCount = 0;

  bool _isInTransaction = false;
  bool _isImplicitTransaction = false;
  CommandTransaction? _transaction;

  /// Whether the editor is currently running reactions for the current transaction.
  bool _isReacting = false;

  /// Starts a transaction that runs across multiple calls to [execute], until [endTransaction]
  /// is called.
  ///
  /// Typically, a transaction only includes the [EditRequest]s that are passed to a single
  /// call to [execute]. That's useful in the nominal case where editing code knows everything
  /// that needs to execute at one time. However, sometimes the later [EditRequest] within a
  /// single transaction can't be configured until the editing code inspects the [Document]
  /// after some earlier [EditRequest]. In this situation, the editing code needs to be able
  /// to run [execute] multiple times while having all [EditRequest]s still considered to be
  /// part of the same transaction.
  ///
  /// Does nothing if a transaction is already in-progress.
  void startTransaction() {
    if (_isInTransaction) {
      return;
    }

    editorEditsLog.info("Starting transaction");
    _isInTransaction = true;
    _activeChangeList = <EditEvent>[];
    _transaction = CommandTransaction([], clock.now());

    _onTransactionStart();
  }

  /// Ends a transaction that was started with a call to [startTransaction].
  ///
  /// Does nothing if a transaction is not in-progress.
  void endTransaction() {
    if (!_isInTransaction) {
      return;
    }

    if (_transaction!.commands.isNotEmpty && isHistoryEnabled) {
      if (_history.isEmpty) {
        // Add this transaction onto the history stack.
        _history.add(_transaction!);
      } else {
        final mergeChoice = historyGroupingPolicy.shouldMergeLatestTransaction(_transaction!, _history.last);
        switch (mergeChoice) {
          case TransactionMerge.noOpinion:
          case TransactionMerge.doNotMerge:
            // Don't alter the transaction history, just add the new transaction to the history.
            _history.add(_transaction!);
          case TransactionMerge.mergeOnTop:
            // Merge this transaction with the transaction just before it. This is used, for example,
            // to group repeated text input into a single undoable transaction.
            _history.last
              ..commands.addAll(_transaction!.commands)
              ..changes.addAll(_transaction!.changes)
              ..lastChangeTime = clock.now();
          case TransactionMerge.replacePrevious:
            // Replaces the most recent transaction with the new transaction. This is used, for example,
            // to throw away unnecessary history about selection and composing region changes, for which
            // only the most recent value is relevant.
            _history
              ..removeLast()
              ..add(_transaction!);
        }
      }
    }

    // Now that an atomic set of changes have completed, let the reactions followup
    // with more changes, such as auto-correction, tagging, etc.
    _reactToChanges();

    _isInTransaction = false;
    _isImplicitTransaction = false;
    _transaction = null;

    // Note: The transaction isn't fully considered over until after the reactions run.
    // This is because the reactions need access to the change list from the previous
    // transaction.
    _onTransactionEnd();

    editorEditsLog.info("Finished transaction");
  }

  /// Executes the given [requests].
  ///
  /// Any changes that result from the given [requests] are reported to listeners as a series
  /// of [EditEvent]s.
  @override
  void execute(List<EditRequest> requests) {
    if (requests.isEmpty) {
      // No changes were requested. Don't waste time starting and ending transactions, etc.
      editorEditsLog.warning("Tried to execute requests without providing any requests");
      return;
    }

    editorEditsLog.finer("Executing requests:");
    for (final request in requests) {
      editorEditsLog.finer(" - ${request.runtimeType}");
    }

    if (_activeCommandCount == 0 && !_isInTransaction) {
      // No transaction was explicitly requested, but all changes exist in a transaction.
      // Automatically start one, and then end the transaction after the current changes.
      _isImplicitTransaction = true;
      startTransaction();
    }

    _activeCommandCount += 1;

    final undoableCommands = <EditCommand>[];
    for (final request in requests) {
      // Execute the given request.
      final command = _findCommandForRequest(request);
      final commandChanges = _executeCommand(command);
      _activeChangeList!.addAll(commandChanges);

      if (command.historyBehavior == HistoryBehavior.undoable) {
        undoableCommands.add(command);
        _transaction!.changes.addAll(List.from(commandChanges));
      }
    }

    // Log the time at the end of the actions in this transaction.
    _transaction!.lastChangeTime = clock.now();

    if (undoableCommands.isNotEmpty) {
      _transaction!.commands.addAll(undoableCommands);
    }

    if (_activeCommandCount == 1 && _isImplicitTransaction && !_isReacting) {
      endTransaction();
    }

    _activeCommandCount -= 1;
  }

  EditCommand _findCommandForRequest(EditRequest request) {
    EditCommand? command;
    for (final handler in requestHandlers) {
      command = handler(request);
      if (command != null) {
        return command;
      }
    }

    throw Exception(
        "Could not handle EditorRequest. DocumentEditor doesn't have a handler that recognizes the request: $request");
  }

  List<EditEvent> _executeCommand(EditCommand command) {
    // Execute the given command, and any other commands that it spawns.
    _commandExecutor.executeCommand(command);

    // Collect all the changes from the executed commands.
    //
    // We make a copy of the change-list so that asynchronous listeners
    // don't lose the contents when we clear it.
    final changeList = _commandExecutor.copyChangeList();

    // TODO: we could run the reactions here. Do we give them all a single chance
    //       to respond? Or do we keep running them until there aren't any further
    //       changes?

    // Reset the command executor so that it's ready for the next command
    // that comes in.
    _commandExecutor.reset();

    return changeList;
  }

  void _onTransactionStart() {
    for (final editable in context._resources.values) {
      editable.onTransactionStart();
    }
  }

  void _onTransactionEnd() {
    for (final editable in context._resources.values) {
      editable.onTransactionEnd(_activeChangeList!);
    }

    _activeChangeList = null;
  }

  void _reactToChanges() {
    if (_activeChangeList!.isEmpty) {
      return;
    }

    _isReacting = true;

    // First, let reactions modify the content of the active transaction.
    for (final reaction in reactionPipeline) {
      // Note: we pass the active change list because reactions will cause more
      // changes to be added to that list.
      reaction.modifyContent(context, this, _activeChangeList!);
    }

    // Second, start a new transaction and let reactions add separate changes.
    // ignore: prefer_const_constructors
    _transaction = CommandTransaction([], clock.now());
    for (final reaction in reactionPipeline) {
      // Note: we pass the active change list because reactions will cause more
      // changes to be added to that list.
      reaction.react(context, this, _activeChangeList!);
    }

    if (_transaction!.commands.isNotEmpty && isHistoryEnabled) {
      _history.add(_transaction!);
    }

    // FIXME: try removing this notify listeners
    // Notify all listeners that care about changes, but won't spawn additional requests.
    _notifyListeners(List<EditEvent>.from(_activeChangeList!, growable: false));

    _isReacting = false;
  }

  void undo() {
    if (!isHistoryEnabled) {
      // History is disabled, therefore undo/redo are disabled.
      return;
    }

    editorEditsLog.info("Running undo");
    if (_history.isEmpty) {
      return;
    }

    editorEditsLog.finer("History before undo:");
    for (final transaction in _history) {
      editorEditsLog.finer(" - transaction");
      for (final command in transaction.commands) {
        editorEditsLog.finer("   - ${command.runtimeType}: ${command.describe()}");
      }
    }
    editorEditsLog.finer("---");

    // Move the latest command from the history to the future.
    final transactionToUndo = _history.removeLast();
    _future.add(transactionToUndo);
    editorEditsLog.finer("The commands being undone are:");
    for (final command in transactionToUndo.commands) {
      editorEditsLog.finer("  - ${command.runtimeType}: ${command.describe()}");
    }

    editorEditsLog.finer("Resetting all editables to their last checkpoint...");
    for (final editable in context._resources.values) {
      // Don't let editables notify listeners during undo.
      editable.onTransactionStart();

      // Revert all editables to the last snapshot.
      editable.reset();
    }

    // Replay all history except for the most recent command transaction.
    editorEditsLog.finer("Replaying all command history except for the most recent transaction...");
    final changeEvents = <EditEvent>[];
    for (final commandTransaction in _history) {
      for (final command in commandTransaction.commands) {
        // We re-run the commands without tracking changes and without running reactions
        // because any relevant reactions should have run the first time around, and already
        // submitted their commands.
        final commandChanges = _executeCommand(command);
        changeEvents.addAll(commandChanges);
      }
    }

    editorEditsLog.info("Finished undo");

    editorEditsLog.finer("Ending transaction on all editables");
    for (final editable in context._resources.values) {
      // Let editables start notifying listeners again.
      editable.onTransactionEnd(changeEvents);
    }

    // TODO: find out why this is needed. If it's not, remove it.
    _notifyListeners([]);
  }

  void redo() {
    if (!isHistoryEnabled) {
      // History is disabled, therefore undo/redo are disabled.
      return;
    }

    editorEditsLog.info("Running redo");
    if (_future.isEmpty) {
      return;
    }

    editorEditsLog.finer("Future transaction:");
    for (final command in _future.last.commands) {
      editorEditsLog.finer(" - ${command.runtimeType}");
    }

    for (final editable in context._resources.values) {
      // Don't let editables notify listeners during redo.
      editable.onTransactionStart();
    }

    final commandTransaction = _future.removeLast();
    final edits = <EditEvent>[];
    for (final command in commandTransaction.commands) {
      final commandEdits = _executeCommand(command);
      edits.addAll(commandEdits);
    }
    _history.add(commandTransaction);

    editorEditsLog.info("Finished redo");

    editorEditsLog.finer("Ending transaction on all editables");
    for (final editable in context._resources.values) {
      // Let editables start notifying listeners again.
      editable.onTransactionEnd(edits);
    }

    // TODO: find out why this is needed. If it's not, remove it.
    _notifyListeners([]);
  }

  void _notifyListeners(List<EditEvent> changeList) {
    for (final listener in _changeListeners) {
      // Note: we pass a given copy of the change list, because listeners should
      // never cause additional editor changes.
      listener.onEdit(changeList);
    }
  }
}

/// The merge policies that are used in the standard [Editor] construction.
const defaultMergePolicy = HistoryGroupingPolicyList(
  [
    mergeRepeatSelectionChangesPolicy,
    mergeRapidTextInputPolicy,
  ],
);

abstract interface class HistoryGroupingPolicy {
  TransactionMerge shouldMergeLatestTransaction(
    CommandTransaction newTransaction,
    CommandTransaction previousTransaction,
  );
}

enum TransactionMerge {
  noOpinion,
  doNotMerge,
  mergeOnTop,
  replacePrevious;

  static TransactionMerge chooseMoreConservative(TransactionMerge a, TransactionMerge b) {
    if (a == b) {
      // They're the same. It doesn't matter.
      return a;
    }

    switch (a) {
      case TransactionMerge.noOpinion:
        // No opinion has no particular conservative vs liberal metric. Return the other one.
        return b;
      case TransactionMerge.doNotMerge:
        // Explicitly not merging is the most conservative. Return this one.
        return a;
      case TransactionMerge.mergeOnTop:
        if (b == TransactionMerge.doNotMerge) {
          // doNotMerge is the only more conservative choice than merging on top.
          return b;
        }

        return a;
      case TransactionMerge.replacePrevious:
        if (b == TransactionMerge.noOpinion) {
          return a;
        }

        // replacePrevious is the lease conservative option. The other one always wins.
        return b;
    }
  }
}

/// A [HistoryGroupingPolicy] that defers to a list of other individual policies.
///
/// For most applications, an [Editor]'s transaction grouping policy should probably be
/// a [HistoryGroupingPolicyList] because most applications will want a number of different
/// heuristics that decide when to merge transactions.
///
/// You can change the way the list of policies make a decision by way of the [choice]
/// property. You can either merge transactions when *any* of the policies want to merge
/// ([HistoryGroupingPolicyListChoice.anyPass]), or you can merge transactions when *all*
/// of the policies want to merge ([HistoryGroupingPolicyListChoice.allPass]).
class HistoryGroupingPolicyList implements HistoryGroupingPolicy {
  const HistoryGroupingPolicyList(this.policies);

  final List<HistoryGroupingPolicy> policies;

  @override
  TransactionMerge shouldMergeLatestTransaction(
    CommandTransaction newTransaction,
    CommandTransaction previousTransaction,
  ) {
    TransactionMerge mostConservativeChoice = TransactionMerge.noOpinion;

    for (final policy in policies) {
      final newMergeChoice = policy.shouldMergeLatestTransaction(newTransaction, previousTransaction);
      if (newMergeChoice == TransactionMerge.doNotMerge) {
        // A policy has explicitly requested not to merge. Don't merge.
        return TransactionMerge.doNotMerge;
      }

      mostConservativeChoice = TransactionMerge.chooseMoreConservative(mostConservativeChoice, newMergeChoice);
    }

    return mostConservativeChoice;
  }
}

const neverMergePolicy = _NeverMergePolicy();

class _NeverMergePolicy implements HistoryGroupingPolicy {
  const _NeverMergePolicy();

  @override
  TransactionMerge shouldMergeLatestTransaction(
          CommandTransaction newTransaction, CommandTransaction previousTransaction) =>
      TransactionMerge.doNotMerge;
}

const mergeRepeatSelectionChangesPolicy = MergeRepeatSelectionChangesPolicy();

class MergeRepeatSelectionChangesPolicy implements HistoryGroupingPolicy {
  const MergeRepeatSelectionChangesPolicy();

  @override
  TransactionMerge shouldMergeLatestTransaction(
      CommandTransaction newTransaction, CommandTransaction previousTransaction) {
    final isNewTransactionAllSelectionAndComposing = newTransaction.changes
        .where((change) => change is! SelectionChangeEvent && change is! ComposingRegionChangeEvent)
        .isEmpty;

    if (!isNewTransactionAllSelectionAndComposing) {
      // The new transaction contains meaningful changes. Let other policies decide
      // what to do.
      return TransactionMerge.noOpinion;
    }

    final isPreviousTransactionAllSelectionAndComposing = previousTransaction.changes
        .where((change) => change is! SelectionChangeEvent && change is! ComposingRegionChangeEvent)
        .isEmpty;

    if (!isPreviousTransactionAllSelectionAndComposing) {
      // The previous transaction contains meaningful changes. Add the new selection/composing
      // changes on top so that they're undone with the previous content change.
      return TransactionMerge.mergeOnTop;
    }

    // The previous and new transactions are all selection and composing changes. We don't
    // care about this history. Replaces the previous transaction with the new transaction.
    return TransactionMerge.replacePrevious;
  }
}

/// A sane default configuration of a [MergeRapidTextInputPolicy].
///
/// To customize the merge time, create a [MergeRapidTextInputPolicy] with the desired merge time.
const mergeRapidTextInputPolicy = MergeRapidTextInputPolicy();

class MergeRapidTextInputPolicy implements HistoryGroupingPolicy {
  const MergeRapidTextInputPolicy([this._maxMergeTime = const Duration(milliseconds: 100)]);

  final Duration _maxMergeTime;

  @override
  TransactionMerge shouldMergeLatestTransaction(
      CommandTransaction newTransaction, CommandTransaction previousTransaction) {
    final newContentEvents = newTransaction.changes
        .where((change) => change is! SelectionChangeEvent && change is! ComposingRegionChangeEvent)
        .toList();
    if (newContentEvents.isEmpty) {
      return TransactionMerge.noOpinion;
    }
    final newTextInsertionEvents =
        newContentEvents.where((change) => change is DocumentEdit && change.change is TextInsertionEvent).toList();
    if (newTextInsertionEvents.length != newContentEvents.length) {
      // There were 1+ new content changes that weren't text input. Don't merge transactions.
      return TransactionMerge.noOpinion;
    }

    // At this point we know that all new content changes were text input.

    // Check that the previous transaction was also all text input.
    final previousContentEvents = previousTransaction.changes
        .where((change) => change is! SelectionChangeEvent && change is! ComposingRegionChangeEvent)
        .toList();
    if (previousContentEvents.isEmpty) {
      return TransactionMerge.noOpinion;
    }
    final previousTextInsertionEvents =
        previousContentEvents.where((change) => change is DocumentEdit && change.change is TextInsertionEvent).toList();
    if (previousTextInsertionEvents.length != previousContentEvents.length) {
      // There were 1+ new content changes that weren't text input. Don't merge transactions.
      return TransactionMerge.noOpinion;
    }

    if (newTransaction.firstChangeTime.difference(previousTransaction.lastChangeTime) > _maxMergeTime) {
      // The text insertions were far enough apart in time that we don't want to merge them.
      return TransactionMerge.noOpinion;
    }

    // The new and previous transactions were entirely text input. They happened quickly.
    // Merge them together.
    return TransactionMerge.mergeOnTop;
  }
}

class CommandTransaction {
  CommandTransaction(this.commands, this.firstChangeTime)
      : changes = <EditEvent>[],
        lastChangeTime = firstChangeTime;

  final List<EditCommand> commands;
  final List<EditEvent> changes;

  final DateTime firstChangeTime;
  DateTime lastChangeTime;
}

/// An implementation of [CommandExecutor], designed for [Editor].
class _DocumentEditorCommandExecutor implements CommandExecutor {
  _DocumentEditorCommandExecutor(this._context);

  final EditContext _context;

  final _commandsBeingProcessed = EditorCommandQueue();

  final _changeList = <EditEvent>[];
  List<EditEvent> copyChangeList() => List.from(_changeList);

  @override
  void executeCommand(EditCommand command) {
    _commandsBeingProcessed.append(command);

    // Run the given command, and any other commands that it spawns.
    while (_commandsBeingProcessed.hasCommands) {
      _commandsBeingProcessed.prepareForExecution();

      final command = _commandsBeingProcessed.activeCommand!;
      command.execute(_context, this);

      _commandsBeingProcessed.onCommandExecutionComplete();
    }
  }

  @override
  void prependCommand(EditCommand command) {
    _commandsBeingProcessed.prepend(command);
  }

  @override
  void appendCommand(EditCommand command) {
    _commandsBeingProcessed.append(command);
  }

  @override
  void logChanges(List<EditEvent> changes) {
    _changeList.addAll(changes);
  }

  void reset() {
    _changeList.clear();
  }
}

/// An artifact that might be mutated during a request to a [Editor].
abstract mixin class Editable {
  /// A [Editor] transaction just started, this [Editable] should avoid notifying
  /// any listeners of changes until the transaction ends.
  void onTransactionStart() {}

  /// A transaction that was previously started with [onTransactionStart] has now ended, this
  /// [Editable] should notify interested parties of changes.
  void onTransactionEnd(List<EditEvent> edits) {}

  // /// Creates and returns a snapshot of this [Editable]'s current state, or `null` if
  // /// this [Editable] is in its initial state.
  // ///
  // /// The returned snapshot must be a deep copy of any relevant information. It must not
  // /// hold any references to data outside the snapshot.
  // Object? createSnapshot();
  //
  // /// Updates the state of this [Editable] to match the given [snapshot].
  // void restoreSnapshot(Object snapshot);

  /// Resets this [Editable] to its initial state.
  void reset() {}
}

/// An object that processes [EditRequest]s.
abstract class RequestDispatcher {
  /// Pushes the given [requests] through a [Editor] pipeline.
  void execute(List<EditRequest> requests);
}

/// A command that alters something in a [Editor].
abstract class EditCommand {
  const EditCommand();

  /// Executes this command and logs all changes with the [executor].
  void execute(EditContext context, CommandExecutor executor);

  /// The desired "undo" behavior of this command.
  HistoryBehavior get historyBehavior => HistoryBehavior.undoable;

  String describe() => toString();
}

/// The way a command interacts with the history ledger, AKA "undo".
enum HistoryBehavior {
  /// The command can be undone and redone.
  ///
  /// For example: inserting text into a paragraph.
  undoable,

  /// The command has no impact on history.
  ///
  /// For example: entering and exiting interaction mode, (possibly) activating and
  /// deactivating bold/italics in the composer.
  nonHistorical,
}

/// All resources that are available when executing [EditCommand]s, such as a document,
/// composer, etc.
class EditContext {
  EditContext(this._resources);

  final Map<String, Editable> _resources;

  /// Finds an object of type [T] within this [EditContext], which is identified by the given [id].
  T find<T extends Editable>(String id) {
    if (!_resources.containsKey(id)) {
      editorLog.shout("Tried to find an editor resource for the ID '$id', but there's no resource with that ID.");
      throw Exception("Tried to find an editor resource for the ID '$id', but there's no resource with that ID.");
    }
    if (_resources[id] is! T) {
      editorLog.shout(
          "Tried to find an editor resource of type '$T' for ID '$id', but the resource with that ID is of type '${_resources[id].runtimeType}");
      throw Exception(
          "Tried to find an editor resource of type '$T' for ID '$id', but the resource with that ID is of type '${_resources[id].runtimeType}");
    }

    return _resources[id] as T;
  }

  /// Finds an object of type [T] within this [EditContext], which is identified by the given [id], or
  /// returns `null` if no such object is in this [EditContext].
  T? findMaybe<T extends Editable>(String id) {
    if (_resources[id] == null) {
      return null;
    }

    if (_resources[id] is! T) {
      editorLog.shout(
          "Tried to find an editor resource of type '$T' for ID '$id', but the resource with that ID is of type '${_resources[id].runtimeType}");
      throw Exception(
          "Tried to find an editor resource of type '$T' for ID '$id', but the resource with that ID is of type '${_resources[id].runtimeType}");
    }

    return _resources[id] as T;
  }

  /// Makes the given [editable] available as a resource under the given [id].
  void put(String id, Editable editable) => _resources[id] = editable;

  /// Removes any resource in this context with the given [id].
  void remove(String id) => _resources.remove(id);
}

/// Executes [EditCommand]s in the order in which they're queued.
///
/// Each [EditCommand] is given access to this [CommandExecutor] during
/// the command's execution. Each [EditCommand] is expected to [logChanges]
/// with the given [CommandExecutor].
abstract class CommandExecutor {
  /// Immediately executes the given [command].
  ///
  /// Client's can use this method to run an initial command, or to run
  /// a sub-command in the middle of an active command.
  void executeCommand(EditCommand command);

  /// Adds the given [command] to the beginning of the command queue, but
  /// after any set of commands that are currently executing.
  void prependCommand(EditCommand command);

  /// Adds the given [command] to the end of the command queue.
  void appendCommand(EditCommand command);

  /// Log a series of document changes that were just made by the active command.
  void logChanges(List<EditEvent> changes);
}

class EditorCommandQueue {
  /// A command that's in the process of being executed.
  EditCommand? _activeCommand;

  /// The command that's currently being executed, along with any commands
  /// that the active command adds during execution.
  final _activeCommandExpansionQueue = <EditCommand>[];

  /// All commands waiting to be executed after [_activeCommandExpansionQueue].
  final _commandBacklog = <EditCommand>[];

  bool get hasCommands => _commandBacklog.isNotEmpty;

  void prepareForExecution() {
    assert(_activeCommandExpansionQueue.isEmpty,
        "Tried to prepare for command execution but there are already commands in the active queue. Did you forget to call onCommandExecutionComplete?");

    // Set the active command to the next command in the backlog.
    _activeCommand = _commandBacklog.removeAt(0);
  }

  EditCommand? get activeCommand => _activeCommand;

  void expandActiveCommand(List<EditCommand> additionalCommands) {
    _activeCommandExpansionQueue.addAll(additionalCommands);
  }

  void onCommandExecutionComplete() {
    // Now that the active command is done, move any expansion commands
    // to the primary backlog.
    _commandBacklog.insertAll(0, _activeCommandExpansionQueue);
    _activeCommandExpansionQueue.clear();

    // Clear the active command, now that its complete.
    _activeCommand = null;
  }

  /// Prepends the given [command] at the front of the execution queue.
  void prepend(EditCommand command) {
    _commandBacklog.insert(0, command);
  }

  /// Appends the given [command] to the end of the execution queue.
  void append(EditCommand command) {
    _commandBacklog.add(command);
  }
}

/// Factory method that creates and returns an [EditCommand] that can handle
/// the given [EditRequest], or `null` if this handler doesn't apply to the given
/// [EditRequest].
typedef EditRequestHandler = EditCommand? Function(EditRequest);

/// An action that a [Editor] should execute.
abstract class EditRequest {
  // Marker interface for all editor request types.
}

/// A change that took place within a [Editor].
abstract class EditEvent {
  const EditEvent();

  /// Describes this change in a human-readable way.
  String describe() => toString();
}

/// An [EditEvent] that altered a [Document].
///
/// The specific [Document] change is available in [change].
class DocumentEdit extends EditEvent {
  DocumentEdit(this.change);

  final DocumentChange change;

  @override
  String describe() => change.describe();

  @override
  String toString() => "DocumentEdit -> $change";

  @override
  bool operator ==(Object other) =>
      identical(this, other) || other is DocumentEdit && runtimeType == other.runtimeType && change == other.change;

  @override
  int get hashCode => change.hashCode;
}

/// An object that's notified with a change list from one or more commands that were just
/// executed.
///
/// An [EditReaction] can use the given [reactionExecutor] to spawn additional [EditCommand]s
/// that should run in response to the [changeList].
abstract class EditReaction {
  const EditReaction();

  /// Executes additional [modifications] within the current editor transaction.
  ///
  /// If undo is run, the recent changes AND the [modifications] will be undone, together.
  /// This is useful, for example, for a reaction such as spell-check, whose reaction is
  /// tied directly to the content and shouldn't stand on its own.
  ///
  /// To execute actions that are undone on their own, use [react].
  void modifyContent(EditContext editorContext, RequestDispatcher requestDispatcher, List<EditEvent> changeList) {}

  /// Executes additional [actions] in a new standalone transaction.
  ///
  /// If undo is run, these changes will be undone, but the changes leading up to this
  /// call to [react] will not be undone by that undo call.
  ///
  /// To execute additional actions that are undone at the same time as the preceding
  /// changes, use [modifyContent].
  void react(EditContext editorContext, RequestDispatcher requestDispatcher, List<EditEvent> changeList) {}
}

/// An [EditReaction] that delegates its reaction to a given callback function.
class FunctionalEditReaction extends EditReaction {
  FunctionalEditReaction({
    Reaction? modifyContent,
    Reaction? react,
  })  : _modifyContent = modifyContent,
        _react = react,
        assert(modifyContent != null || react != null);

  final Reaction? _modifyContent;
  final Reaction? _react;

  @override
  void modifyContent(EditContext editorContext, RequestDispatcher requestDispatcher, List<EditEvent> changeList) =>
      _modifyContent?.call(editorContext, requestDispatcher, changeList);

  @override
  void react(EditContext editorContext, RequestDispatcher requestDispatcher, List<EditEvent> changeList) =>
      _react?.call(editorContext, requestDispatcher, changeList);
}

typedef Reaction = void Function(
    EditContext editorContext, RequestDispatcher requestDispatcher, List<EditEvent> changeList);

/// An object that's notified with a change list from one or more
/// commands that were just executed within a [Editor].
///
/// An [EditListener] can propagate secondary effects that are based on
/// editor changes. However, an [EditListener] shouldn't spawn additional
/// editor behaviors. This can result in infinite loops, back-and-forth changes,
/// and other undesirable effects. To spawn new [EditCommand]s based on a
/// [changeList], register an [EditReaction].
abstract class EditListener {
  void onEdit(List<EditEvent> changeList);
}

/// An [EditListener] that delegates to a callback function.
class FunctionalEditListener implements EditListener {
  FunctionalEditListener(this._onEdit);

  final void Function(List<EditEvent> changeList) _onEdit;

  @override
  void onEdit(List<EditEvent> changeList) => _onEdit(changeList);
}

/// Extensions that provide direct, type-safe access to [Editable]s that are
/// expected to exist in all [Editor]s.
///
/// This extension is similar to [StandardEditablesInContext], except this extension
/// operates on an [Editor] and the other operates on [EditContext]s. Both exist
/// for convenience.
extension StandardEditables on Editor {
  /// Finds and returns the [MutableDocument] within the [Editor].
  MutableDocument get document => context.find<MutableDocument>(Editor.documentKey);

  /// Finds and returns the [MutableDocument] within the [Editor], or `null` if no [MutableDocument]
  /// is in the [Editor].
  MutableDocument? get maybeDocument => context.findMaybe<MutableDocument>(Editor.documentKey);

  /// Finds and returns the [MutableDocumentComposer] within the [Editor].
  MutableDocumentComposer get composer => context.find<MutableDocumentComposer>(Editor.composerKey);

  /// Finds and returns the [MutableDocumentComposer] within the [Editor], or `null` if no
  /// [MutableDocumentComposer] is in the [Editor].
  MutableDocumentComposer? get maybeComposer => context.findMaybe<MutableDocumentComposer>(Editor.composerKey);
}

/// Extensions that provide direct, type-safe access to [Editable]s that are
/// expected to exist in all [EditContext]s.
///
/// This extension is similar to [StandardEditables], except this extension
/// operates on an [EditContext] and the other operates on [Editor]s. Both exist
/// for convenience.
extension StandardEditablesInContext on EditContext {
  /// Finds and returns the [MutableDocument] within the [EditContext].
  MutableDocument get document => find<MutableDocument>(Editor.documentKey);

  /// Finds and returns the [MutableDocument] within the [EditContext], or `null` if no [MutableDocument]
  /// is in the [EditContext].
  MutableDocument? get maybeDocument => findMaybe<MutableDocument>(Editor.documentKey);

  /// Finds and returns the [MutableDocumentComposer] within the [EditContext].
  MutableDocumentComposer get composer => find<MutableDocumentComposer>(Editor.composerKey);

  /// Finds and returns the [MutableDocumentComposer] within the [EditContext], or `null` if no
  /// [MutableDocumentComposer] is in the [EditContext].
  MutableDocumentComposer? get maybeComposer => findMaybe<MutableDocumentComposer>(Editor.composerKey);
}

/// An in-memory, mutable [Document].
class MutableDocument with Iterable<DocumentNode> implements Document, Editable {
  /// Creates an in-memory, mutable version of a [Document].
  ///
  /// Initializes the content of this [MutableDocument] with the given [nodes],
  /// if provided, or empty content otherwise.
  MutableDocument({
    List<DocumentNode>? nodes,
  }) : _nodes = nodes ?? [] {
    _refreshNodeIdCaches();

    _latestNodesSnapshot = List.from(_nodes);
  }

  /// Creates an [Document] with a single [ParagraphNode].
  ///
  /// Optionally, takes in a [nodeId] for the [ParagraphNode].
  factory MutableDocument.empty([String? nodeId]) {
    return MutableDocument(
      nodes: [
        ParagraphNode(
          id: nodeId ?? Editor.createNodeId(),
          text: AttributedText(),
        ),
      ],
    );
  }

  void dispose() {
    _listeners.clear();
  }

  late final List<DocumentNode> _latestNodesSnapshot;
  bool _didReset = false;

  final List<DocumentNode> _nodes;

  @override
  int get nodeCount => _nodes.length;

  @override
  bool get isEmpty => _nodes.isEmpty;

  /// Maps a node id to its index in the node list.
  final Map<String, int> _nodeIndicesById = {};

  /// Maps a node id to its node.
  final Map<String, DocumentNode> _nodesById = {};

  final _listeners = <DocumentChangeListener>[];

  @override
  Iterator<DocumentNode> get iterator => _nodes.iterator;

  @override
  DocumentNode? get firstOrNull => _nodes.firstOrNull;

  @override
  DocumentNode? get lastOrNull => _nodes.lastOrNull;

  @override
  DocumentNode? getNodeById(String nodeId) {
    return _nodesById[nodeId];
  }

  @override
  DocumentNode? getNodeAt(int index) {
    if (index < 0 || index >= _nodes.length) {
      return null;
    }

    return _nodes[index];
  }

  @override
  @Deprecated("Use getNodeIndexById() instead")
  int getNodeIndex(DocumentNode node) {
    final index = _nodeIndicesById[node.id] ?? -1;
    if (index < 0) {
      return -1;
    }

    if (_nodes[index] != node) {
      // We found a node by id, but it wasn't the node we expected. Therefore, we couldn't find the requested node.
      return -1;
    }

    return index;
  }

  @override
  int getNodeIndexById(String nodeId) {
    return _nodeIndicesById[nodeId] ?? -1;
  }

  @override
  DocumentNode? getNodeBefore(DocumentNode node) {
    return getNodeBeforeById(node.id);
  }

  @override
  DocumentNode? getNodeBeforeById(String nodeId) {
    final nodeIndex = getNodeIndexById(nodeId);
    return nodeIndex > 0 ? getNodeAt(nodeIndex - 1) : null;
  }

  @override
  DocumentNode? getNodeAfter(DocumentNode node) {
    return getNodeAfterById(node.id);
  }

  @override
  DocumentNode? getNodeAfterById(String nodeId) {
    final nodeIndex = getNodeIndexById(nodeId);
    return nodeIndex >= 0 && nodeIndex < _nodes.length - 1 ? getNodeAt(nodeIndex + 1) : null;
  }

  @override
  DocumentNode? getNode(DocumentPosition position) => getNodeById(position.nodeId);

  @override
  List<DocumentNode> getNodesInside(DocumentPosition position1, DocumentPosition position2) {
    final node1 = getNode(position1);
    if (node1 == null) {
      throw Exception('No such position in document: $position1');
    }
    final index1 = getNodeIndexById(node1.id);

    final node2 = getNode(position2);
    if (node2 == null) {
      throw Exception('No such position in document: $position2');
    }
    final index2 = getNodeIndexById(node2.id);

    final from = min(index1, index2);
    final to = max(index1, index2);

    return _nodes.sublist(from, to + 1);
  }

  /// Inserts the given [node] into the [Document] at the given [index].
  void insertNodeAt(int index, DocumentNode node) {
    if (index <= _nodes.length) {
      _nodes.insert(index, node);
      _refreshNodeIdCaches();
    }
  }

  /// Inserts [newNode] immediately before the given [existingNode].
  void insertNodeBefore({
    required String existingNodeId,
    required DocumentNode newNode,
  }) {
    final nodeIndex = getNodeIndexById(existingNodeId);
    _nodes.insert(nodeIndex, newNode);
    _refreshNodeIdCaches();
  }

  /// Inserts [newNode] immediately after the given [existingNode].
  void insertNodeAfter({
    required String existingNodeId,
    required DocumentNode newNode,
  }) {
    final nodeIndex = getNodeIndexById(existingNodeId);
    if (nodeIndex >= 0 && nodeIndex < _nodes.length) {
      _nodes.insert(nodeIndex + 1, newNode);
      _refreshNodeIdCaches();
    }
  }

  /// Adds [node] to the end of the document.
  void add(DocumentNode node) {
    _nodes.insert(_nodes.length, node);

    // The node list changed, we need to update the map to consider the new indices.
    _refreshNodeIdCaches();
  }

  /// Deletes the node at the given [index].
  void deleteNodeAt(int index) {
    if (index >= 0 && index < _nodes.length) {
      _nodes.removeAt(index);
      _refreshNodeIdCaches();
    } else {
      editorDocLog.warning('Could not delete node. Index out of range: $index');
    }
  }

  /// Deletes the given [node] from the [Document].
  bool deleteNode(String nodeId) {
    bool isRemoved = false;

    final index = getNodeIndexById(nodeId);
    if (index < 0) {
      return false;
    }

    _nodes.removeAt(index);
    _refreshNodeIdCaches();

    return isRemoved;
  }

  /// Deletes all nodes from the [Document].
  void clear() {
    _nodes.clear();
    _refreshNodeIdCaches();
  }

  /// Moves a [DocumentNode] matching the given [nodeId] from its current index
  /// in the [Document] to the given [targetIndex].
  ///
  /// If none of the nodes in this document match [nodeId], throws an error.
  void moveNode({required String nodeId, required int targetIndex}) {
    final node = getNodeById(nodeId);
    if (node == null) {
      throw Exception('Could not find node with nodeId: $nodeId');
    }

    if (_nodes.remove(node)) {
      _nodes.insert(targetIndex, node);
      _refreshNodeIdCaches();
    }
  }

  /// Replaces the given [oldNode] with the given [newNode]
  @Deprecated("Use replaceNodeById() instead")
  void replaceNode({
    required DocumentNode oldNode,
    required DocumentNode newNode,
  }) {
    final index = _nodes.indexOf(oldNode);

    if (index >= 0) {
      _nodes.removeAt(index);
      _nodes.insert(index, newNode);
      _refreshNodeIdCaches();
    } else {
      throw Exception('Could not find oldNode: ${oldNode.id}');
    }
  }

<<<<<<< HEAD
  /// Replaces the node with the given [nodeId] with the given [newNode].
  ///
  /// Throws an exception if no node exists with the given [nodeId].
  void replaceNodeById(
    String nodeId,
    DocumentNode newNode,
  ) {
    final index = getNodeIndexById(nodeId);

    if (index >= 0) {
      _nodes.removeAt(index);
      _nodes.insert(index, newNode);
      _refreshNodeIdCaches();
    } else {
      throw Exception('Could not find node with ID: $nodeId');
    }
  }

  /// Returns [true] if the content of the [other] [Document] is equivalent
=======
  /// Returns `true` if the content of the [other] [Document] is equivalent
>>>>>>> 31a46503
  /// to the content of this [Document].
  ///
  /// Content equivalency compares types of content nodes, and the content
  /// within them, like the text of a paragraph, but ignores node IDs and
  /// ignores the runtime type of the [Document], itself.
  @override
  bool hasEquivalentContent(Document other) {
    if (_nodes.length != other.nodeCount) {
      return false;
    }
    if (isEmpty) {
      // Both documents are empty, and therefore are equivalent.
      return true;
    }

    DocumentNode? thisDocNode = first;
    DocumentNode? otherDocNode = other.first;

    while (thisDocNode != null && otherDocNode != null) {
      if (!thisDocNode.hasEquivalentContent(otherDocNode)) {
        return false;
      }

      thisDocNode = getNodeAfter(thisDocNode);
      otherDocNode = other.getNodeAfter(otherDocNode);
    }

    return true;
  }

  @override
  void addListener(DocumentChangeListener listener) {
    _listeners.add(listener);
  }

  @override
  void removeListener(DocumentChangeListener listener) {
    _listeners.remove(listener);
  }

  @override
  void onTransactionStart() {
    // no-op
  }

  @override
  void onTransactionEnd(List<EditEvent> edits) {
    final documentChanges = edits.whereType<DocumentEdit>().map((edit) => edit.change).toList();
    if (documentChanges.isEmpty && !_didReset) {
      return;
    }
    _didReset = false;

    final changeLog = DocumentChangeLog(documentChanges);
    for (final listener in _listeners) {
      listener(changeLog);
    }
  }

  @override
  void reset() {
    _nodes
      ..clear()
      ..addAll(_latestNodesSnapshot);
    _refreshNodeIdCaches();

    _didReset = true;
  }

  /// Updates all the maps which use the node id as the key.
  ///
  /// All the maps are cleared and re-populated.
  void _refreshNodeIdCaches() {
    _nodeIndicesById.clear();
    _nodesById.clear();
    for (int i = 0; i < _nodes.length; i++) {
      final node = _nodes[i];
      _nodeIndicesById[node.id] = i;
      _nodesById[node.id] = node;
    }
  }

  @override
  bool operator ==(Object other) =>
      identical(this, other) ||
      other is MutableDocument &&
          runtimeType == other.runtimeType &&
          const DeepCollectionEquality().equals(_nodes, other._nodes);

  @override
  int get hashCode => _nodes.hashCode;
}<|MERGE_RESOLUTION|>--- conflicted
+++ resolved
@@ -1298,7 +1298,6 @@
     }
   }
 
-<<<<<<< HEAD
   /// Replaces the node with the given [nodeId] with the given [newNode].
   ///
   /// Throws an exception if no node exists with the given [nodeId].
@@ -1318,9 +1317,6 @@
   }
 
   /// Returns [true] if the content of the [other] [Document] is equivalent
-=======
-  /// Returns `true` if the content of the [other] [Document] is equivalent
->>>>>>> 31a46503
   /// to the content of this [Document].
   ///
   /// Content equivalency compares types of content nodes, and the content
