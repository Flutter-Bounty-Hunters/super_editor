--- conflicted
+++ resolved
@@ -395,11 +395,7 @@
   }
 
   void buildContent(double bottomSpacing) {
-<<<<<<< HEAD
-    messagePageElementLog.info('MessagePageScaffold ($hashCode) - (re)building content');
-=======
     messagePageElementLog.info('MessagePageElement ($hashCode) - (re)building content');
->>>>>>> 054e6564
     widget.controller?.debugMostRecentBottomSpacing.value = bottomSpacing;
 
     owner!.buildScope(this, () {
@@ -1148,11 +1144,7 @@
       _bottomSheet!.layout(
         bottomSheetConstraints.copyWith(
           minHeight: 0,
-<<<<<<< HEAD
-          maxHeight: _bottomSheetCollapsedMaximumHeight,
-=======
           maxHeight: min(_bottomSheetCollapsedMaximumHeight, _bottomSheetMaximumHeight),
->>>>>>> 054e6564
         ),
         parentUsesSize: true,
       );
