import 'dart:convert';

import 'package:markdown/markdown.dart' as md;
import 'package:super_editor/super_editor.dart';

import 'super_editor_syntax.dart';

/// Parses the given [markdown] and deserializes it into a [MutableDocument].
///
/// The given [syntax] controls how the [markdown] is parsed, e.g., [MarkdownSyntax.normal]
/// for strict Markdown parsing, or [MarkdownSyntax.superEditor] to use Super Editor's
/// extended syntax.
///
/// To add support for parsing non-standard Markdown blocks, provide [customBlockSyntax]s
/// that parse Markdown text into [md.Element]s, and provide [customElementToNodeConverters] that
/// turn those [md.Element]s into [DocumentNode]s.
///
/// To handle custom inline markdown syntax pass [customInlineSyntax] and
/// a custom instance of [customInlineMarkdownToDocument].
MutableDocument deserializeMarkdownToDocument(
  String markdown, {
  MarkdownSyntax syntax = MarkdownSyntax.superEditor,
  List<md.BlockSyntax> customBlockSyntax = const [],
  List<ElementToNodeConverter> customElementToNodeConverters = const [],
  List<md.InlineSyntax> customInlineSyntax = const [],
  InlineMarkdownToDocument Function()? inlineMarkdownToDocumentBuilder,
}) {
  // We need to remove whitespaces on 'empty lines' because otherwise the
  // parsing.
  final markdownLines = const LineSplitter().convert(markdown).map((line) {
    // Trim lines that only contain whitespaces. Otherwise we could mess up
    // indented lists or remove support for different line breaks.
    // e.g.
    // * two whitespaces at the end of a line to insert a line break
    // * two whitespaces at the start of a bullet to indent the bullet
    if (line.trim().length == 0) {
      return line.trim();
    }

    return line;
  }).toList();

  final markdownDoc = md.Document(
    blockSyntaxes: [
      ...customBlockSyntax,
      if (syntax == MarkdownSyntax.superEditor) //
        _ParagraphWithAlignmentSyntax(),
      _EmptyLinePreservingParagraphSyntax(),
    ],
  );
  final blockParser = md.BlockParser(markdownLines, markdownDoc);

  // Parse markdown string to structured markdown.
  final markdownNodes = blockParser.parseLines();

  // Convert structured markdown to a Document.
  final nodeVisitor = _MarkdownToDocument(
    elementToNodeConverters: customElementToNodeConverters,
    customInlineSyntax: customInlineSyntax,
    inlineMarkdownToDocumentBuilder: inlineMarkdownToDocumentBuilder,
  );
  for (final node in markdownNodes) {
    node.accept(nodeVisitor);
  }

  final documentNodes = nodeVisitor.content;

  if (documentNodes.isEmpty) {
    // An empty markdown was parsed.
    // For the user to be able to interact with the editor, at least one
    // node is required, so we add an empty paragraph.
    documentNodes.add(
      ParagraphNode(id: Editor.createNodeId(), text: AttributedText(text: '')),
    );
  }

  return MutableDocument(nodes: documentNodes);
}

/// Converts structured markdown to a list of [DocumentNode]s.
///
/// To use [_MarkdownToDocument], obtain a series of markdown
/// nodes from a [BlockParser] (from the markdown package) and
/// then visit each of the nodes with a [_MarkdownToDocument].
/// After visiting all markdown nodes, [_MarkdownToDocument]
/// contains [DocumentNode]s that correspond to the visited
/// markdown content.
class _MarkdownToDocument implements md.NodeVisitor {
  _MarkdownToDocument({
    this.elementToNodeConverters = const [],
    this.customInlineSyntax = const [],
    this.inlineMarkdownToDocumentBuilder,
  });

  final List<ElementToNodeConverter> elementToNodeConverters;
  final List<md.InlineSyntax> customInlineSyntax;
  final InlineMarkdownToDocument Function()? inlineMarkdownToDocumentBuilder;

  final _content = <DocumentNode>[];

  List<DocumentNode> get content => _content;

  final _listItemStack = <_ListItemMetadata>[];

  /// Next list item of the list that is currently being parsed.
  _ListItemMetadata? _runningListItem;

  @override
  bool visitElementBefore(md.Element element) {
    for (final converter in elementToNodeConverters) {
      final node = converter.handleElement(element);
      if (node != null) {
        _content.add(node);
        return true;
      }
    }

    // TODO: re-organize parsing such that visitElementBefore collects
    //       the block type info and then visitText and visitElementAfter
    //       take the action to create the node (#153)
    switch (element.tag) {
      case 'h1':
        _addHeader(element, level: 1);
        break;
      case 'h2':
        _addHeader(element, level: 2);
        break;
      case 'h3':
        _addHeader(element, level: 3);
        break;
      case 'h4':
        _addHeader(element, level: 4);
        break;
      case 'h5':
        _addHeader(element, level: 5);
        break;
      case 'h6':
        _addHeader(element, level: 6);
        break;
      case 'p':
        if (_listItemStack.isNotEmpty) {
          // If we are inside of a list, NOT ignoring this paragraph would
          // sometimes result in duplication.
          // See: https://simpleclub.atlassian.net/browse/SC-9632
          break;
        }
        final inlineVisitor = _parseInline(element);

        if (inlineVisitor.isImage) {
          _addImage(
            // TODO: handle null image URL
            imageUrl: inlineVisitor.imageUrl!,
            altText: inlineVisitor.imageAltText!,
          );
        } else {
          _addParagraph(inlineVisitor.attributedText, element.attributes);
        }
        break;
      case 'blockquote':
        _addBlockquote(element);

        // Skip child elements within a blockquote so that we don't
        // add another node for the paragraph that comprises the blockquote
        return false;
      case 'code':
        _addCodeBlock(element);
        break;
      case 'ul':
        // A list just started. Push that list type on top of the list type stack.
        _listItemStack.add(_ListItemMetadata(ListItemType.unordered));
        break;
      case 'ol':
        // A list just started. Push that list type on top of the list type stack.
        int? startIndex;
        if (element.attributes.containsKey('start')) {
          startIndex = int.tryParse(element.attributes['start']!);
        }
        _listItemStack.add(_ListItemMetadata(ListItemType.ordered, startIndex: startIndex));
        break;
      case 'li':
        if (_listItemStack.isEmpty) {
          throw Exception('Tried to parse a markdown list item but the list item type was null');
        }
        int? firstIndex;
        if (_runningListItem == null) {
          _runningListItem = _listItemStack.last;
          firstIndex = _runningListItem!.startIndex;
        }
        _addListItem(
          element,
          itemMetadata: _runningListItem!,
          indent: _listItemStack.length - 1,
          firstItemIndex: firstIndex,
        );
        break;
      case 'hr':
        _addHorizontalRule();
        break;
    }

    return true;
  }

  @override
  void visitElementAfter(md.Element element) {
    switch (element.tag) {
      // A list has ended. Pop the most recent list type from the stack.
      case 'ul':
      case 'ol':
        _runningListItem = null;
        _listItemStack.removeLast();
        break;
    }
  }

  @override
  void visitText(md.Text text) {
    // no-op: this visitor is block-level only
  }

  void _addHeader(md.Element element, {required int level}) {
    Attribution? headerAttribution;
    switch (level) {
      case 1:
        headerAttribution = header1Attribution;
        break;
      case 2:
        headerAttribution = header2Attribution;
        break;
      case 3:
        headerAttribution = header3Attribution;
        break;
      case 4:
        headerAttribution = header4Attribution;
        break;
      case 5:
        headerAttribution = header5Attribution;
        break;
      case 6:
        headerAttribution = header6Attribution;
        break;
    }

    _content.add(
      ParagraphNode(
        id: Editor.createNodeId(),
        text: _parseInlineText(element),
        metadata: {
          'blockType': headerAttribution,
        },
      ),
    );
  }

  void _addParagraph(AttributedText attributedText, Map<String, String> attributes) {
    final textAlign = attributes['textAlign'];

    _content.add(
      ParagraphNode(
        id: Editor.createNodeId(),
        text: attributedText,
        metadata: {
          'textAlign': textAlign != null ? textAlign : null,
        },
      ),
    );
  }

  void _addBlockquote(md.Element element) {
    _content.add(
      ParagraphNode(
        id: Editor.createNodeId(),
        text: _parseInlineText(element),
        metadata: {
          'blockType': blockquoteAttribution,
        },
      ),
    );
  }

  void _addCodeBlock(md.Element element) {
    // TODO: we may need to replace escape characters with literals here
    // CodeSampleNode(
    //   code: element.textContent //
    //       .replaceAll('&lt;', '<') //
    //       .replaceAll('&gt;', '>') //
    //       .trim(),
    // ),

    _content.add(
      ParagraphNode(
        id: Editor.createNodeId(),
        text: AttributedText(
          text: element.textContent,
        ),
        metadata: {
          'blockType': codeAttribution,
        },
      ),
    );
  }

  void _addImage({
    required String imageUrl,
    required String altText,
  }) {
    _content.add(
      ImageNode(
        id: Editor.createNodeId(),
        imageUrl: imageUrl,
        altText: altText,
      ),
    );
  }

  void _addHorizontalRule() {
    _content.add(HorizontalRuleNode(
      id: Editor.createNodeId(),
    ));
  }

  /// [firstItemIndex] is passed, when this list item is first in the list
  /// but starts from index, that not equals 1.
  void _addListItem(
    md.Element element, {
    required _ListItemMetadata itemMetadata,
    required int indent,
    int? firstItemIndex,
  }) {
    _content.add(
      ListItemNode(
<<<<<<< HEAD
        id: DocumentEditor.createNodeId(),
        itemType: itemMetadata.type,
=======
        id: Editor.createNodeId(),
        itemType: listItemType,
>>>>>>> b77b359e
        indent: indent,
        text: _parseInlineText(element),
        startIndex: firstItemIndex,
      ),
    );
  }

  AttributedText _parseInlineText(md.Element element) {
    final inlineVisitor = _parseInline(element);
    return inlineVisitor.attributedText;
  }

  InlineMarkdownToDocument _parseInline(md.Element element) {
    final inlineParser = md.InlineParser(
      element.textContent,
      md.Document(
        inlineSyntaxes: [
          md.StrikethroughSyntax(),
          UnderlineSyntax(),
          ...customInlineSyntax,
        ],
      ),
    );
    final inlineVisitor = inlineMarkdownToDocumentBuilder?.call() ?? InlineMarkdownToDocument();
    final inlineNodes = inlineParser.parse();
    for (final inlineNode in inlineNodes) {
      inlineNode.accept(inlineVisitor);
    }
    return inlineVisitor;
  }
}

/// Parses inline markdown content.
///
/// Apply [InlineMarkdownToDocument] to a text [Element] to
/// obtain an [AttributedText] that represents the inline
/// styles within the given text.
///
/// Apply [InlineMarkdownToDocument] to an [Element] whose
/// content is an image tag to obtain image data.
///
/// [InlineMarkdownToDocument] does not support parsing text
/// that contains image tags. If any non-image text is found,
/// the content is treated as styled text.
class InlineMarkdownToDocument implements md.NodeVisitor {
  InlineMarkdownToDocument();

  // For our purposes, we only support block-level images. Therefore,
  // if we find an image without any text, we're parsing an image.
  // Otherwise, if there is any text, then we're parsing a paragraph
  // and we ignore the image.
  bool get isImage => _imageUrl != null && attributedText.text.isEmpty;

  String? _imageUrl;
  String? get imageUrl => _imageUrl;

  String? _imageAltText;
  String? get imageAltText => _imageAltText;

  AttributedText get attributedText => textStack.first;

  final List<AttributedText> textStack = [AttributedText()];

  @override
  bool visitElementBefore(md.Element element) {
    if (element.tag == 'img') {
      // TODO: handle missing "src" attribute
      _imageUrl = element.attributes['src']!;
      _imageAltText = element.attributes['alt'] ?? '';
      return true;
    }

    textStack.add(AttributedText());

    return true;
  }

  @override
  void visitText(md.Text text) {
    final attributedText = textStack.removeLast();
    textStack.add(attributedText.copyAndAppend(AttributedText(text: text.text)));
  }

  @override
  void visitElementAfter(md.Element element) {
    // Reset to normal text style because a plain text element does
    // not receive a call to visitElementBefore().
    var styledText = textStack.removeLast();

    if (element.tag == 'strong') {
      styledText.addAttribution(
        boldAttribution,
        SpanRange(
          start: 0,
          end: styledText.text.length - 1,
        ),
      );
    } else if (element.tag == 'em') {
      styledText.addAttribution(
        italicsAttribution,
        SpanRange(
          start: 0,
          end: styledText.text.length - 1,
        ),
      );
    } else if (element.tag == "del") {
      styledText.addAttribution(
        strikethroughAttribution,
        SpanRange(
          start: 0,
          end: styledText.text.length - 1,
        ),
      );
    } else if (element.tag == "u") {
      styledText.addAttribution(
        underlineAttribution,
        SpanRange(
          start: 0,
          end: styledText.text.length - 1,
        ),
      );
    } else if (element.tag == 'a') {
      final url = Uri.tryParse(element.attributes['href']!);
      if (url != null) {
        styledText.addAttribution(
          LinkAttribution(url: url),
          SpanRange(
            start: 0,
            end: styledText.text.length - 1,
          ),
        );
      }
    }

    if (textStack.isNotEmpty) {
      final surroundingText = textStack.removeLast();
      textStack.add(surroundingText.copyAndAppend(styledText));
    } else {
      textStack.add(styledText);
    }
  }
}

/// Converts a deserialized Markdown element into a [DocumentNode].
///
/// For example, the Markdown parser might identify an element called
/// "blockquote". A corresponding [ElementToNodeConverter] would receive
/// the "blockquote" element and create an appropriate [ParagraphNode] to
/// represent that blockquote in the deserialized [Document].
abstract class ElementToNodeConverter {
  DocumentNode? handleElement(md.Element element);
}

/// A Markdown [TagSyntax] that matches underline spans of text, which are represented in
/// Markdown with surrounding `¬` tags, e.g., "this is ¬underline¬ text".
///
/// This [TagSyntax] produces `Element`s with a `u` tag.
class UnderlineSyntax extends md.TagSyntax {
  UnderlineSyntax() : super('¬', requiresDelimiterRun: true, allowIntraWord: true);

  @override
  md.Node close(md.InlineParser parser, md.Delimiter opener, md.Delimiter closer,
      {required List<md.Node> Function() getChildren}) {
    return md.Element('u', getChildren());
  }
}

/// Parses a paragraph preceded by an alignment token.
class _ParagraphWithAlignmentSyntax extends _EmptyLinePreservingParagraphSyntax {
  /// This pattern matches the text aligment notation.
  ///
  /// Possible values are `:---`, `:---:`, `---:` and `-::-`.
  static final _alignmentNotationPattern = RegExp(r'^:-{3}|:-{3}:|-{3}:|-::-$');

  const _ParagraphWithAlignmentSyntax();

  @override
  bool canParse(md.BlockParser parser) {
    if (!_alignmentNotationPattern.hasMatch(parser.current)) {
      return false;
    }

    final nextLine = parser.peek(1);

    // We found a match for a paragraph alignment token. However, the alignment token is the last
    // line of content in the document. Therefore, it's not really a paragraph alignment token, and we
    // should treat it as regular content.
    if (nextLine == null) {
      return false;
    }

    /// We found a paragraph alignment token, but the block after the alignment token isn't a paragraph.
    /// Therefore, the paragraph alignment token is actually regular content. This parser doesn't need to
    /// take any action.
    if (_standardNonParagraphBlockSyntaxes.any((syntax) => syntax.pattern.hasMatch(nextLine))) {
      return false;
    }

    // We found a paragraph alignment token, followed by a paragraph. Therefore, this parser should
    // parse the given content.
    return true;
  }

  @override
  md.Node? parse(md.BlockParser parser) {
    final match = _alignmentNotationPattern.firstMatch(parser.current);

    // We've parsed the alignment token on the current line. We know a paragraph starts on the
    // next line. Move the parser to the next line so that we can parse the paragraph.
    parser.advance();

    // Parse the paragraph using the standard Markdown paragraph parser.
    final paragraph = super.parse(parser);

    if (paragraph is md.Element) {
      paragraph.attributes.addAll({'textAlign': _convertMarkdownAlignmentTokenToSuperEditorAlignment(match!.input)});
    }

    return paragraph;
  }

  /// Converts a markdown alignment token to the textAlign metadata used to configure
  /// the [ParagraphNode] alignment.
  String _convertMarkdownAlignmentTokenToSuperEditorAlignment(String alignmentToken) {
    switch (alignmentToken) {
      case ':---':
        return 'left';
      case ':---:':
        return 'center';
      case '---:':
        return 'right';
      case '-::-':
        return 'justify';
      // As we already check that the input matches the notation,
      // we shouldn't reach this point.
      default:
        return 'left';
    }
  }
}

/// A [BlockSyntax] that parses paragraphs.
///
/// Allows empty paragraphs and paragraphs containing blank lines.
class _EmptyLinePreservingParagraphSyntax extends md.BlockSyntax {
  const _EmptyLinePreservingParagraphSyntax();

  @override
  RegExp get pattern => RegExp('');

  @override
  bool canEndBlock(md.BlockParser parser) => false;

  @override
  bool canParse(md.BlockParser parser) => !_standardNonParagraphBlockSyntaxes.any((e) => e.canParse(parser));

  @override
  md.Node? parse(md.BlockParser parser) {
    final childLines = <String>[];
    final startsWithEmptyLine = parser.current.isEmpty;

    // A hard line break causes the next line to be treated
    // as part of the same paragraph, except if the next line is
    // the beginning of another block element.
    bool hasHardLineBreak = _endsWithHardLineBreak(parser.current);

    if (startsWithEmptyLine) {
      // The parser started at an empty line.
      // Consume the line as a separator between blocks.
      parser.advance();

      if (parser.isDone) {
        // The document ended with a single empty line, so we just ignore it.
        // To be considered as a paragraph starting with an empty line
        // we need at least two empty lines:
        // one to separate the paragraph from the previous block
        // and another one to be the content of the paragraph.
        return null;
      }

      if (!_blankLinePattern.hasMatch(parser.current)) {
        // We found an empty line, but the following line isn't blank.
        // As there is no hard line break, the first line is consumed
        // as a separator between blocks.
        // Therefore, we aren't looking at a paragraph with blank lines.
        return null;
      }

      // We found a paragraph, and the first line of that paragraph is empty. Add a
      // corresponding empty line to the parsed version of the paragraph.
      childLines.add('');

      // Check for a hard line break, so we consume the next line if we found one.
      hasHardLineBreak = _endsWithHardLineBreak(parser.current);
      parser.advance();
    }

    // Consume everything until another block element is found.
    // A line break will cause the parser to stop, unless the preceding line
    // ends with a hard line break.
    while (!_isAtParagraphEnd(parser, ignoreEmptyBlocks: hasHardLineBreak)) {
      final currentLine = parser.current;
      childLines.add(currentLine);

      hasHardLineBreak = _endsWithHardLineBreak(currentLine);

      parser.advance();
    }

    // We already started looking at a different block element.
    // Let another syntax parse it.
    if (childLines.isEmpty) {
      return null;
    }

    // Remove trailing whitespace from each line of the parsed paragraph
    // and join them into a single string, separated by a line breaks.
    final contents = md.UnparsedContent(childLines.map((e) => _removeTrailingSpaces(e)).join('\n'));
    return _LineBreakSeparatedElement('p', [contents]);
  }

  /// Checks if the current line ends a paragraph by verifying if another
  /// block syntax can parse the current input.
  ///
  /// An empty line ends the paragraph, unless [ignoreEmptyBlocks] is `true`.
  bool _isAtParagraphEnd(md.BlockParser parser, {required bool ignoreEmptyBlocks}) {
    if (parser.isDone) {
      return true;
    }
    for (final syntax in parser.blockSyntaxes) {
      if (!(syntax is md.EmptyBlockSyntax && ignoreEmptyBlocks) &&
          syntax.canParse(parser) &&
          syntax.canEndBlock(parser)) {
        return true;
      }
    }
    return false;
  }

  /// Removes all whitespace characters except `"\n"`.
  String _removeTrailingSpaces(String text) {
    final pattern = RegExp(r'[\t ]+$');
    return text.replaceAll(pattern, '');
  }

  /// Returns `true` if [line] ends with a hard line break.
  ///
  /// As per the Markdown spec, a line ending with two or more spaces
  /// represents a hard line break.
  ///
  /// A hard line break causes the next line to be part of the
  /// same paragraph, except if it's the beginning of another block element.
  bool _endsWithHardLineBreak(String line) {
    return line.endsWith('  ');
  }
}

/// An [Element] that preserves line breaks.
///
/// The default [Element] implementation ignores all line breaks.
class _LineBreakSeparatedElement extends md.Element {
  _LineBreakSeparatedElement(String tag, List<md.Node>? children) : super(tag, children);

  @override
  String get textContent {
    return (children ?? []).map((md.Node? child) => child!.textContent).join('\n');
  }
}

class _ListItemMetadata {
  _ListItemMetadata(this.type, {this.startIndex});

  /// Type of the list item.
  final ListItemType type;

  /// Index of the first item in list.
  ///
  /// Will be null for [type] is [ListItemType.unordered].
  /// Can be present when [type] is [ListItemType.ordered].
  final int? startIndex;
}

/// Matches empty lines or lines containing only whitespace.
final _blankLinePattern = RegExp(r'^(?:[ \t]*)$');

const List<md.BlockSyntax> _standardNonParagraphBlockSyntaxes = [
  md.HeaderSyntax(),
  md.CodeBlockSyntax(),
  md.FencedCodeBlockSyntax(),
  md.BlockquoteSyntax(),
  md.HorizontalRuleSyntax(),
  md.UnorderedListSyntax(),
  md.OrderedListSyntax(),
];<|MERGE_RESOLUTION|>--- conflicted
+++ resolved
@@ -329,13 +329,8 @@
   }) {
     _content.add(
       ListItemNode(
-<<<<<<< HEAD
-        id: DocumentEditor.createNodeId(),
+        id: Editor.createNodeId(),
         itemType: itemMetadata.type,
-=======
-        id: Editor.createNodeId(),
-        itemType: listItemType,
->>>>>>> b77b359e
         indent: indent,
         text: _parseInlineText(element),
         startIndex: firstItemIndex,
