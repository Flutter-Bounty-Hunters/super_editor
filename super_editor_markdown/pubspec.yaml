name: super_editor_markdown
description: Markdown (de)serialization for super_editor documents.
version: 0.1.5
homepage: https://github.com/superlistapp/super_editor

environment:
  sdk: ">=3.0.0 <4.0.0"
  flutter: ">=1.17.0"

dependencies:
  flutter:
    sdk: flutter

  super_editor: ^0.2.5
  logging: ^1.0.1
<<<<<<< HEAD
  markdown: ^4.0.0
  diff_match_patch: ^0.4.1
=======
  markdown: ^6.0.0
>>>>>>> 7f3ca9d1

dependency_overrides:
  # Override to local mono-repo path so devs can test this repo
  # against changes that they're making to other mono-repo packages
  super_editor:
    path: ../super_editor
  super_text_layout:
    path: ../super_text_layout
  attributed_text:
    path: ../attributed_text

dev_dependencies:
  flutter_lints: ^2.0.1
  flutter_test:
    sdk: flutter
  flutter_test_robots: ^0.0.22
  flutter_test_runners: ^0.0.4
  golden_toolkit: ^0.15.0

flutter:
# no Flutter configuration<|MERGE_RESOLUTION|>--- conflicted
+++ resolved
@@ -13,12 +13,8 @@
 
   super_editor: ^0.2.5
   logging: ^1.0.1
-<<<<<<< HEAD
-  markdown: ^4.0.0
+  markdown: ^5.0.0
   diff_match_patch: ^0.4.1
-=======
-  markdown: ^6.0.0
->>>>>>> 7f3ca9d1
 
 dependency_overrides:
   # Override to local mono-repo path so devs can test this repo
