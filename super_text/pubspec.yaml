--- conflicted
+++ resolved
@@ -11,11 +11,7 @@
   flutter:
     sdk: flutter
 
-<<<<<<< HEAD
-  attributed_text: 0.1.1
-=======
   attributed_text: ^0.1.1
->>>>>>> a9f628d3
   logging: ^1.0.1
 
 dependency_overrides:
